"""Tests for TaskManager views

@author:     Jesse Schwartzentruber (:truber)

@license:

This Source Code Form is subject to the terms of the Mozilla Public
License, v. 2.0. If a copy of the MPL was not distributed with this
file, You can obtain one at http://mozilla.org/MPL/2.0/.
<<<<<<< HEAD
'''

from __future__ import annotations

=======
"""
>>>>>>> d83b48f7
import logging

import pytest
import requests
from django.test.client import Client
from django.urls import reverse
<<<<<<< HEAD
from pytest_django.fixtures import SettingsWrapper
=======

>>>>>>> d83b48f7
from . import create_pool

LOG = logging.getLogger("fm.taskmanager.tests.views")
pytestmark = pytest.mark.usefixtures("taskmanager_test")  # pylint: disable=invalid-name


<<<<<<< HEAD
@pytest.mark.parametrize("name", ["taskmanager:index",
                                  "taskmanager:pool-list-ui"])
def test_views_no_login(name: str, client: Client) -> None:
=======
@pytest.mark.parametrize("name", ["taskmanager:index", "taskmanager:pool-list-ui"])
def test_views_no_login(name, client):
>>>>>>> d83b48f7
    """Request without login hits the login redirect"""
    path = reverse(name)
    response = client.get(path, follow=False)
    assert response.status_code == requests.codes["found"]
    assert response.url == "/login/?next=" + path


def test_index_simple_get(client: Client) -> None:
    """Index redirects"""
    client.login(username="test", password="test")
    response = client.get(reverse("taskmanager:index"))
    LOG.debug(response)
    assert response.status_code == requests.codes["found"]
    assert response["Location"] == reverse("taskmanager:pool-list-ui")


def test_view_simple_get(client: Client) -> None:
    """No errors are thrown in template"""
    client.login(username="test", password="test")
    response = client.get(reverse("taskmanager:pool-list-ui"))
    LOG.debug(response)
    assert response.status_code == requests.codes["ok"]


def test_detail_view_no_login(client: Client) -> None:
    pool = create_pool()
    path = reverse("taskmanager:pool-view-ui", args=(pool.pk,))
    response = client.get(path, follow=False)
    assert response.status_code == requests.codes["found"]
    assert response.url == "/login/?next=" + path


def test_detail_view_simple_get(client: Client, settings: SettingsWrapper) -> None:
    settings.TC_EXTRA_POOLS = ["extra"]
    pool = create_pool()
    path = reverse("taskmanager:pool-view-ui", args=(pool.pk,))
    client.login(username="test", password="test")
    response = client.get(path)
    LOG.debug(response)
    assert response.status_code == requests.codes["ok"]<|MERGE_RESOLUTION|>--- conflicted
+++ resolved
@@ -7,39 +7,26 @@
 This Source Code Form is subject to the terms of the Mozilla Public
 License, v. 2.0. If a copy of the MPL was not distributed with this
 file, You can obtain one at http://mozilla.org/MPL/2.0/.
-<<<<<<< HEAD
-'''
+"""
 
 from __future__ import annotations
 
-=======
-"""
->>>>>>> d83b48f7
 import logging
 
 import pytest
 import requests
 from django.test.client import Client
 from django.urls import reverse
-<<<<<<< HEAD
 from pytest_django.fixtures import SettingsWrapper
-=======
 
->>>>>>> d83b48f7
 from . import create_pool
 
 LOG = logging.getLogger("fm.taskmanager.tests.views")
 pytestmark = pytest.mark.usefixtures("taskmanager_test")  # pylint: disable=invalid-name
 
 
-<<<<<<< HEAD
-@pytest.mark.parametrize("name", ["taskmanager:index",
-                                  "taskmanager:pool-list-ui"])
+@pytest.mark.parametrize("name", ["taskmanager:index", "taskmanager:pool-list-ui"])
 def test_views_no_login(name: str, client: Client) -> None:
-=======
-@pytest.mark.parametrize("name", ["taskmanager:index", "taskmanager:pool-list-ui"])
-def test_views_no_login(name, client):
->>>>>>> d83b48f7
     """Request without login hits the login redirect"""
     path = reverse(name)
     response = client.get(path, follow=False)
