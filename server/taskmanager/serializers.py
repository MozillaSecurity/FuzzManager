<<<<<<< HEAD
# -*- coding: utf-8 -*-

from __future__ import annotations

=======
>>>>>>> d83b48f7
import datetime

from django.conf import settings
from django.db.models import Q
from django.urls import reverse
from django.utils import timezone
from rest_framework import serializers

from .models import Pool, Task

# For enabled pools, we calculate whether the run-time/cycle-time ratio
# is expected (compared to max_run_time). The threshold allows the ratio
# to be a bit lower than expected and still considered "healthy".
# The threshold is given as a ratio of cycle_time (eg. 0.03 is 3% of cycle-time).
RUN_RATIO_THRESHOLD = 0.03


class PoolSerializer(serializers.ModelSerializer[Pool]):
    class Meta:
        model = Pool
        fields = "__all__"

    def to_representation(self, instance: Pool):
        """Add dynamic fields"""
        ret = super().to_representation(instance)
        ret["cycle_time"] = None
        if instance.cycle_time is not None:
            ret["cycle_time"] = int(instance.cycle_time.total_seconds())
        ret["max_run_time"] = None
        if instance.max_run_time is not None:
            ret["max_run_time"] = int(instance.max_run_time.total_seconds())
        ret["running"] = Task.objects.filter(pool=instance, state="running").count()
        if ret["size"] == 0:
            ret["status"] = "disabled"
        elif ret["max_run_time"] is not None and ret["cycle_time"] is not None:
            # Get the run time for the last cycle period and check that it's expected.
            # New pools will show up as "partial" until a cycle_time has elapsed.
            duty_cycle = ret["max_run_time"] / ret["cycle_time"]
            now = datetime.datetime.now(timezone.utc)
            last_cycle_start = now - instance.cycle_time
            run_time = 0
            # We could exclude tasks that are not "success" or "running", but if errors
            # happen early, they will affect the ratio a lot, and if errors happen late,
            # fuzzing work probably happened and we should count it.
            query = (
                Q(pool=instance)
                & Q(started__isnull=False)
                & (Q(resolved__isnull=True) | Q(resolved__gte=last_cycle_start))
            )
            for task in Task.objects.filter(query):
                begin = max(task.started, last_cycle_start)
                end = task.resolved or now
                run_time += (end - begin).total_seconds()
            run_ratio = float(run_time) / ret["cycle_time"]
            # Only care if the run_ratio is less than duty_cycle by at least the
            # threshold.
            if (run_ratio - duty_cycle) >= -RUN_RATIO_THRESHOLD:
                ret["status"] = "healthy"
            elif run_time > 0:
                ret["status"] = "partial"
            else:
                ret["status"] = "idle"
        elif ret["size"] is not None and ret["running"] >= ret["size"]:
            ret["status"] = "healthy"
        elif ret["running"] > 0:
            ret["status"] = "partial"
        else:
            ret["status"] = "unknown"
        return ret


class PoolVueSerializer(PoolSerializer):
    hook_url = serializers.SerializerMethodField()
    view_url = serializers.SerializerMethodField()

    class Meta(PoolSerializer.Meta):
        read_only_fields = (
            "hook_url",
            "view_url",
        )

    def get_hook_url(self, pool: Pool) -> str:
        if pool.pool_id in settings.TC_EXTRA_POOLS:
            hook = pool.pool_id
        else:
            hook = f"{pool.platform}-{pool.pool_id}"
        return f"{settings.TC_ROOT_URL}hooks/project-{settings.TC_PROJECT}/{hook}"

<<<<<<< HEAD
    def get_view_url(self, pool: Pool) -> str:
        return reverse('taskmanager:pool-view-ui', kwargs={'pk': pool.id})
=======
    def get_view_url(self, pool):
        return reverse("taskmanager:pool-view-ui", kwargs={"pk": pool.id})
>>>>>>> d83b48f7


class TaskSerializer(serializers.ModelSerializer[Task]):
    status_data = serializers.CharField(trim_whitespace=False)

    class Meta:
        model = Task
        fields = "__all__"
        # all fields except "status_data"
        read_only_fields = (
            "pool_id",
            "task_id",
            "decision_id",
            "run_id",
            "state",
            "created",
            "started",
            "resolved",
            "expires",
        )


class TaskVueSerializer(TaskSerializer):
    task_url = serializers.SerializerMethodField()

    class Meta(TaskSerializer.Meta):
        read_only_fields = TaskSerializer.Meta.read_only_fields + ("task_url",)

    def get_task_url(self, task: Task) -> str:
        return f"{settings.TC_ROOT_URL}tasks/{task.task_id}/runs/{task.run_id}"<|MERGE_RESOLUTION|>--- conflicted
+++ resolved
@@ -1,10 +1,5 @@
-<<<<<<< HEAD
-# -*- coding: utf-8 -*-
-
 from __future__ import annotations
 
-=======
->>>>>>> d83b48f7
 import datetime
 
 from django.conf import settings
@@ -93,13 +88,8 @@
             hook = f"{pool.platform}-{pool.pool_id}"
         return f"{settings.TC_ROOT_URL}hooks/project-{settings.TC_PROJECT}/{hook}"
 
-<<<<<<< HEAD
     def get_view_url(self, pool: Pool) -> str:
-        return reverse('taskmanager:pool-view-ui', kwargs={'pk': pool.id})
-=======
-    def get_view_url(self, pool):
         return reverse("taskmanager:pool-view-ui", kwargs={"pk": pool.id})
->>>>>>> d83b48f7
 
 
 class TaskSerializer(serializers.ModelSerializer[Task]):
