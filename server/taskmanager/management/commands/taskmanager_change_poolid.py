<<<<<<< HEAD
# -*- coding: utf-8 -*-

from __future__ import annotations

from argparse import ArgumentParser
=======
>>>>>>> d83b48f7
from logging import getLogger
from typing import Any

from django.core.management import BaseCommand

from ...models import Pool, Task

LOG = getLogger("taskmanager.management.commands.change_poolid")


class Command(BaseCommand):
    help = "Change a Taskmanager pool ID"

    def add_arguments(self, parser: ArgumentParser) -> None:
        parser.add_argument(
            "old",
            type=int,
            help="Original pool ID",
        )
        parser.add_argument(
            "new",
            type=int,
            help="Original pool ID",
        )

    def handle(self, *args: Any, **options: Any) -> None:
        old = options["old"]
        new = options["new"]

        assert not Pool.objects.filter(id=new).exists()
        pool = Pool.objects.get(id=old)
        pool.id = new
        pool.save()
        affected = Task.objects.filter(pool_id=old).update(pool_id=new)
        Pool.objects.get(id=old).delete()

        LOG.info("pool %d renamed to %d, affected %d tasks", old, new, affected)
        print(f"{affected} tasks moved")<|MERGE_RESOLUTION|>--- conflicted
+++ resolved
@@ -1,11 +1,6 @@
-<<<<<<< HEAD
-# -*- coding: utf-8 -*-
-
 from __future__ import annotations
 
 from argparse import ArgumentParser
-=======
->>>>>>> d83b48f7
 from logging import getLogger
 from typing import Any
 
