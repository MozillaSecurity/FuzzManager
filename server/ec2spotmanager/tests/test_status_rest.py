"""
Tests for Machine status rest api.

@author:     Jesse Schwartzentruber (:truber)

@license:

This Source Code Form is subject to the terms of the Mozilla Public
License, v. 2.0. If a copy of the MPL was not distributed with this
file, You can obtain one at http://mozilla.org/MPL/2.0/.
<<<<<<< HEAD
'''

from __future__ import annotations

=======
"""
>>>>>>> d83b48f7
import json
import logging

import pytest
import requests
from django.contrib.auth.models import User

from ec2spotmanager.models import Instance
<<<<<<< HEAD
from rest_framework.test import APIClient
from . import create_instance
=======
>>>>>>> d83b48f7

from . import create_instance

LOG = logging.getLogger("fm.ec2spotmanager.tests.status.rest")
pytestmark = pytest.mark.usefixtures("ec2spotmanager_test")


def test_rest_status_no_auth(api_client: APIClient) -> None:
    """must yield forbidden without authentication"""
    url = "/ec2spotmanager/rest/report/"
    assert api_client.get(url).status_code == requests.codes["unauthorized"]
    assert api_client.post(url, {}).status_code == requests.codes["unauthorized"]
    assert api_client.put(url, {}).status_code == requests.codes["unauthorized"]
    assert api_client.patch(url, {}).status_code == requests.codes["unauthorized"]
    assert api_client.delete(url, {}).status_code == requests.codes["unauthorized"]


def test_rest_status_no_perm(api_client: APIClient) -> None:
    """must yield forbidden without permission"""
    user = User.objects.get(username="test-noperm")
    api_client.force_authenticate(user=user)
    url = "/ec2spotmanager/rest/report/"
    assert api_client.get(url).status_code == requests.codes["forbidden"]
    assert api_client.post(url, {}).status_code == requests.codes["forbidden"]
    assert api_client.put(url, {}).status_code == requests.codes["forbidden"]
    assert api_client.patch(url, {}).status_code == requests.codes["forbidden"]
    assert api_client.delete(url, {}).status_code == requests.codes["forbidden"]


def test_rest_status_get(api_client: APIClient) -> None:
    """get always returns an empty object"""
    user = User.objects.get(username="test")
    api_client.force_authenticate(user=user)
    resp = api_client.get("/ec2spotmanager/rest/report/")
    assert resp.status_code == requests.codes["ok"]
    resp = json.loads(resp.content.decode("utf-8"))
    assert resp == {}


def test_rest_status_report(api_client: APIClient) -> None:
    """post should update the status field on the instance"""
    user = User.objects.get(username="test")
    api_client.force_authenticate(user=user)
<<<<<<< HEAD
    host = create_instance('host1')
    resp_response = api_client.post('/ec2spotmanager/rest/report/', {'client': 'host1', 'status_data': 'data'})
    assert resp_response.status_code == requests.codes['created']
    resp = json.loads(resp_response.content.decode('utf-8'))
    assert resp == {'status_data': 'data'}
=======
    host = create_instance("host1")
    resp = api_client.post(
        "/ec2spotmanager/rest/report/", {"client": "host1", "status_data": "data"}
    )
    assert resp.status_code == requests.codes["created"]
    resp = json.loads(resp.content.decode("utf-8"))
    assert resp == {"status_data": "data"}
>>>>>>> d83b48f7
    host = Instance.objects.get(pk=host.pk)  # re-read
    assert host.status_data == "data"
    resp = api_client.post("/ec2spotmanager/rest/report/", {"client": "host1"})
    assert resp.status_code == requests.codes["created"]
    host = Instance.objects.get(pk=host.pk)  # re-read
    assert host.status_data is None
    resp = api_client.post("/ec2spotmanager/rest/report/")
    assert resp.status_code == requests.codes["bad_request"]
    resp = api_client.post("/ec2spotmanager/rest/report/", {"client": "host2"})
    assert resp.status_code == requests.codes["not_found"]


def test_rest_status_report2(api_client: APIClient) -> None:
    """post should update the status field on the instance"""
    user = User.objects.get(username="test")
    api_client.force_authenticate(user=user)
<<<<<<< HEAD
    host1 = create_instance('host1')
    host2 = create_instance('host2')
    resp_response = api_client.post('/ec2spotmanager/rest/report/', {'client': 'host1', 'status_data': 'data'})
    assert resp_response.status_code == requests.codes['created']
    resp = json.loads(resp_response.content.decode('utf-8'))
    assert resp == {'status_data': 'data'}
=======
    host1 = create_instance("host1")
    host2 = create_instance("host2")
    resp = api_client.post(
        "/ec2spotmanager/rest/report/", {"client": "host1", "status_data": "data"}
    )
    assert resp.status_code == requests.codes["created"]
    resp = json.loads(resp.content.decode("utf-8"))
    assert resp == {"status_data": "data"}
>>>>>>> d83b48f7
    host1 = Instance.objects.get(pk=host1.pk)  # re-read
    assert host1.status_data == "data"
    resp = api_client.post(
        "/ec2spotmanager/rest/report/", {"client": "host2", "status_data": "data2"}
    )
    assert resp.status_code == requests.codes["created"]
    resp = json.loads(resp.content.decode("utf-8"))
    assert resp == {"status_data": "data2"}
    host2 = Instance.objects.get(pk=host2.pk)  # re-read
    assert host2.status_data == "data2"
    host1 = Instance.objects.get(pk=host1.pk)  # re-read
    assert host1.status_data == "data"


def test_rest_status_put(api_client: APIClient) -> None:
    """put should not be allowed"""
    user = User.objects.get(username="test")
    api_client.force_authenticate(user=user)
    resp = api_client.put("/ec2spotmanager/rest/report/")
    assert resp.status_code == requests.codes["method_not_allowed"]


def test_rest_status_delete(api_client: APIClient) -> None:
    """delete should not be allowed"""
    user = User.objects.get(username="test")
    api_client.force_authenticate(user=user)
    resp = api_client.delete("/ec2spotmanager/rest/report/")
    assert resp.status_code == requests.codes["method_not_allowed"]


def test_rest_status_patch(api_client: APIClient) -> None:
    """patch should not be allowed"""
    user = User.objects.get(username="test")
    api_client.force_authenticate(user=user)
    resp = api_client.patch("/ec2spotmanager/rest/report/")
    assert resp.status_code == requests.codes["method_not_allowed"]<|MERGE_RESOLUTION|>--- conflicted
+++ resolved
@@ -8,27 +8,19 @@
 This Source Code Form is subject to the terms of the Mozilla Public
 License, v. 2.0. If a copy of the MPL was not distributed with this
 file, You can obtain one at http://mozilla.org/MPL/2.0/.
-<<<<<<< HEAD
-'''
+"""
 
 from __future__ import annotations
 
-=======
-"""
->>>>>>> d83b48f7
 import json
 import logging
 
 import pytest
 import requests
 from django.contrib.auth.models import User
+from rest_framework.test import APIClient
 
 from ec2spotmanager.models import Instance
-<<<<<<< HEAD
-from rest_framework.test import APIClient
-from . import create_instance
-=======
->>>>>>> d83b48f7
 
 from . import create_instance
 
@@ -72,21 +64,13 @@
     """post should update the status field on the instance"""
     user = User.objects.get(username="test")
     api_client.force_authenticate(user=user)
-<<<<<<< HEAD
-    host = create_instance('host1')
-    resp_response = api_client.post('/ec2spotmanager/rest/report/', {'client': 'host1', 'status_data': 'data'})
-    assert resp_response.status_code == requests.codes['created']
-    resp = json.loads(resp_response.content.decode('utf-8'))
-    assert resp == {'status_data': 'data'}
-=======
     host = create_instance("host1")
-    resp = api_client.post(
+    resp_response = api_client.post(
         "/ec2spotmanager/rest/report/", {"client": "host1", "status_data": "data"}
     )
-    assert resp.status_code == requests.codes["created"]
-    resp = json.loads(resp.content.decode("utf-8"))
+    assert resp_response.status_code == requests.codes["created"]
+    resp = json.loads(resp_response.content.decode("utf-8"))
     assert resp == {"status_data": "data"}
->>>>>>> d83b48f7
     host = Instance.objects.get(pk=host.pk)  # re-read
     assert host.status_data == "data"
     resp = api_client.post("/ec2spotmanager/rest/report/", {"client": "host1"})
@@ -103,23 +87,14 @@
     """post should update the status field on the instance"""
     user = User.objects.get(username="test")
     api_client.force_authenticate(user=user)
-<<<<<<< HEAD
-    host1 = create_instance('host1')
-    host2 = create_instance('host2')
-    resp_response = api_client.post('/ec2spotmanager/rest/report/', {'client': 'host1', 'status_data': 'data'})
-    assert resp_response.status_code == requests.codes['created']
-    resp = json.loads(resp_response.content.decode('utf-8'))
-    assert resp == {'status_data': 'data'}
-=======
     host1 = create_instance("host1")
     host2 = create_instance("host2")
-    resp = api_client.post(
+    resp_response = api_client.post(
         "/ec2spotmanager/rest/report/", {"client": "host1", "status_data": "data"}
     )
-    assert resp.status_code == requests.codes["created"]
-    resp = json.loads(resp.content.decode("utf-8"))
+    assert resp_response.status_code == requests.codes["created"]
+    resp = json.loads(resp_response.content.decode("utf-8"))
     assert resp == {"status_data": "data"}
->>>>>>> d83b48f7
     host1 = Instance.objects.get(pk=host1.pk)  # re-read
     assert host1.status_data == "data"
     resp = api_client.post(
