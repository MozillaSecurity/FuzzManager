#!/usr/bin/env python
"""
Price Simulator -- Tool to simulate how scheduling behavior/price strategies
                   affect the overall cost of your EC2 instances. This tool is
                   work in progress. The current TODO list includes showing
                   normalized prices (based on specified time unit and amount
                   of instances), maximum bid support and the associated uptime
                   percentage.

@author:     Christian Holler (:decoder)

@license:

This Source Code Form is subject to the terms of the Mozilla Public
License, v. 2.0. If a copy of the MPL was not distributed with this
file, You can obtain one at http://mozilla.org/MPL/2.0/.

@contact:    choller@mozilla.com
<<<<<<< HEAD
'''

from __future__ import annotations

import boto.ec2
from collections import OrderedDict
=======
"""
import configparser
>>>>>>> d83b48f7
import datetime
import importlib
import json
import os
import sys
from collections import OrderedDict

import boto.ec2

now = datetime.datetime.now()


# This function must be defined at the module level so it can be pickled
# by the multiprocessing module when calling this asynchronously.
<<<<<<< HEAD
def get_spot_price_per_region(region_name: str, start_time: datetime.datetime, end_time: datetime.datetime, aws_key_id: str, aws_secret_key: str, instance_type: str):
    '''Gets spot prices of the specified region and instance type'''

    print("Region %s Instance Type %s Start %s End %s" % (region_name, instance_type, start_time.isoformat(),
                                                          end_time.isoformat()))
=======
def get_spot_price_per_region(
    region_name, start_time, end_time, aws_key_id, aws_secret_key, instance_type
):
    """Gets spot prices of the specified region and instance type"""

    print(
        "Region %s Instance Type %s Start %s End %s"
        % (region_name, instance_type, start_time.isoformat(), end_time.isoformat())
    )
>>>>>>> d83b48f7
    r = None

    while True:
        try:
            region = boto.ec2.connect_to_region(
                region_name,
                aws_access_key_id=aws_key_id,
                aws_secret_access_key=aws_secret_key,
            )

            if not region:
                raise RuntimeError(f"Invalid region: {region_name}")

            r = region.get_spot_price_history(
                start_time=start_time.isoformat(),
                end_time=end_time.isoformat(),
                instance_type=instance_type,
                product_description="Linux/UNIX",
            )  # TODO: Make configurable
            break
        except Exception:
            print("Caught exception, retrying")
            pass

    return r


<<<<<<< HEAD
def get_spot_prices(regions: dict[str, str], start_time: datetime.datetime, end_time: datetime.datetime, aws_key_id: str, aws_secret_key: str, instance_types: list[str], prices: list[str],
                    use_multiprocess: bool = False) -> None:
=======
def get_spot_prices(
    regions,
    start_time,
    end_time,
    aws_key_id,
    aws_secret_key,
    instance_types,
    prices,
    use_multiprocess=False,
):
>>>>>>> d83b48f7
    if use_multiprocess:
        from multiprocessing import Pool, cpu_count

        pool = Pool(cpu_count())

    results = []
    for instance_type in instance_types:
        for region in regions:
            if use_multiprocess:
                f = pool.apply_async(
                    get_spot_price_per_region,
                    [
                        region,
                        start_time,
                        end_time,
                        aws_key_id,
                        aws_secret_key,
                        instance_type,
                    ],
                )
            else:
                f = get_spot_price_per_region(
                    region,
                    start_time,
                    end_time,
                    aws_key_id,
                    aws_secret_key,
                    instance_type,
                )
            results.append(f)

    for result in results:
        if use_multiprocess:
            result = result.get()
        for entry in result:
            if entry.region.name not in prices:
                prices[entry.region.name] = {}

            zone = entry.availability_zone

            if zone not in prices[entry.region.name]:
                prices[entry.region.name][zone] = {}

            if entry.instance_type not in prices[entry.region.name][zone]:
                prices[entry.region.name][zone][entry.instance_type] = OrderedDict()

            if (
                not start_time.isoformat()
                in prices[entry.region.name][zone][entry.instance_type]
            ):
                prices[entry.region.name][zone][entry.instance_type][
                    start_time.isoformat()
                ] = [
                    end_time.isoformat(),
                    entry.price,
                    1,
                ]
            else:
                cur = prices[entry.region.name][zone][entry.instance_type][
                    start_time.isoformat()
                ]

                mean_price = float((cur[1] * cur[2]) + entry.price) / float(cur[2] + 1)

                prices[entry.region.name][zone][entry.instance_type][
                    start_time.isoformat()
                ] = [
                    end_time.isoformat(),
                    mean_price,
                    cur[2] + 1,
                ]


<<<<<<< HEAD
class ConfigurationFile():
    def __init__(self, configFile: str) -> None:
        self.simulations: OrderedDict[str, str] = OrderedDict()
        self.main: dict[str, str] = {}
=======
class ConfigurationFile:
    def __init__(self, configFile):
        self.simulations = OrderedDict()
        self.main = {}
>>>>>>> d83b48f7
        if configFile:
            self.parser = configparser.ConfigParser()

            # Make sure keys are kept case-sensitive
            self.parser.optionxform = str

            self.parser.read([configFile])

            sections = self.parser.sections()
            for section in sections:
                sectionMap = self.getSectionMap(section)

                if section.lower() == "main":
                    mandatoryFields = [
                        "aws_access_key_id",
                        "aws_secret_key",
                        "regions",
                        "interval",
                        "instance_types",
                        "cache_file",
                    ]

                    for mandatoryField in mandatoryFields:
                        if mandatoryField not in sectionMap:
                            print(
                                "Error: Main configuration is missing mandatory field "
                                f"'{mandatoryField}'."
                            )
                            return

                    self.main = sectionMap
                else:
                    if "handler" not in sectionMap:
                        print(
                            f"Warning: Simulation '{section}' has no handler set, "
                            "ignoring..."
                        )
                        continue

                    # Store the name in the section map as well
                    sectionMap["name"] = section

                    self.simulations[section] = sectionMap

    def getSectionMap(self, section: str) -> dict[str, str]:
        ret = OrderedDict()
        try:
            options = self.parser.options(section)
        except configparser.NoSectionError:
            return {}
        for o in options:
            ret[o] = self.parser.get(section, o)
        return ret


<<<<<<< HEAD
def main() -> int:
    '''Command line options.'''
=======
def main():
    """Command line options."""
>>>>>>> d83b48f7

    # setup argparser
    # parser = argparse.ArgumentParser()
    # parser.add_argument('rargs', nargs=argparse.REMAINDER)

    # process options
    # opts = parser.parse_args()

    configFile = ConfigurationFile(sys.argv[1])

    if not configFile.main:
        sys.exit(1)

    if not configFile.simulations:
        print("Error: No simulations configured, exiting...")
        sys.exit(1)

    results: OrderedDict[str, int] = OrderedDict()

    cacheFile = configFile.main["cache_file"]
    regions = configFile.main["regions"].split(",")
    instance_types = configFile.main["instance_types"].split(",")
    interval = int(configFile.main["interval"])
    aws_access_key_id = configFile.main["aws_access_key_id"]
    aws_secret_key = configFile.main["aws_secret_key"]

    for (simulation_name, simulation) in configFile.simulations.items():
<<<<<<< HEAD
        assert isinstance(simulation, dict)
        sim_module = importlib.import_module("simulations.%s" % simulation["handler"])
=======
        sim_module = importlib.import_module(f"simulations.{simulation['handler']}")
>>>>>>> d83b48f7

        print(f"Performing simulation '{simulation_name}' ...")

        priceData = {}

        if os.path.isfile(cacheFile):
            with open(cacheFile) as cacheFd:
                priceData = json.load(cacheFd, object_pairs_hook=OrderedDict)
        else:
            for hour in range(interval - 1, -1, -1):
                print(f"Obtaining hour {hour + 1}")
                stop = now - datetime.timedelta(hours=hour)
                start = now - datetime.timedelta(hours=hour + 1)

                get_spot_prices(
                    regions,
                    start,
                    stop,
                    aws_access_key_id,
                    aws_secret_key,
                    instance_types,
                    priceData,
                    use_multiprocess=False,
                )

            with open(cacheFile, mode="w") as cacheFd:
                json.dump(priceData, cacheFd)

        total_price = sim_module.run(priceData, simulation, configFile.main)
        results[simulation_name] = total_price

    print("")

    col_len = None

    for simulation in results:
        print(f"Simulation {simulation} (total price): {results[simulation]}")

        if col_len is None or col_len < len(simulation):
            col_len = len(simulation)

    assert isinstance(col_len, int)
    col_len += 1

    print("")

    sys.stdout.write(" " * col_len)
    for simulation in results:
        sys.stdout.write(simulation)
        # sys.stdout.write(" "*(col_len - len(simulation)))
        sys.stdout.write("  ")
    sys.stdout.write("\n")

    for simulation_a in results:
        sys.stdout.write(simulation_a)
        sys.stdout.write(" " * (col_len - len(simulation_a)))
        for simulation_b in results:
            price_a = results[simulation_a]
            price_b = results[simulation_b]

            p = f"{100 - price_a / price_b * 100:.2f} %"

            sys.stdout.write(p)
            sys.stdout.write(" " * (len(simulation_b) - len(p) + 2))
        sys.stdout.write("\n")

    return 0


if __name__ == "__main__":
    sys.exit(main())<|MERGE_RESOLUTION|>--- conflicted
+++ resolved
@@ -16,17 +16,11 @@
 file, You can obtain one at http://mozilla.org/MPL/2.0/.
 
 @contact:    choller@mozilla.com
-<<<<<<< HEAD
-'''
+"""
 
 from __future__ import annotations
 
-import boto.ec2
-from collections import OrderedDict
-=======
-"""
 import configparser
->>>>>>> d83b48f7
 import datetime
 import importlib
 import json
@@ -41,23 +35,21 @@
 
 # This function must be defined at the module level so it can be pickled
 # by the multiprocessing module when calling this asynchronously.
-<<<<<<< HEAD
-def get_spot_price_per_region(region_name: str, start_time: datetime.datetime, end_time: datetime.datetime, aws_key_id: str, aws_secret_key: str, instance_type: str):
-    '''Gets spot prices of the specified region and instance type'''
-
-    print("Region %s Instance Type %s Start %s End %s" % (region_name, instance_type, start_time.isoformat(),
-                                                          end_time.isoformat()))
-=======
 def get_spot_price_per_region(
-    region_name, start_time, end_time, aws_key_id, aws_secret_key, instance_type
+    region_name: str,
+    start_time: datetime.datetime,
+    end_time: datetime.datetime,
+    aws_key_id: str,
+    aws_secret_key: str,
+    instance_type: str,
 ):
     """Gets spot prices of the specified region and instance type"""
 
     print(
-        "Region %s Instance Type %s Start %s End %s"
-        % (region_name, instance_type, start_time.isoformat(), end_time.isoformat())
+        "Region {} Instance Type {} Start {} End {}".format(
+            region_name, instance_type, start_time.isoformat(), end_time.isoformat()
+        )
     )
->>>>>>> d83b48f7
     r = None
 
     while True:
@@ -85,21 +77,16 @@
     return r
 
 
-<<<<<<< HEAD
-def get_spot_prices(regions: dict[str, str], start_time: datetime.datetime, end_time: datetime.datetime, aws_key_id: str, aws_secret_key: str, instance_types: list[str], prices: list[str],
-                    use_multiprocess: bool = False) -> None:
-=======
 def get_spot_prices(
-    regions,
-    start_time,
-    end_time,
-    aws_key_id,
-    aws_secret_key,
-    instance_types,
-    prices,
-    use_multiprocess=False,
-):
->>>>>>> d83b48f7
+    regions: dict[str, str],
+    start_time: datetime.datetime,
+    end_time: datetime.datetime,
+    aws_key_id: str,
+    aws_secret_key: str,
+    instance_types: list[str],
+    prices: list[str],
+    use_multiprocess: bool = False,
+) -> None:
     if use_multiprocess:
         from multiprocessing import Pool, cpu_count
 
@@ -152,11 +139,7 @@
             ):
                 prices[entry.region.name][zone][entry.instance_type][
                     start_time.isoformat()
-                ] = [
-                    end_time.isoformat(),
-                    entry.price,
-                    1,
-                ]
+                ] = [end_time.isoformat(), entry.price, 1]
             else:
                 cur = prices[entry.region.name][zone][entry.instance_type][
                     start_time.isoformat()
@@ -166,24 +149,13 @@
 
                 prices[entry.region.name][zone][entry.instance_type][
                     start_time.isoformat()
-                ] = [
-                    end_time.isoformat(),
-                    mean_price,
-                    cur[2] + 1,
-                ]
-
-
-<<<<<<< HEAD
-class ConfigurationFile():
+                ] = [end_time.isoformat(), mean_price, cur[2] + 1]
+
+
+class ConfigurationFile:
     def __init__(self, configFile: str) -> None:
         self.simulations: OrderedDict[str, str] = OrderedDict()
         self.main: dict[str, str] = {}
-=======
-class ConfigurationFile:
-    def __init__(self, configFile):
-        self.simulations = OrderedDict()
-        self.main = {}
->>>>>>> d83b48f7
         if configFile:
             self.parser = configparser.ConfigParser()
 
@@ -239,13 +211,8 @@
         return ret
 
 
-<<<<<<< HEAD
 def main() -> int:
-    '''Command line options.'''
-=======
-def main():
     """Command line options."""
->>>>>>> d83b48f7
 
     # setup argparser
     # parser = argparse.ArgumentParser()
@@ -273,12 +240,8 @@
     aws_secret_key = configFile.main["aws_secret_key"]
 
     for (simulation_name, simulation) in configFile.simulations.items():
-<<<<<<< HEAD
         assert isinstance(simulation, dict)
-        sim_module = importlib.import_module("simulations.%s" % simulation["handler"])
-=======
         sim_module = importlib.import_module(f"simulations.{simulation['handler']}")
->>>>>>> d83b48f7
 
         print(f"Performing simulation '{simulation_name}' ...")
 
