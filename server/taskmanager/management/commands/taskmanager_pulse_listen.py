<<<<<<< HEAD
# -*- coding: utf-8 -*-

from __future__ import annotations

=======
>>>>>>> d83b48f7
from logging import getLogger
from pathlib import Path
from typing import Any

from django.conf import settings
from django.core.management import BaseCommand, CommandError  # noqa
from mozillapulse.consumers import GenericConsumer, PulseConfiguration

from ...tasks import update_pool_defns, update_task

LOG = getLogger("taskmanager.management.commands.listen")


class TaskClusterConsumer(GenericConsumer):
<<<<<<< HEAD

    def __init__(self, **kwargs: Any) -> None:
=======
    def __init__(self, **kwargs):
>>>>>>> d83b48f7
        repo_slug = Path(settings.TC_FUZZING_CFG_REPO.split(":", 1)[1])
        org = repo_slug.parent
        repo = repo_slug.stem
        exchanges = [
            "exchange/taskcluster-queue/v1/task-pending",
            "exchange/taskcluster-queue/v1/task-running",
            "exchange/taskcluster-queue/v1/task-completed",
            "exchange/taskcluster-queue/v1/task-failed",
            "exchange/taskcluster-queue/v1/task-exception",
            "exchange/taskcluster-github/v1/push",
        ]
        topics = [f"primary.#.proj-{settings.TC_PROJECT}.#"] * 5 + [
            f"primary.{org}.{repo}",
        ]
        super().__init__(
            PulseConfiguration(**kwargs),
            exchanges,
            topic=topics,
            **kwargs,
        )
        for exchange, topic in zip(exchanges, topics):
            LOG.info("listening on %s for %s", exchange, topic)


class Command(BaseCommand):
    help = (
        "Listens for Mozilla Pulse messages relating to TaskManager tasks, "
        "and schedule celery tasks to handle them"
    )

<<<<<<< HEAD
    def callback(self, body, msg) -> None:
        if msg.delivery_info["exchange"].startswith("exchange/taskcluster-queue/v1/task-"):
=======
    def callback(self, body, msg):
        if msg.delivery_info["exchange"].startswith(
            "exchange/taskcluster-queue/v1/task-"
        ):
>>>>>>> d83b48f7
            LOG.info(
                "%s on %s for %s",
                msg.delivery_info["routing_key"],
                msg.delivery_info["exchange"],
                body["status"]["taskId"],
            )
            update_task.delay(body)
            msg.ack()
            return None
        if msg.delivery_info["exchange"] == "exchange/taskcluster-github/v1/push":
            LOG.info(
                "%s on %s for %s",
                msg.delivery_info["routing_key"],
                msg.delivery_info["exchange"],
                body["body"]["ref"],
            )
            if body["body"]["ref"] == "refs/heads/master":
                update_pool_defns.delay()
            msg.ack()
            return None
        raise RuntimeError(
            "Unhandled message: %s on %s"
            % (
                msg.delivery_info["routing_key"],
                msg.delivery_info["exchange"],
            )
        )

    def handle(self, *args: Any, **options: Any) -> None:
        LOG.info("pulse listener starting")
        try:
            TaskClusterConsumer(
                vhost=settings.TC_PULSE_VHOST,
                user=settings.TC_PULSE_USERNAME,
                password=settings.TC_PULSE_PASSWORD,
                callback=self.callback,
            ).listen()
        except Exception:
            LOG.exception()
            raise
        finally:
            LOG.warning("pulse listener stopped")<|MERGE_RESOLUTION|>--- conflicted
+++ resolved
@@ -1,10 +1,5 @@
-<<<<<<< HEAD
-# -*- coding: utf-8 -*-
-
 from __future__ import annotations
 
-=======
->>>>>>> d83b48f7
 from logging import getLogger
 from pathlib import Path
 from typing import Any
@@ -19,12 +14,7 @@
 
 
 class TaskClusterConsumer(GenericConsumer):
-<<<<<<< HEAD
-
     def __init__(self, **kwargs: Any) -> None:
-=======
-    def __init__(self, **kwargs):
->>>>>>> d83b48f7
         repo_slug = Path(settings.TC_FUZZING_CFG_REPO.split(":", 1)[1])
         org = repo_slug.parent
         repo = repo_slug.stem
@@ -55,15 +45,10 @@
         "and schedule celery tasks to handle them"
     )
 
-<<<<<<< HEAD
     def callback(self, body, msg) -> None:
-        if msg.delivery_info["exchange"].startswith("exchange/taskcluster-queue/v1/task-"):
-=======
-    def callback(self, body, msg):
         if msg.delivery_info["exchange"].startswith(
             "exchange/taskcluster-queue/v1/task-"
         ):
->>>>>>> d83b48f7
             LOG.info(
                 "%s on %s for %s",
                 msg.delivery_info["routing_key"],
@@ -85,8 +70,7 @@
             msg.ack()
             return None
         raise RuntimeError(
-            "Unhandled message: %s on %s"
-            % (
+            "Unhandled message: {} on {}".format(
                 msg.delivery_info["routing_key"],
                 msg.delivery_info["exchange"],
             )
