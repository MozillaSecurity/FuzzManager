from __future__ import annotations

import json
from operator import attrgetter

import fasteners
import redis
from chartjs.colors import next_color
from chartjs.views.base import JSONView
from django.conf import settings
from django.core.exceptions import SuspiciousOperation
from django.core.files.base import ContentFile
from django.db.models import Q
from django.db.models.aggregates import Count, Sum
from django.http import HttpResponse
from django.http.request import HttpRequest
from django.http.response import Http404  # noqa
<<<<<<< HEAD
from django.http.response import HttpResponsePermanentRedirect
from django.http.response import HttpResponseRedirect
from django.shortcuts import render, redirect, get_object_or_404
=======
from django.shortcuts import get_object_or_404, redirect, render
>>>>>>> d83b48f7
from django.utils.timezone import now, timedelta
from rest_framework import mixins, serializers, status, viewsets
from rest_framework.authentication import SessionAuthentication, TokenAuthentication
from rest_framework.request import Request
from rest_framework.response import Response
from rest_framework.views import APIView

from server.auth import CheckAppPermission
from server.views import deny_restricted_users
<<<<<<< HEAD
from typing import Any, Sequence
from .models import InstancePool, PoolConfiguration, Instance, PoolStatusEntry, ProviderStatusEntry
from .models import PoolUptimeDetailedEntry, PoolUptimeAccumulatedEntry
=======

from .CloudProvider.CloudProvider import (
    INSTANCE_STATE,
    INSTANCE_STATE_CODE,
    PROVIDERS,
    CloudProvider,
)
from .models import (
    Instance,
    InstancePool,
    PoolConfiguration,
    PoolStatusEntry,
    PoolUptimeAccumulatedEntry,
    PoolUptimeDetailedEntry,
    ProviderStatusEntry,
)
>>>>>>> d83b48f7
from .serializers import MachineStatusSerializer, PoolConfigurationSerializer


<<<<<<< HEAD
def renderError(request: HttpRequest, err: str) -> HttpResponse:
    return render(request, 'error.html', {'error_message': err})


@deny_restricted_users
def index(request: HttpRequest) -> HttpResponsePermanentRedirect | HttpResponseRedirect:
    return redirect('ec2spotmanager:pools')
=======
def renderError(request, err):
    return render(request, "error.html", {"error_message": err})


@deny_restricted_users
def index(request):
    return redirect("ec2spotmanager:pools")
>>>>>>> d83b48f7


@deny_restricted_users
def pools(request: HttpRequest) -> HttpResponse:
    filters = {}
    isSearch = True

    entries = (
        InstancePool.objects.annotate(size=Count("instance"))
        .annotate(
            instance_requested_count=Sum(
                "instance__size",
                filter=Q(instance__status_code=INSTANCE_STATE["requested"]),
            )
        )
        .annotate(
            instance_running_count=Sum(
                "instance__size",
                filter=Q(instance__status_code=INSTANCE_STATE["running"]),
            )
        )
        .select_related("config")
        .order_by("config__name")
    )
    # fetch all pool configs since most will be used by flatten later
    configs = {cfg.id: cfg for cfg in PoolConfiguration.objects.all()}

    # These are all keys that are allowed for exact filtering
    exactFilterKeys = [
        "config__name",
        "config__name__contains",
        "isEnabled",
    ]

    for key in exactFilterKeys:
        if key in request.GET:
            filters[key] = request.GET[key]

    # If we don't have any filters up to this point, don't consider it a search
    if not filters:
        isSearch = False

    entries = entries.filter(**filters)
    for entry in entries:
        entry.msgs = []

    for status_entry in PoolStatusEntry.objects.order_by("-created"):
        for entry in entries:
            if entry.id == status_entry.pool_id:
                entry.msgs.append(status_entry)
                break

<<<<<<< HEAD
    provider_msgs: dict[str, list[ProviderStatusEntry]] = {}
    for msg in ProviderStatusEntry.objects.all().order_by('-created'):
=======
    provider_msgs = {}
    for msg in ProviderStatusEntry.objects.all().order_by("-created"):
>>>>>>> d83b48f7
        provider_msgs.setdefault(msg.provider, []).append(msg)

    provider_pools: dict[str, set[int]] = {}
    for pool in entries:
        flattened_config = pool.config.flatten(configs)
        for provider in provider_msgs:
            provider_pools.setdefault(provider, set())
            cloud_provider = CloudProvider.get_instance(provider)
            if cloud_provider.config_supported(flattened_config):
                provider_pools[provider].add(pool.pk)
            elif Instance.objects.filter(pool=pool, provider=provider).exists():
                provider_pools[provider].add(pool.pk)

    for pool in entries:
        # Sum() returns None instead of 0 for empty set
        if pool.instance_requested_count is None:
            pool.instance_requested_count = 0
        if pool.instance_running_count is None:
            pool.instance_running_count = 0
        if pool.instance_requested_count <= pool.instance_running_count:
            pool.size_label = "success"
        elif pool.size == 0:
            pool.size_label = "danger"
        else:
            pool.size_label = "warning"

    data = {
        "isSearch": isSearch,
        "poollist": entries,
        "provider_msgs": provider_msgs,
        "provider_pools": provider_pools,
    }

    return render(request, "pools/index.html", data)


@deny_restricted_users
def viewPool(request: HttpRequest, poolid: int) -> HttpResponse:
    pool = get_object_or_404(InstancePool, pk=poolid)
    instances = Instance.objects.filter(pool=poolid)

    for instance in instances:
        if instance.status_code in INSTANCE_STATE_CODE:
            instance.status_code_text = INSTANCE_STATE_CODE[instance.status_code]
        else:
            instance.status_code_text = f"Unknown ({instance.status_code})"

    cyclic = pool.config.isCyclic()

    last_config = pool.config
    last_config.children = []

    while not cyclic and last_config.parent is not None:
        last_config.parent.children = [last_config]
        last_config = last_config.parent

    parent_config = last_config

    pool.msgs = PoolStatusEntry.objects.filter(pool=pool).order_by("-created")

    provider_msgs: dict[str, list[str]] = {}
    relevant_providers = {}
    for msg in ProviderStatusEntry.objects.all().order_by("-created"):
        # a status provider is relevant to this pool if it is supported by the config,
        # or has currently running instances with this provider
        if msg.provider not in relevant_providers:
            cloud_provider = CloudProvider.get_instance(msg.provider)
            if cloud_provider.config_supported(pool.config.flatten()):
                relevant_providers[msg.provider] = True
            elif Instance.objects.filter(pool=pool, provider=msg.provider).exists():
                relevant_providers[msg.provider] = True
            else:
                relevant_providers[msg.provider] = False
        if relevant_providers[msg.provider]:
            provider_msgs.setdefault(msg.provider, []).append(msg)

    missing = None
    if not cyclic:
        # Figure out if any parameters are missing
        missing = pool.config.getMissingParameters()

    data = {
        "pool": pool,
        "parent_config": parent_config,
        "instances": instances,
        "config_params_missing": missing,
        "config_cyclic": cyclic,
        "provider_msgs": provider_msgs,
    }

    return render(request, "pools/view.html", data)


@deny_restricted_users
def viewPoolPrices(request: HttpRequest, poolid: int) -> HttpResponse:
    cache = redis.StrictRedis.from_url(settings.REDIS_URL)

    pool = get_object_or_404(InstancePool, pk=poolid)
    config = pool.config.flatten()

    result = []
    for provider in PROVIDERS:
        cloud_provider = CloudProvider.get_instance(provider)
        if not cloud_provider.config_supported(config):
            continue
        cores_per_instance = cloud_provider.get_cores_per_instance()
        allowed_regions = set(cloud_provider.get_allowed_regions(config))
        zones = set()
        latest_price_by_zone: dict[str, int] = {}

        for instance_type in cloud_provider.get_instance_types(config):
<<<<<<< HEAD
            prices_ = cache.get('%s:price:%s' % (cloud_provider.get_name(), instance_type))
            if prices_ is None:
=======
            prices = cache.get(f"{cloud_provider.get_name()}:price:{instance_type}")
            if prices is None:
>>>>>>> d83b48f7
                continue
            prices = json.loads(prices_)
            for region in prices:
                if region not in allowed_regions:
                    continue
                for zone in prices[region]:
                    zones.add(zone)
                    latest_price_by_zone[zone] = min(
                        latest_price_by_zone.get(zone, 9999),
                        prices[region][zone][0] / cores_per_instance[instance_type],
                    )

        for zone in sorted(zones):
            result.append((provider, zone, latest_price_by_zone[zone]))

    return render(request, "pools/prices.html", {"prices": result})


@deny_restricted_users
def disablePool(request: HttpRequest, poolid: int) -> HttpResponse:
    pool = get_object_or_404(InstancePool, pk=poolid)

    if not pool.isEnabled:
        return render(
            request,
            "pools/error.html",
            {"error_message": "That pool is already disabled."},
        )

    if request.method == "POST":
        pool.isEnabled = False
        pool.save()
        return redirect("ec2spotmanager:poolview", poolid=pool.pk)
    elif request.method == "GET":
        pool.instance_running_count = Instance.objects.filter(
            pool=pool, status_code=INSTANCE_STATE["running"]
        ).count()
        return render(request, "pools/disable.html", {"pool": pool})
    else:
        raise SuspiciousOperation


@deny_restricted_users
def enablePool(request: HttpRequest, poolid: int) -> HttpResponse:
    pool = get_object_or_404(InstancePool, pk=poolid)

    # Safety check: Figure out if any parameters are missing
    # or if the configuration is cyclic, even though the link
    # to this function should not be reachable in the UI at
    # this point already.
    cyclic = pool.config.isCyclic()
    if cyclic:
        return render(
            request,
            "pools/error.html",
            {"error_message": "Pool configuration is cyclic."},
        )

    missing = pool.config.getMissingParameters()
    if missing:
        return render(
            request,
            "pools/error.html",
            {"error_message": "Pool is missing configuration parameters."},
        )

    if pool.isEnabled:
        return render(
            request,
            "pools/error.html",
            {"error_message": "That pool is already enabled."},
        )

    if request.method == "POST":
        pool.isEnabled = True
        pool.last_cycled = None
        pool.save()
        return redirect("ec2spotmanager:poolview", poolid=pool.pk)
    elif request.method == "GET":
        return render(
            request,
            "pools/enable.html",
            {"pool": pool, "coreCount": pool.config.flatten().size},
        )
    else:
        raise SuspiciousOperation


@deny_restricted_users
def forceCyclePool(request: HttpRequest, poolid: int) -> HttpResponse | HttpResponsePermanentRedirect | HttpResponseRedirect:
    pool = get_object_or_404(InstancePool, pk=poolid)

    if not pool.isEnabled:
        return render(
            request, "pools/error.html", {"error_message": "Pool is disabled."}
        )

    if request.method == "POST":
        pool.last_cycled = None
        pool.save()
        return redirect("ec2spotmanager:poolview", poolid=pool.pk)
    elif request.method == "GET":
        pool.instance_running_count = Instance.objects.filter(
            pool=pool, status_code=INSTANCE_STATE["running"]
        ).count()
        return render(request, "pools/cycle.html", {"pool": pool})
    else:
        raise SuspiciousOperation


@deny_restricted_users
def forceCyclePoolsByConfig(request: HttpRequest, configid: int) -> list[PoolConfiguration] | HttpResponse | HttpResponsePermanentRedirect | HttpResponseRedirect:
    config = get_object_or_404(PoolConfiguration, pk=configid)

    def recurse_get_dependent_configurations(config: PoolConfiguration) -> list[int]:
        config_pks = [config.pk]
        configs = PoolConfiguration.objects.filter(parent=config)

        for config in configs:
            config_pks.extend(recurse_get_dependent_configurations(config))

        return config_pks

    if request.method == "POST":
        pool_pks = request.POST.getlist("poolids")
        InstancePool.objects.filter(pk__in=pool_pks, isEnabled=True).update(
            last_cycled=None
        )
        return redirect("ec2spotmanager:pools")
    elif request.method == "GET":
        # Recursively enumerate all configurations directly or indirectly depending on
        # this one
        config_pks = recurse_get_dependent_configurations(config)

        # Get all pools depending on our configurations
        pools = InstancePool.objects.filter(config__pk__in=config_pks, isEnabled=True)

        for pool in pools:
            pool.instance_running_count = Instance.objects.filter(
                pool=pool, status_code=INSTANCE_STATE["running"]
            ).count()

        return render(request, "config/cycle.html", {"config": config, "pools": pools})
    else:
        raise SuspiciousOperation


@deny_restricted_users
<<<<<<< HEAD
def createPool(request: HttpRequest) -> HttpResponse | HttpResponsePermanentRedirect | HttpResponseRedirect:
    if request.method == 'POST':
=======
def createPool(request):
    if request.method == "POST":
>>>>>>> d83b48f7
        pool = InstancePool()
        config = get_object_or_404(PoolConfiguration, pk=int(request.POST["config"]))
        pool.config = config
        pool.save()
        return redirect("ec2spotmanager:poolview", poolid=pool.pk)
    elif request.method == "GET":
        configurations = PoolConfiguration.objects.all()
        return render(request, "pools/create.html", {"configurations": configurations})
    else:
        raise SuspiciousOperation


@deny_restricted_users
def viewConfigs(request: HttpRequest) -> HttpResponse:
    configs = PoolConfiguration.objects.all()
    roots = configs.filter(parent=None)

    def add_children(node: PoolConfiguration) -> None:
        node.children = []
        children = configs.filter(parent=node)
        for child in children:
            node.children.append(child)
            add_children(child)

    for root in roots:
        add_children(root)

    data = {"roots": roots}

    return render(request, "config/index.html", data)


@deny_restricted_users
def viewConfig(request: HttpRequest, configid: int) -> HttpResponse:
    config = get_object_or_404(PoolConfiguration, pk=configid)

    config.deserializeFields()

    return render(request, "config/view.html", {"config": config})


<<<<<<< HEAD
def __handleConfigPOST(request: HttpRequest, config: PoolConfiguration) -> HttpResponsePermanentRedirect | HttpResponseRedirect:
    if int(request.POST['parent']) < 0:
=======
def __handleConfigPOST(request, config):
    if int(request.POST["parent"]) < 0:
>>>>>>> d83b48f7
        config.parent = None
    else:
        # TODO: Cyclic config check
        config.parent = get_object_or_404(
            PoolConfiguration, pk=int(request.POST["parent"])
        )

    config.name = request.POST["name"]

    if request.POST["size"]:
        config.size = int(request.POST["size"])
    else:
        config.size = None

    if request.POST["cycle_interval"]:
        config.cycle_interval = int(request.POST["cycle_interval"])
    else:
        config.cycle_interval = None

    if request.POST["max_price"]:
        config.max_price = float(request.POST["max_price"])
    else:
        config.max_price = None

    if request.POST["ec2_key_name"]:
        config.ec2_key_name = request.POST["ec2_key_name"]
    else:
        config.ec2_key_name = None

    if request.POST["ec2_image_name"]:
        config.ec2_image_name = request.POST["ec2_image_name"]
    else:
        config.ec2_image_name = None

    if request.POST["ec2_allowed_regions"]:
        config.ec2_allowed_regions_list = [
            x.strip() for x in request.POST["ec2_allowed_regions"].split(",")
        ]
    else:
        config.ec2_allowed_regions_list = None
    config.ec2_allowed_regions_override = (
        request.POST.get("ec2_allowed_regions_override", "off") == "on"
    )

    if request.POST["ec2_security_groups"]:
        config.ec2_security_groups_list = [
            x.strip() for x in request.POST["ec2_security_groups"].split(",")
        ]
    else:
        config.ec2_security_groups_list = None
    config.ec2_security_groups_override = (
        request.POST.get("ec2_security_groups_override", "off") == "on"
    )

    if request.POST["ec2_instance_types"]:
        config.ec2_instance_types_list = [
            x.strip() for x in request.POST["ec2_instance_types"].split(",")
        ]
    else:
        config.ec2_instance_types_list = None
    config.ec2_instance_types_override = (
        request.POST.get("ec2_instance_types_override", "off") == "on"
    )

    if request.POST["ec2_userdata_macros"]:
        config.ec2_userdata_macros_dict = dict(
            y.split("=", 1)
            for y in [x.strip() for x in request.POST["ec2_userdata_macros"].split(",")]
        )
    else:
        config.ec2_userdata_macros_dict = None
    config.ec2_userdata_macros_override = (
        request.POST.get("ec2_userdata_macros_override", "off") == "on"
    )

    if request.POST["instance_tags"]:
        config.instance_tags_dict = dict(
            y.split("=", 1)
            for y in [x.strip() for x in request.POST["instance_tags"].split(",")]
        )
    else:

        config.instance_tags_dict = None
    config.instance_tags_override = (
        request.POST.get("instance_tags_override", "off") == "on"
    )

    if request.POST["ec2_raw_config"]:
        config.ec2_raw_config_dict = dict(
            y.split("=", 1)
            for y in [x.strip() for x in request.POST["ec2_raw_config"].split(",")]
        )
    else:
        config.ec2_raw_config_dict = None
    config.ec2_raw_config_override = (
        request.POST.get("ec2_raw_config_override", "off") == "on"
    )

    if request.POST["gce_machine_types"]:
        config.gce_machine_types_list = [
            x.strip() for x in request.POST["gce_machine_types"].split(",")
        ]
    else:
        config.gce_machine_types_list = None
    config.gce_machine_types_override = (
        request.POST.get("gce_machine_types_override", "off") == "on"
    )

    if request.POST["gce_image_name"]:
        config.gce_image_name = request.POST["gce_image_name"]
    else:
        config.gce_image_name = None

    if request.POST["gce_container_name"]:
        config.gce_container_name = request.POST["gce_container_name"]
    else:
        config.gce_container_name = None

    config.gce_docker_privileged = (
        request.POST.get("gce_docker_privileged", "off") == "on"
    )

    if request.POST["gce_disk_size"]:
        config.gce_disk_size = int(request.POST["gce_disk_size"])
    else:
        config.gce_disk_size = None

    if request.POST["gce_cmd"]:
        config.gce_cmd_list = [x.strip() for x in request.POST["gce_cmd"].split(",")]
    else:
        config.gce_cmd_list = None
    config.gce_cmd_override = request.POST.get("gce_cmd_override", "off") == "on"

    if request.POST["gce_args"]:
        config.gce_args_list = [x.strip() for x in request.POST["gce_args"].split(",")]
    else:
        config.gce_args_list = None
    config.gce_args_override = request.POST.get("gce_args_override", "off") == "on"

    if request.POST["gce_env"]:
        config.gce_env_dict = dict(
            y.split("=", 1)
            for y in [x.strip() for x in request.POST["gce_env"].split(",")]
        )
    else:
        config.gce_env_dict = None
    config.gce_env_override = request.POST.get("gce_env_override", "off") == "on"
    config.gce_env_include_macros = (
        request.POST.get("gce_env_include_macros", "off") == "on"
    )

    if request.POST["gce_raw_config"]:
        config.gce_raw_config_dict = dict(
            y.split("=", 1)
            for y in [x.strip() for x in request.POST["gce_raw_config"].split(",")]
        )
    else:
        config.gce_raw_config_dict = None
    config.gce_raw_config_override = (
        request.POST.get("gce_raw_config_override", "off") == "on"
    )

    # Ensure we have a primary key before attempting to store files
    config.save()

<<<<<<< HEAD
    if request.POST['ec2_userdata']:
        assert config.ec2_userdata_file is not None
        if not config.ec2_userdata_file.name:
            config.ec2_userdata_file.save("default.sh", ContentFile(""))
        config.ec2_userdata = request.POST['ec2_userdata']
        if request.POST.get('ec2_userdata_ff', 'unix') == 'unix':
            assert config.ec2_userdata is not None
            config.ec2_userdata = config.ec2_userdata.replace('\r\n', '\n')
=======
    if request.POST["ec2_userdata"]:
        if not config.ec2_userdata_file.name:
            config.ec2_userdata_file.save("default.sh", ContentFile(""))
        config.ec2_userdata = request.POST["ec2_userdata"]
        if request.POST.get("ec2_userdata_ff", "unix") == "unix":
            config.ec2_userdata = config.ec2_userdata.replace("\r\n", "\n")
>>>>>>> d83b48f7
        config.storeTestAndSave()
    else:
        if config.ec2_userdata_file:
            # Forcing test saving with ec2_userdata unset will clean the file
            config.ec2_userdata = None
            config.storeTestAndSave()

    return redirect("ec2spotmanager:configview", configid=config.pk)


@deny_restricted_users
<<<<<<< HEAD
def createConfig(request: HttpRequest) -> HttpResponse:
    if request.method == 'POST':
=======
def createConfig(request):
    if request.method == "POST":
>>>>>>> d83b48f7
        config = PoolConfiguration()
        return __handleConfigPOST(request, config)
    elif request.method == "GET":
        configurations = PoolConfiguration.objects.all()

        if "clone" in request.GET:
            config = get_object_or_404(PoolConfiguration, pk=int(request.GET["clone"]))
            config.name = f"{config.name} (Cloned)"
            config.pk = None
            clone = True
        else:
            config = PoolConfiguration()
            clone = False

        config.deserializeFields()

        data = {
            "clone": clone,
            "config": config,
            "configurations": configurations,
            "edit": False,
            "ec2_userdata_ff": "unix",
        }
        return render(request, "config/edit.html", data)
    else:
        raise SuspiciousOperation


@deny_restricted_users
def editConfig(request: HttpRequest, configid: int) -> HttpResponse | HttpResponsePermanentRedirect | HttpResponseRedirect:
    config = get_object_or_404(PoolConfiguration, pk=configid)
    config.deserializeFields()

    if request.method == "POST":
        return __handleConfigPOST(request, config)
    elif request.method == "GET":
        configurations = PoolConfiguration.objects.all()
        data = {
            "config": config,
            "configurations": configurations,
            "edit": True,
            "ec2_userdata_ff": "dos"
            if (b"\r\n" in (config.ec2_userdata or b""))
            else "unix",
        }
        return render(request, "config/edit.html", data)
    else:
        raise SuspiciousOperation


@deny_restricted_users
def deletePool(request: HttpRequest, poolid: int) -> HttpResponse | HttpResponsePermanentRedirect | HttpResponseRedirect:
    pool = get_object_or_404(InstancePool, pk=poolid)

    if pool.isEnabled:
        return render(
            request,
            "pools/error.html",
            {"error_message": "That pool is still enabled, you must disable it first."},
        )

    instances = Instance.objects.filter(pool=poolid)
    if instances:
        return render(
            request,
            "pools/error.html",
            {
                "error_message": (
                    "That pool still has instances associated with it. "
                    "Please wait for their termination first."
                )
            },
        )

    if request.method == "POST":
        lock = fasteners.InterProcessLock(f"/tmp/ec2spotmanager.pool{poolid}.lck")

        if not lock.acquire(blocking=False):
            return render(
                request,
                "pools/error.html",
                {
                    "error_message": (
                        "That pool is currently being updated. Please try again."
                    )
                },
            )

        try:
            pool.delete()
        finally:
            lock.release()

        return redirect("ec2spotmanager:pools")

    elif request.method == "GET":
        return render(request, "pools/delete.html", {"entry": pool})
    else:
        raise SuspiciousOperation


@deny_restricted_users
<<<<<<< HEAD
def deletePoolMsg(request: HttpRequest, msgid: int, from_pool: str | int = '0') -> HttpResponse | HttpResponsePermanentRedirect | HttpResponseRedirect:
=======
def deletePoolMsg(request, msgid, from_pool="0"):
>>>>>>> d83b48f7
    entry = get_object_or_404(PoolStatusEntry, pk=msgid)
    if request.method == "POST":
        from_pool = int(request.POST["from_pool"])
        pool = entry.pool
        entry.delete()
        if from_pool:
            return redirect("ec2spotmanager:poolview", poolid=pool.pk)
        else:
            return redirect("ec2spotmanager:pools")
    elif request.method == "GET":
        return render(
            request,
            "pools/messages/delete.html",
            {"entry": entry, "from_pool": "1" if from_pool else "0"},
        )
    else:
        raise SuspiciousOperation


@deny_restricted_users
def deleteProviderMsg(request: HttpRequest, msgid: int) -> HttpResponse | HttpResponsePermanentRedirect | HttpResponseRedirect:
    entry = get_object_or_404(ProviderStatusEntry, pk=msgid)
    if request.method == "POST":
        entry.delete()
        return redirect("ec2spotmanager:pools")
    elif request.method == "GET":
        return render(request, "providers/messages/delete.html", {"entry": entry})
    else:
        raise SuspiciousOperation


@deny_restricted_users
def deleteConfig(request: HttpRequest, configid: int) -> HttpResponse | HttpResponsePermanentRedirect | HttpResponseRedirect:
    config = get_object_or_404(PoolConfiguration, pk=configid)

    pools = InstancePool.objects.filter(config=config)
    for pool in pools:
        if pool.isEnabled:
            return render(
                request,
                "pools/error.html",
                {
                    "error_message": (
                        "That configuration is still used by one or more (enabled) "
                        "instance pools."
                    )
                },
            )

        instances = Instance.objects.filter(pool=pool)
        if instances:
            return render(
                request,
                "pools/error.html",
                {
                    "error_message": (
                        "A pool using this configuration still has instances associated"
                        " with it. Please wait for their termination first."
                    )
                },
            )

    if PoolConfiguration.objects.filter(parent=config):
        return render(
            request,
            "pools/error.html",
            {
                "error_message": (
                    "That configuration is still referenced by one or more other "
                    "configurations."
                ),
            },
        )

    if request.method == "POST":
        pools.delete()
        config.delete()
        return redirect("ec2spotmanager:configs")
    elif request.method == "GET":
        return render(request, "config/delete.html", {"entry": config, "pools": pools})
    else:
        raise SuspiciousOperation


class UptimeChartViewDetailed(JSONView):
    authentication_classes = (SessionAuthentication,)

<<<<<<< HEAD
    def get_context_data(self, **kwargs: Any):
        context = super(UptimeChartViewDetailed, self).get_context_data(**kwargs)
        pool = InstancePool.objects.get(pk=int(kwargs['poolid']))
=======
    def get_context_data(self, **kwargs):
        context = super().get_context_data(**kwargs)
        pool = InstancePool.objects.get(pk=int(kwargs["poolid"]))
>>>>>>> d83b48f7
        pool.flat_config = pool.config.flatten()

        latest = now() - timedelta(hours=24)
        entries = PoolUptimeDetailedEntry.objects.filter(
            pool=pool, created__gt=latest
        ).order_by("created")

        context.update(
            {
                "labels": self.get_labels(pool, entries),
                "datasets": self.get_datasets(pool, entries),
                "options": self.get_options(pool, entries),
            }
        )
        return context

    def get_colors(self):
        return next_color()

    def get_data_colors(self, entries) -> list[str]:
        colors = []
        red = (204, 0, 0)
        yellow = (255, 204, 0)
        green = (0, 163, 0)

        for point in entries:
            if point.actual == point.target:
                colors.append("rgba(%d, %d, %d, 1)" % green)
            elif not point.actual:
                colors.append("rgba(%d, %d, %d, 1)" % red)
            else:
                colors.append("rgba(%d, %d, %d, 1)" % yellow)

        return colors

    def get_options(self, pool, entries) -> dict[str, object]:
        if entries:
            scaleSteps = max(entries, key=attrgetter("target")).target + 1
        else:
            # Default to the current pool size if we have no entries at all
            scaleSteps = pool.flat_config.size + 1
        return {
            "scaleOverride": True,
            "scaleSteps": scaleSteps,
            "scaleStepWidth": 1,
            "scaleStartValue": -1,
            "barValueSpacing": 0,
            "barShowStroke": False,
        }

    def get_datasets(self, pool: InstancePool, entries):
        datasets = []
        color_generator = self.get_colors()
        color = tuple(next(color_generator))

        data = [x.actual for x in entries]
        dataset = {
            "fillColor": self.get_data_colors(entries),
            # 'highlightFill': "rgba(84,255,159,0.2)",
            "strokeColor": "rgba(%d, %d, %d, 1)" % color,
            "pointColor": "rgba(%d, %d, %d, 1)" % color,
            "pointStrokeColor": "#fff",
            "data": data,
        }

        datasets.append(dataset)
        return datasets

    def get_labels(self, pool: InstancePool, entries) -> list[str]:
        return [x.created.strftime("%H:%M") for x in entries]


class UptimeChartViewAccumulated(JSONView):
    authentication_classes = (SessionAuthentication,)

<<<<<<< HEAD
    def get_context_data(self, **kwargs: Any):
        context = super(UptimeChartViewAccumulated, self).get_context_data(**kwargs)
        pool = InstancePool.objects.get(pk=int(kwargs['poolid']))
=======
    def get_context_data(self, **kwargs):
        context = super().get_context_data(**kwargs)
        pool = InstancePool.objects.get(pk=int(kwargs["poolid"]))
>>>>>>> d83b48f7
        pool.flat_config = pool.config.flatten()

        latest = now() - timedelta(days=30)  # TODO: Use settings instead of hardcoding
        entries = PoolUptimeAccumulatedEntry.objects.filter(
            pool=pool, created__gt=latest
        ).order_by("created")

        context.update(
            {
                "labels": self.get_labels(pool, entries),
                "datasets": self.get_datasets(pool, entries),
                "options": self.get_options(pool, entries),
            }
        )
        return context

    def get_colors(self):
        return next_color()

    def get_data_colors(self, entries) -> list[str]:
        colors = []
        red = (204, 0, 0)
        orange = (255, 128, 0)
        yellow = (255, 204, 0)
        green = (0, 163, 0)

        for point in entries:
            if point.uptime_percentage >= 95.00:
                colors.append("rgba(%d, %d, %d, 1)" % green)
            elif point.uptime_percentage <= 25.00:
                colors.append("rgba(%d, %d, %d, 1)" % red)
            elif point.uptime_percentage <= 50.00:
                colors.append("rgba(%d, %d, %d, 1)" % orange)
            else:
                colors.append("rgba(%d, %d, %d, 1)" % yellow)

        return colors

    def get_options(self, pool: InstancePool, entries) -> dict[str, object]:
        # Scale to 100% but use 110 so the red bar is actually visible
        scaleSteps = 11
        return {
            "scaleOverride": True,
            "scaleSteps": scaleSteps,
            "scaleStepWidth": 10,
            "scaleStartValue": -10,
            "scaleLabel": "<%=value%>%",
            "tooltipTemplate": "<%if (label){%><%=label%>: <%}%><%= value%>%",
            "barValueSpacing": 0,
            "barShowStroke": False,
        }

    def get_datasets(self, pool: InstancePool, entries):
        datasets = []
        color_generator = self.get_colors()
        color = tuple(next(color_generator))

        data = [x.uptime_percentage for x in entries]
        dataset = {
            "fillColor": self.get_data_colors(entries),
            # 'highlightFill': "rgba(84,255,159,0.2)",
            "strokeColor": "rgba(%d, %d, %d, 1)" % color,
            "pointColor": "rgba(%d, %d, %d, 1)" % color,
            "pointStrokeColor": "#fff",
            "data": data,
        }

        datasets.append(dataset)
        return datasets

    def get_labels(self, pool: InstancePool, entries) -> list[str]:
        return [x.created.strftime("%b %d") for x in entries]


class MachineStatusViewSet(APIView):
    authentication_classes = (TokenAuthentication,)

    def get(self, request: Request, *args: Any, **kwargs: Any) -> Response:
        result: dict[str, object] = {}
        response = Response(result, status=status.HTTP_200_OK)
        return response

<<<<<<< HEAD
    def post(self, request: Request, *args: Any, **kwargs: Any) -> Response:
        if 'client' not in request.data:
            return Response({"error": '"client" is required.'}, status=status.HTTP_400_BAD_REQUEST)
=======
    def post(self, request, *args, **kwargs):
        if "client" not in request.data:
            return Response(
                {"error": '"client" is required.'}, status=status.HTTP_400_BAD_REQUEST
            )
>>>>>>> d83b48f7

        instance = get_object_or_404(Instance, hostname=request.data["client"])
        serializer = MachineStatusSerializer(
            instance=instance, partial=True, data=request.data
        )
        if serializer.is_valid():
            serializer.save()
            return Response(serializer.data, status=status.HTTP_201_CREATED)
        return Response(serializer.errors, status=status.HTTP_400_BAD_REQUEST)


class PoolConfigurationViewSet(
    mixins.RetrieveModelMixin, mixins.ListModelMixin, viewsets.GenericViewSet
):
    """
    API endpoint that allows viewing PoolConfigurations
    """

    authentication_classes = (TokenAuthentication,)
    permission_classes = (CheckAppPermission,)
    queryset = PoolConfiguration.objects.all()
    serializer_class = PoolConfigurationSerializer

<<<<<<< HEAD
    def retrieve(self, request: Request, *args: Any, **kwds: Any) -> Response:
        flatten: str | int = request.query_params.get('flatten', '0')
=======
    def retrieve(self, request, *args, **kwds):
        flatten = request.query_params.get("flatten", "0")
>>>>>>> d83b48f7
        try:
            flatten = int(flatten)
            assert flatten in {0, 1}
        except (AssertionError, ValueError):
            raise serializers.ValidationError("flatten must be 0 or 1")
        serializer = self.get_serializer(self.get_object(), flatten=bool(flatten))
        return Response(serializer.data)


class PoolCycleView(APIView):
    authentication_classes = (TokenAuthentication,)
    permission_classes = (CheckAppPermission,)

    def post(self, request: Request, poolid: int, format: str | None = None) -> Response:
        pool = get_object_or_404(InstancePool, pk=poolid)

        if not pool.isEnabled:
            return Response(
                {"error": "Pool is disabled."}, status=status.HTTP_406_NOT_ACCEPTABLE
            )

        pool.last_cycled = None
        pool.save()

        return Response({}, status=status.HTTP_200_OK)


class PoolEnableView(APIView):
    authentication_classes = (TokenAuthentication,)
    permission_classes = (CheckAppPermission,)

    def post(self, request: Request, poolid: int, format: str | None = None) -> Response:
        pool = get_object_or_404(InstancePool, pk=poolid)

        if pool.isEnabled:
            return Response(
                {"error": "Pool is already enabled."},
                status=status.HTTP_406_NOT_ACCEPTABLE,
            )

        pool.last_cycled = None
        pool.isEnabled = True
        pool.save()

        return Response({}, status=status.HTTP_200_OK)


class PoolDisableView(APIView):
    authentication_classes = (TokenAuthentication,)
    permission_classes = (CheckAppPermission,)

    def post(self, request: Request, poolid: int, format: str | None = None) -> Response:
        pool = get_object_or_404(InstancePool, pk=poolid)

        if not pool.isEnabled:
            return Response(
                {"error": "Pool is already disabled."},
                status=status.HTTP_406_NOT_ACCEPTABLE,
            )

        pool.isEnabled = False
        pool.save()

        return Response({}, status=status.HTTP_200_OK)<|MERGE_RESOLUTION|>--- conflicted
+++ resolved
@@ -2,6 +2,7 @@
 
 import json
 from operator import attrgetter
+from typing import Any
 
 import fasteners
 import redis
@@ -15,13 +16,8 @@
 from django.http import HttpResponse
 from django.http.request import HttpRequest
 from django.http.response import Http404  # noqa
-<<<<<<< HEAD
-from django.http.response import HttpResponsePermanentRedirect
-from django.http.response import HttpResponseRedirect
-from django.shortcuts import render, redirect, get_object_or_404
-=======
+from django.http.response import HttpResponsePermanentRedirect, HttpResponseRedirect
 from django.shortcuts import get_object_or_404, redirect, render
->>>>>>> d83b48f7
 from django.utils.timezone import now, timedelta
 from rest_framework import mixins, serializers, status, viewsets
 from rest_framework.authentication import SessionAuthentication, TokenAuthentication
@@ -31,11 +27,6 @@
 
 from server.auth import CheckAppPermission
 from server.views import deny_restricted_users
-<<<<<<< HEAD
-from typing import Any, Sequence
-from .models import InstancePool, PoolConfiguration, Instance, PoolStatusEntry, ProviderStatusEntry
-from .models import PoolUptimeDetailedEntry, PoolUptimeAccumulatedEntry
-=======
 
 from .CloudProvider.CloudProvider import (
     INSTANCE_STATE,
@@ -52,27 +43,16 @@
     PoolUptimeDetailedEntry,
     ProviderStatusEntry,
 )
->>>>>>> d83b48f7
 from .serializers import MachineStatusSerializer, PoolConfigurationSerializer
 
 
-<<<<<<< HEAD
 def renderError(request: HttpRequest, err: str) -> HttpResponse:
-    return render(request, 'error.html', {'error_message': err})
+    return render(request, "error.html", {"error_message": err})
 
 
 @deny_restricted_users
 def index(request: HttpRequest) -> HttpResponsePermanentRedirect | HttpResponseRedirect:
-    return redirect('ec2spotmanager:pools')
-=======
-def renderError(request, err):
-    return render(request, "error.html", {"error_message": err})
-
-
-@deny_restricted_users
-def index(request):
     return redirect("ec2spotmanager:pools")
->>>>>>> d83b48f7
 
 
 @deny_restricted_users
@@ -125,13 +105,8 @@
                 entry.msgs.append(status_entry)
                 break
 
-<<<<<<< HEAD
     provider_msgs: dict[str, list[ProviderStatusEntry]] = {}
-    for msg in ProviderStatusEntry.objects.all().order_by('-created'):
-=======
-    provider_msgs = {}
     for msg in ProviderStatusEntry.objects.all().order_by("-created"):
->>>>>>> d83b48f7
         provider_msgs.setdefault(msg.provider, []).append(msg)
 
     provider_pools: dict[str, set[int]] = {}
@@ -243,13 +218,8 @@
         latest_price_by_zone: dict[str, int] = {}
 
         for instance_type in cloud_provider.get_instance_types(config):
-<<<<<<< HEAD
-            prices_ = cache.get('%s:price:%s' % (cloud_provider.get_name(), instance_type))
+            prices_ = cache.get(f"{cloud_provider.get_name()}:price:{instance_type}")
             if prices_ is None:
-=======
-            prices = cache.get(f"{cloud_provider.get_name()}:price:{instance_type}")
-            if prices is None:
->>>>>>> d83b48f7
                 continue
             prices = json.loads(prices_)
             for region in prices:
@@ -339,7 +309,9 @@
 
 
 @deny_restricted_users
-def forceCyclePool(request: HttpRequest, poolid: int) -> HttpResponse | HttpResponsePermanentRedirect | HttpResponseRedirect:
+def forceCyclePool(
+    request: HttpRequest, poolid: int
+) -> HttpResponse | HttpResponsePermanentRedirect | HttpResponseRedirect:
     pool = get_object_or_404(InstancePool, pk=poolid)
 
     if not pool.isEnabled:
@@ -361,7 +333,11 @@
 
 
 @deny_restricted_users
-def forceCyclePoolsByConfig(request: HttpRequest, configid: int) -> list[PoolConfiguration] | HttpResponse | HttpResponsePermanentRedirect | HttpResponseRedirect:
+def forceCyclePoolsByConfig(
+    request: HttpRequest, configid: int
+) -> list[
+    PoolConfiguration
+] | HttpResponse | HttpResponsePermanentRedirect | HttpResponseRedirect:
     config = get_object_or_404(PoolConfiguration, pk=configid)
 
     def recurse_get_dependent_configurations(config: PoolConfiguration) -> list[int]:
@@ -398,13 +374,10 @@
 
 
 @deny_restricted_users
-<<<<<<< HEAD
-def createPool(request: HttpRequest) -> HttpResponse | HttpResponsePermanentRedirect | HttpResponseRedirect:
-    if request.method == 'POST':
-=======
-def createPool(request):
+def createPool(
+    request: HttpRequest,
+) -> HttpResponse | HttpResponsePermanentRedirect | HttpResponseRedirect:
     if request.method == "POST":
->>>>>>> d83b48f7
         pool = InstancePool()
         config = get_object_or_404(PoolConfiguration, pk=int(request.POST["config"]))
         pool.config = config
@@ -446,13 +419,10 @@
     return render(request, "config/view.html", {"config": config})
 
 
-<<<<<<< HEAD
-def __handleConfigPOST(request: HttpRequest, config: PoolConfiguration) -> HttpResponsePermanentRedirect | HttpResponseRedirect:
-    if int(request.POST['parent']) < 0:
-=======
-def __handleConfigPOST(request, config):
+def __handleConfigPOST(
+    request: HttpRequest, config: PoolConfiguration
+) -> HttpResponsePermanentRedirect | HttpResponseRedirect:
     if int(request.POST["parent"]) < 0:
->>>>>>> d83b48f7
         config.parent = None
     else:
         # TODO: Cyclic config check
@@ -618,23 +588,14 @@
     # Ensure we have a primary key before attempting to store files
     config.save()
 
-<<<<<<< HEAD
-    if request.POST['ec2_userdata']:
+    if request.POST["ec2_userdata"]:
         assert config.ec2_userdata_file is not None
-        if not config.ec2_userdata_file.name:
-            config.ec2_userdata_file.save("default.sh", ContentFile(""))
-        config.ec2_userdata = request.POST['ec2_userdata']
-        if request.POST.get('ec2_userdata_ff', 'unix') == 'unix':
-            assert config.ec2_userdata is not None
-            config.ec2_userdata = config.ec2_userdata.replace('\r\n', '\n')
-=======
-    if request.POST["ec2_userdata"]:
         if not config.ec2_userdata_file.name:
             config.ec2_userdata_file.save("default.sh", ContentFile(""))
         config.ec2_userdata = request.POST["ec2_userdata"]
         if request.POST.get("ec2_userdata_ff", "unix") == "unix":
+            assert config.ec2_userdata is not None
             config.ec2_userdata = config.ec2_userdata.replace("\r\n", "\n")
->>>>>>> d83b48f7
         config.storeTestAndSave()
     else:
         if config.ec2_userdata_file:
@@ -646,13 +607,8 @@
 
 
 @deny_restricted_users
-<<<<<<< HEAD
 def createConfig(request: HttpRequest) -> HttpResponse:
-    if request.method == 'POST':
-=======
-def createConfig(request):
     if request.method == "POST":
->>>>>>> d83b48f7
         config = PoolConfiguration()
         return __handleConfigPOST(request, config)
     elif request.method == "GET":
@@ -682,7 +638,9 @@
 
 
 @deny_restricted_users
-def editConfig(request: HttpRequest, configid: int) -> HttpResponse | HttpResponsePermanentRedirect | HttpResponseRedirect:
+def editConfig(
+    request: HttpRequest, configid: int
+) -> HttpResponse | HttpResponsePermanentRedirect | HttpResponseRedirect:
     config = get_object_or_404(PoolConfiguration, pk=configid)
     config.deserializeFields()
 
@@ -704,7 +662,9 @@
 
 
 @deny_restricted_users
-def deletePool(request: HttpRequest, poolid: int) -> HttpResponse | HttpResponsePermanentRedirect | HttpResponseRedirect:
+def deletePool(
+    request: HttpRequest, poolid: int
+) -> HttpResponse | HttpResponsePermanentRedirect | HttpResponseRedirect:
     pool = get_object_or_404(InstancePool, pk=poolid)
 
     if pool.isEnabled:
@@ -755,11 +715,9 @@
 
 
 @deny_restricted_users
-<<<<<<< HEAD
-def deletePoolMsg(request: HttpRequest, msgid: int, from_pool: str | int = '0') -> HttpResponse | HttpResponsePermanentRedirect | HttpResponseRedirect:
-=======
-def deletePoolMsg(request, msgid, from_pool="0"):
->>>>>>> d83b48f7
+def deletePoolMsg(
+    request: HttpRequest, msgid: int, from_pool: str | int = "0"
+) -> HttpResponse | HttpResponsePermanentRedirect | HttpResponseRedirect:
     entry = get_object_or_404(PoolStatusEntry, pk=msgid)
     if request.method == "POST":
         from_pool = int(request.POST["from_pool"])
@@ -780,7 +738,9 @@
 
 
 @deny_restricted_users
-def deleteProviderMsg(request: HttpRequest, msgid: int) -> HttpResponse | HttpResponsePermanentRedirect | HttpResponseRedirect:
+def deleteProviderMsg(
+    request: HttpRequest, msgid: int
+) -> HttpResponse | HttpResponsePermanentRedirect | HttpResponseRedirect:
     entry = get_object_or_404(ProviderStatusEntry, pk=msgid)
     if request.method == "POST":
         entry.delete()
@@ -792,7 +752,9 @@
 
 
 @deny_restricted_users
-def deleteConfig(request: HttpRequest, configid: int) -> HttpResponse | HttpResponsePermanentRedirect | HttpResponseRedirect:
+def deleteConfig(
+    request: HttpRequest, configid: int
+) -> HttpResponse | HttpResponsePermanentRedirect | HttpResponseRedirect:
     config = get_object_or_404(PoolConfiguration, pk=configid)
 
     pools = InstancePool.objects.filter(config=config)
@@ -847,15 +809,9 @@
 class UptimeChartViewDetailed(JSONView):
     authentication_classes = (SessionAuthentication,)
 
-<<<<<<< HEAD
     def get_context_data(self, **kwargs: Any):
-        context = super(UptimeChartViewDetailed, self).get_context_data(**kwargs)
-        pool = InstancePool.objects.get(pk=int(kwargs['poolid']))
-=======
-    def get_context_data(self, **kwargs):
         context = super().get_context_data(**kwargs)
         pool = InstancePool.objects.get(pk=int(kwargs["poolid"]))
->>>>>>> d83b48f7
         pool.flat_config = pool.config.flatten()
 
         latest = now() - timedelta(hours=24)
@@ -931,15 +887,9 @@
 class UptimeChartViewAccumulated(JSONView):
     authentication_classes = (SessionAuthentication,)
 
-<<<<<<< HEAD
     def get_context_data(self, **kwargs: Any):
-        context = super(UptimeChartViewAccumulated, self).get_context_data(**kwargs)
-        pool = InstancePool.objects.get(pk=int(kwargs['poolid']))
-=======
-    def get_context_data(self, **kwargs):
         context = super().get_context_data(**kwargs)
         pool = InstancePool.objects.get(pk=int(kwargs["poolid"]))
->>>>>>> d83b48f7
         pool.flat_config = pool.config.flatten()
 
         latest = now() - timedelta(days=30)  # TODO: Use settings instead of hardcoding
@@ -1022,17 +972,11 @@
         response = Response(result, status=status.HTTP_200_OK)
         return response
 
-<<<<<<< HEAD
     def post(self, request: Request, *args: Any, **kwargs: Any) -> Response:
-        if 'client' not in request.data:
-            return Response({"error": '"client" is required.'}, status=status.HTTP_400_BAD_REQUEST)
-=======
-    def post(self, request, *args, **kwargs):
         if "client" not in request.data:
             return Response(
                 {"error": '"client" is required.'}, status=status.HTTP_400_BAD_REQUEST
             )
->>>>>>> d83b48f7
 
         instance = get_object_or_404(Instance, hostname=request.data["client"])
         serializer = MachineStatusSerializer(
@@ -1056,13 +1000,8 @@
     queryset = PoolConfiguration.objects.all()
     serializer_class = PoolConfigurationSerializer
 
-<<<<<<< HEAD
     def retrieve(self, request: Request, *args: Any, **kwds: Any) -> Response:
-        flatten: str | int = request.query_params.get('flatten', '0')
-=======
-    def retrieve(self, request, *args, **kwds):
-        flatten = request.query_params.get("flatten", "0")
->>>>>>> d83b48f7
+        flatten: str | int = request.query_params.get("flatten", "0")
         try:
             flatten = int(flatten)
             assert flatten in {0, 1}
@@ -1076,7 +1015,9 @@
     authentication_classes = (TokenAuthentication,)
     permission_classes = (CheckAppPermission,)
 
-    def post(self, request: Request, poolid: int, format: str | None = None) -> Response:
+    def post(
+        self, request: Request, poolid: int, format: str | None = None
+    ) -> Response:
         pool = get_object_or_404(InstancePool, pk=poolid)
 
         if not pool.isEnabled:
@@ -1094,7 +1035,9 @@
     authentication_classes = (TokenAuthentication,)
     permission_classes = (CheckAppPermission,)
 
-    def post(self, request: Request, poolid: int, format: str | None = None) -> Response:
+    def post(
+        self, request: Request, poolid: int, format: str | None = None
+    ) -> Response:
         pool = get_object_or_404(InstancePool, pk=poolid)
 
         if pool.isEnabled:
@@ -1114,7 +1057,9 @@
     authentication_classes = (TokenAuthentication,)
     permission_classes = (CheckAppPermission,)
 
-    def post(self, request: Request, poolid: int, format: str | None = None) -> Response:
+    def post(
+        self, request: Request, poolid: int, format: str | None = None
+    ) -> Response:
         pool = get_object_or_404(InstancePool, pk=poolid)
 
         if not pool.isEnabled:
