--- conflicted
+++ resolved
@@ -10,24 +10,21 @@
 file, You can obtain one at http://mozilla.org/MPL/2.0/.
 
 @contact:    choller@mozilla.com
-<<<<<<< HEAD
-'''
+"""
 
 from __future__ import annotations
 
 import requests
 
 
-class BugzillaREST():
-    def __init__(self, hostname: str, username: str | None = None, password: str | None = None, api_key: str | None = None) -> None:
-=======
-"""
-import requests
-
-
 class BugzillaREST:
-    def __init__(self, hostname, username=None, password=None, api_key=None):
->>>>>>> d83b48f7
+    def __init__(
+        self,
+        hostname: str,
+        username: str | None = None,
+        password: str | None = None,
+        api_key: str | None = None,
+    ) -> None:
         self.hostname = hostname
         self.baseUrl = f"https://{self.hostname}/rest"
         self.username = username
@@ -85,11 +82,7 @@
 
         return bugs[int(bugId)]
 
-<<<<<<< HEAD
     def getBugStatus(self, bugIds: list[str]):
-        return self.getBugs(bugIds, include_fields=["id", "is_open", "resolution", "dupe_of", "cf_last_resolved"])
-=======
-    def getBugStatus(self, bugIds):
         return self.getBugs(
             bugIds,
             include_fields=[
@@ -100,9 +93,13 @@
                 "cf_last_resolved",
             ],
         )
->>>>>>> d83b48f7
 
-    def getBugs(self, bugIds: list[str] | str, include_fields: list[str] | None = None, exclude_fields: list[str] | None = None):
+    def getBugs(
+        self,
+        bugIds: list[str] | str,
+        include_fields: list[str] | None = None,
+        exclude_fields: list[str] | None = None,
+    ):
         if not isinstance(bugIds, list):
             bugIds = [bugIds]
 
