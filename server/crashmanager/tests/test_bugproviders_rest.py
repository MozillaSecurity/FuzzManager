--- conflicted
+++ resolved
@@ -1,30 +1,23 @@
-<<<<<<< HEAD
-# coding: utf-8
-
 from __future__ import annotations
 
-=======
->>>>>>> d83b48f7
 import logging
 
 import pytest
 import requests
-
-<<<<<<< HEAD
 from django.contrib.auth.models import User
 from rest_framework.test import APIClient
 
 from crashmanager.models import BugProvider
-from crashmanager.tests.conftest import _cm_result
 
+from .conftest import _cm_result
 
-=======
->>>>>>> d83b48f7
 LOG = logging.getLogger("fm.crashmanager.tests.bugproviders.rest")
 
 
 @pytest.mark.parametrize("method", ["delete", "get", "patch", "post", "put"])
-def test_rest_bugproviders_no_auth(db: None, api_client: APIClient, method: str) -> None:
+def test_rest_bugproviders_no_auth(
+    db: None, api_client: APIClient, method: str
+) -> None:
     """must yield unauthorized without authentication"""
     assert (
         getattr(api_client, method)("/crashmanager/rest/bugproviders/", {}).status_code
@@ -33,7 +26,9 @@
 
 
 @pytest.mark.parametrize("method", ["delete", "get", "patch", "post", "put"])
-def test_rest_bugproviders_no_perm(user_noperm: User, api_client: APIClient, method: str) -> None:
+def test_rest_bugproviders_no_perm(
+    user_noperm: User, api_client: APIClient, method: str
+) -> None:
     """must yield forbidden without permission"""
     assert (
         getattr(api_client, method)("/crashmanager/rest/bugproviders/", {}).status_code
@@ -41,19 +36,6 @@
     )
 
 
-<<<<<<< HEAD
-@pytest.mark.parametrize("method, url, user", [
-    ("delete", "/crashmanager/rest/bugproviders/", "normal"),
-    ("delete", "/crashmanager/rest/bugproviders/", "restricted"),
-    ("patch", "/crashmanager/rest/bugproviders/", "normal"),
-    ("patch", "/crashmanager/rest/bugproviders/", "restricted"),
-    ("post", "/crashmanager/rest/bugproviders/", "normal"),
-    ("post", "/crashmanager/rest/bugproviders/", "restricted"),
-    ("put", "/crashmanager/rest/bugproviders/", "normal"),
-    ("put", "/crashmanager/rest/bugproviders/", "restricted"),
-], indirect=["user"])
-def test_rest_bugproviders_methods(api_client: APIClient, user: User, method: str, url: str) -> None:
-=======
 @pytest.mark.parametrize(
     "method, url, user",
     [
@@ -68,8 +50,9 @@
     ],
     indirect=["user"],
 )
-def test_rest_bugproviders_methods(api_client, user, method, url):
->>>>>>> d83b48f7
+def test_rest_bugproviders_methods(
+    api_client: APIClient, user: User, method: str, url: str
+) -> None:
     """must yield method-not-allowed for unsupported methods"""
     assert (
         getattr(api_client, method)(url, {}).status_code
@@ -77,21 +60,6 @@
     )
 
 
-<<<<<<< HEAD
-@pytest.mark.parametrize("method, url, user", [
-    ("get", "/crashmanager/rest/bugproviders/1/", "normal"),
-    ("get", "/crashmanager/rest/bugproviders/1/", "restricted"),
-    ("delete", "/crashmanager/rest/bugproviders/1/", "normal"),
-    ("delete", "/crashmanager/rest/bugproviders/1/", "restricted"),
-    ("patch", "/crashmanager/rest/bugproviders/1/", "normal"),
-    ("patch", "/crashmanager/rest/bugproviders/1/", "restricted"),
-    ("post", "/crashmanager/rest/bugproviders/1/", "normal"),
-    ("post", "/crashmanager/rest/bugproviders/1/", "restricted"),
-    ("put", "/crashmanager/rest/bugproviders/1/", "normal"),
-    ("put", "/crashmanager/rest/bugproviders/1/", "restricted"),
-], indirect=["user"])
-def test_rest_bugproviders_methods_not_found(api_client: APIClient, user: User, method: str, url: str) -> None:
-=======
 @pytest.mark.parametrize(
     "method, url, user",
     [
@@ -108,15 +76,18 @@
     ],
     indirect=["user"],
 )
-def test_rest_bugproviders_methods_not_found(api_client, user, method, url):
->>>>>>> d83b48f7
+def test_rest_bugproviders_methods_not_found(
+    api_client: APIClient, user: User, method: str, url: str
+) -> None:
     """must yield not-found for undeclared methods"""
     assert (
         getattr(api_client, method)(url, {}).status_code == requests.codes["not_found"]
     )
 
 
-def _compare_rest_result_to_bugprovider(result: dict[str, object], provider: BugProvider) -> None:
+def _compare_rest_result_to_bugprovider(
+    result: dict[str, object], provider: BugProvider
+) -> None:
     expected_fields = {"id", "classname", "hostname", "urlTemplate"}
     assert set(result) == expected_fields
     for key, value in result.items():
@@ -124,7 +95,9 @@
 
 
 @pytest.mark.parametrize("user", ["normal", "restricted"], indirect=True)
-def test_rest_bugproviders_list(api_client: APIClient, user: User, cm: _cm_result) -> None:
+def test_rest_bugproviders_list(
+    api_client: APIClient, user: User, cm: _cm_result
+) -> None:
     """test that list returns the right bug providers"""
     expected = 4
     providers = [
