"""
Tests for Pools rest api.

@author:     Jesse Schwartzentruber (:truber)

@license:

This Source Code Form is subject to the terms of the Mozilla Public
License, v. 2.0. If a copy of the MPL was not distributed with this
file, You can obtain one at http://mozilla.org/MPL/2.0/.
<<<<<<< HEAD
'''

from __future__ import annotations

=======
"""
>>>>>>> d83b48f7
import json
import logging

import pytest
import requests
from django.contrib.auth.models import User
from django.urls import reverse
from django.utils import timezone

from ec2spotmanager.models import InstancePool
<<<<<<< HEAD
from rest_framework.test import APIClient
from . import create_config, create_pool
=======
>>>>>>> d83b48f7

from . import create_config, create_pool

LOG = logging.getLogger("fm.ec2spotmanager.tests.pools.rest")
pytestmark = pytest.mark.usefixtures("ec2spotmanager_test")


def test_rest_pool_cycle_no_auth(api_client: APIClient) -> None:
    """must yield forbidden without authentication"""
    url = "/ec2spotmanager/rest/pool/1/cycle/"
    assert api_client.get(url).status_code == requests.codes["unauthorized"]
    assert api_client.post(url, {}).status_code == requests.codes["unauthorized"]
    assert api_client.put(url, {}).status_code == requests.codes["unauthorized"]
    assert api_client.patch(url, {}).status_code == requests.codes["unauthorized"]
    assert api_client.delete(url, {}).status_code == requests.codes["unauthorized"]


def test_rest_pool_cycle_no_perm(api_client: APIClient) -> None:
    """must yield forbidden without permission"""
    user = User.objects.get(username="test-noperm")
    api_client.force_authenticate(user=user)
    url = "/ec2spotmanager/rest/pool/1/cycle/"
    assert api_client.get(url).status_code == requests.codes["forbidden"]
    assert api_client.post(url, {}).status_code == requests.codes["forbidden"]
    assert api_client.put(url, {}).status_code == requests.codes["forbidden"]
    assert api_client.patch(url, {}).status_code == requests.codes["forbidden"]
    assert api_client.delete(url, {}).status_code == requests.codes["forbidden"]


def test_rest_pool_cycle_patch(api_client: APIClient) -> None:
    """patch should not be allowed"""
    user = User.objects.get(username="test")
    api_client.force_authenticate(user=user)
    resp = api_client.patch("/ec2spotmanager/rest/pool/1/cycle/")
    LOG.debug(resp)
    assert resp.status_code == requests.codes["method_not_allowed"]


def test_rest_pool_cycle_post(api_client: APIClient) -> None:
    """post should reset last_cycled"""
    config = create_config("testconfig")
    pool = create_pool(config, last_cycled=timezone.now())
    user = User.objects.get(username="test")
    api_client.force_authenticate(user=user)
    resp = api_client.post("/ec2spotmanager/rest/pool/%d/cycle/" % pool.pk)
    LOG.debug(resp)
    assert resp.status_code == requests.codes["not_acceptable"]
    pool.isEnabled = True
    pool.save()
    resp = api_client.post("/ec2spotmanager/rest/pool/%d/cycle/" % pool.pk)
    LOG.debug(resp)
    assert resp.status_code == requests.codes["ok"]
    pool = InstancePool.objects.get(pk=pool.pk)
    assert pool.isEnabled
    assert pool.last_cycled is None


def test_rest_pool_cycle_put(api_client: APIClient) -> None:
    """put should not be allowed"""
    user = User.objects.get(username="test")
    api_client.force_authenticate(user=user)
    resp = api_client.put("/ec2spotmanager/rest/pool/1/cycle/")
    LOG.debug(resp)
    assert resp.status_code == requests.codes["method_not_allowed"]


def test_rest_pool_cycle_delete(api_client: APIClient) -> None:
    """delete should not be allowed"""
    user = User.objects.get(username="test")
    api_client.force_authenticate(user=user)
    resp = api_client.delete("/ec2spotmanager/rest/pool/1/cycle/")
    LOG.debug(resp)
    assert resp.status_code == requests.codes["method_not_allowed"]


def test_rest_pool_cycle_get(api_client: APIClient) -> None:
    """get should not be allowed"""
    user = User.objects.get(username="test")
    api_client.force_authenticate(user=user)
    resp = api_client.get("/ec2spotmanager/rest/pool/1/cycle/")
    LOG.debug(resp)
    assert resp.status_code == requests.codes["method_not_allowed"]


def test_rest_pool_enable_no_auth(api_client: APIClient) -> None:
    """must yield forbidden without authentication"""
    url = "/ec2spotmanager/rest/pool/1/enable/"
    assert api_client.get(url).status_code == requests.codes["unauthorized"]
    assert api_client.post(url, {}).status_code == requests.codes["unauthorized"]
    assert api_client.put(url, {}).status_code == requests.codes["unauthorized"]
    assert api_client.patch(url, {}).status_code == requests.codes["unauthorized"]
    assert api_client.delete(url, {}).status_code == requests.codes["unauthorized"]


def test_rest_pool_enable_no_perm(api_client: APIClient) -> None:
    """must yield forbidden without permission"""
    user = User.objects.get(username="test-noperm")
    api_client.force_authenticate(user=user)
    url = "/ec2spotmanager/rest/pool/1/enable/"
    assert api_client.get(url).status_code == requests.codes["forbidden"]
    assert api_client.post(url, {}).status_code == requests.codes["forbidden"]
    assert api_client.put(url, {}).status_code == requests.codes["forbidden"]
    assert api_client.patch(url, {}).status_code == requests.codes["forbidden"]
    assert api_client.delete(url, {}).status_code == requests.codes["forbidden"]


def test_rest_pool_enable_patch(api_client: APIClient) -> None:
    """patch should not be allowed"""
    user = User.objects.get(username="test")
    api_client.force_authenticate(user=user)
    resp = api_client.patch("/ec2spotmanager/rest/pool/1/enable/")
    LOG.debug(resp)
    assert resp.status_code == requests.codes["method_not_allowed"]


def test_rest_pool_enable_post(api_client: APIClient) -> None:
    """post should flip isEnabled"""
    config = create_config("testconfig")
    pool = create_pool(config)
    user = User.objects.get(username="test")
    api_client.force_authenticate(user=user)
    resp = api_client.post("/ec2spotmanager/rest/pool/%d/enable/" % pool.pk)
    LOG.debug(resp)
    assert resp.status_code == requests.codes["ok"]
    pool = InstancePool.objects.get(pk=pool.pk)
    assert pool.isEnabled
    resp = api_client.post("/ec2spotmanager/rest/pool/%d/enable/" % pool.pk)
    LOG.debug(resp)
    assert resp.status_code == requests.codes["not_acceptable"]
    pool = InstancePool.objects.get(pk=pool.pk)
    assert pool.isEnabled


def test_rest_pool_enable_put(api_client: APIClient) -> None:
    """put should not be allowed"""
    user = User.objects.get(username="test")
    api_client.force_authenticate(user=user)
    resp = api_client.put("/ec2spotmanager/rest/pool/1/enable/")
    LOG.debug(resp)
    assert resp.status_code == requests.codes["method_not_allowed"]


def test_rest_pool_enable_delete(api_client: APIClient) -> None:
    """delete should not be allowed"""
    user = User.objects.get(username="test")
    api_client.force_authenticate(user=user)
    resp = api_client.delete("/ec2spotmanager/rest/pool/1/enable/")
    LOG.debug(resp)
    assert resp.status_code == requests.codes["method_not_allowed"]


def test_rest_pool_enable_get(api_client: APIClient) -> None:
    """get should not be allowed"""
    user = User.objects.get(username="test")
    api_client.force_authenticate(user=user)
    resp = api_client.get("/ec2spotmanager/rest/pool/1/enable/")
    LOG.debug(resp)
    assert resp.status_code == requests.codes["method_not_allowed"]


def test_rest_pool_disable_no_auth(api_client: APIClient) -> None:
    """must yield forbidden without authentication"""
    url = "/ec2spotmanager/rest/pool/1/disable/"
    assert api_client.get(url).status_code == requests.codes["unauthorized"]
    assert api_client.post(url, {}).status_code == requests.codes["unauthorized"]
    assert api_client.put(url, {}).status_code == requests.codes["unauthorized"]
    assert api_client.patch(url, {}).status_code == requests.codes["unauthorized"]
    assert api_client.delete(url, {}).status_code == requests.codes["unauthorized"]


def test_rest_pool_disable_no_perm(api_client: APIClient) -> None:
    """must yield forbidden without permission"""
    user = User.objects.get(username="test-noperm")
    api_client.force_authenticate(user=user)
    url = "/ec2spotmanager/rest/pool/1/disable/"
    assert api_client.get(url).status_code == requests.codes["forbidden"]
    assert api_client.post(url, {}).status_code == requests.codes["forbidden"]
    assert api_client.put(url, {}).status_code == requests.codes["forbidden"]
    assert api_client.patch(url, {}).status_code == requests.codes["forbidden"]
    assert api_client.delete(url, {}).status_code == requests.codes["forbidden"]


def test_rest_pool_disable_patch(api_client: APIClient) -> None:
    """patch should not be allowed"""
    user = User.objects.get(username="test")
    api_client.force_authenticate(user=user)
    resp = api_client.patch("/ec2spotmanager/rest/pool/1/disable/")
    LOG.debug(resp)
    assert resp.status_code == requests.codes["method_not_allowed"]


def test_rest_pool_disable_post(api_client: APIClient) -> None:
    """post should flip isEnabled"""
    config = create_config("testconfig")
    pool = create_pool(config, enabled=True)
    user = User.objects.get(username="test")
    api_client.force_authenticate(user=user)
    resp = api_client.post("/ec2spotmanager/rest/pool/%d/disable/" % pool.pk)
    LOG.debug(resp)
    assert resp.status_code == requests.codes["ok"]
    pool = InstancePool.objects.get(pk=pool.pk)
    assert not pool.isEnabled
    resp = api_client.post("/ec2spotmanager/rest/pool/%d/disable/" % pool.pk)
    LOG.debug(resp)
    assert resp.status_code == requests.codes["not_acceptable"]
    pool = InstancePool.objects.get(pk=pool.pk)
    assert not pool.isEnabled


def test_rest_pool_disable_put(api_client: APIClient) -> None:
    """put should not be allowed"""
    user = User.objects.get(username="test")
    api_client.force_authenticate(user=user)
    resp = api_client.put("/ec2spotmanager/rest/pool/1/disable/")
    LOG.debug(resp)
    assert resp.status_code == requests.codes["method_not_allowed"]


def test_rest_pool_disable_delete(api_client: APIClient) -> None:
    """delete should not be allowed"""
    user = User.objects.get(username="test")
    api_client.force_authenticate(user=user)
    resp = api_client.delete("/ec2spotmanager/rest/pool/1/disable/")
    LOG.debug(resp)
    assert resp.status_code == requests.codes["method_not_allowed"]


def test_rest_pool_disable_get(api_client: APIClient) -> None:
    """get should not be allowed"""
    user = User.objects.get(username="test")
    api_client.force_authenticate(user=user)
    resp = api_client.get("/ec2spotmanager/rest/pool/1/disable/")
    LOG.debug(resp)
    assert resp.status_code == requests.codes["method_not_allowed"]


@pytest.mark.xfail
class TestRestPoolChartDetailed:
    @staticmethod
    def test_rest_pool_chart_detailed_no_auth(api_client: APIClient) -> None:
        """must yield forbidden without authentication"""
        url = reverse("ec2spotmanager:line_chart_json_detailed", kwargs={"poolid": 1})
        assert api_client.get(url).status_code == requests.codes["unauthorized"]
        assert api_client.post(url, {}).status_code == requests.codes["unauthorized"]
        assert api_client.put(url, {}).status_code == requests.codes["unauthorized"]
        assert api_client.patch(url, {}).status_code == requests.codes["unauthorized"]
        assert api_client.delete(url, {}).status_code == requests.codes["unauthorized"]

    @staticmethod
    def test_rest_pool_chart_detailed_no_perm(api_client: APIClient) -> None:
        """must yield forbidden without permission"""
        user = User.objects.get(username="test-noperm")
        api_client.force_authenticate(user=user)
        url = reverse("ec2spotmanager:line_chart_json_detailed", kwargs={"poolid": 1})
        assert api_client.get(url).status_code == requests.codes["forbidden"]
        assert api_client.post(url, {}).status_code == requests.codes["forbidden"]
        assert api_client.put(url, {}).status_code == requests.codes["forbidden"]
        assert api_client.patch(url, {}).status_code == requests.codes["forbidden"]
        assert api_client.delete(url, {}).status_code == requests.codes["forbidden"]

    @staticmethod
    def test_rest_pool_chart_detailed_patch(api_client: APIClient) -> None:
        """patch should not be allowed"""
        user = User.objects.get(username="test")
        api_client.force_authenticate(user=user)
        resp = api_client.patch(
            reverse("ec2spotmanager:line_chart_json_detailed", kwargs={"poolid": 1})
        )
        LOG.debug(resp)
        assert resp.status_code == requests.codes["method_not_allowed"]

    @staticmethod
    def test_rest_pool_chart_detailed_post(api_client: APIClient) -> None:
        """post should not be allowed"""
        user = User.objects.get(username="test")
        api_client.force_authenticate(user=user)
        resp = api_client.post(
            reverse("ec2spotmanager:line_chart_json_detailed", kwargs={"poolid": 1})
        )
        LOG.debug(resp)
        assert resp.status_code == requests.codes["method_not_allowed"]

    @staticmethod
    def test_rest_pool_chart_detailed_put(api_client: APIClient) -> None:
        """put should not be allowed"""
        user = User.objects.get(username="test")
        api_client.force_authenticate(user=user)
        resp = api_client.put(
            reverse("ec2spotmanager:line_chart_json_detailed", kwargs={"poolid": 1})
        )
        LOG.debug(resp)
        assert resp.status_code == requests.codes["method_not_allowed"]

    @staticmethod
    def test_rest_pool_chart_detailed_delete(api_client: APIClient) -> None:
        """delete should not be allowed"""
        user = User.objects.get(username="test")
        api_client.force_authenticate(user=user)
        resp = api_client.delete(
            reverse("ec2spotmanager:line_chart_json_detailed", kwargs={"poolid": 1})
        )
        LOG.debug(resp)
        assert resp.status_code == requests.codes["method_not_allowed"]

    @staticmethod
    def test_rest_pool_chart_detailed_get(api_client: APIClient) -> None:
        """get should not be allowed"""
        pool = create_pool(create_config("testconfig", size=1))
        user = User.objects.get(username="test")
        api_client.force_authenticate(user=user)
        resp = api_client.get(
            reverse(
                "ec2spotmanager:line_chart_json_detailed", kwargs={"poolid": pool.pk}
            )
        )
        LOG.debug(resp)
        assert resp.status_code == requests.codes["ok"]
        resp = json.loads(resp.content.decode("utf-8"))
        assert set(resp.keys()), {"poolid", "labels", "datasets", "options" == "view"}


@pytest.mark.xfail
class TestRestPoolChartAccumulated:
    @staticmethod
    def test_rest_pool_chart_accumulated_no_auth(api_client: APIClient) -> None:
        """must yield forbidden without authentication"""
        url = reverse(
            "ec2spotmanager:line_chart_json_accumulated", kwargs={"poolid": 1}
        )
        assert api_client.get(url).status_code == requests.codes["unauthorized"]
        assert api_client.post(url, {}).status_code == requests.codes["unauthorized"]
        assert api_client.put(url, {}).status_code == requests.codes["unauthorized"]
        assert api_client.patch(url, {}).status_code == requests.codes["unauthorized"]
        assert api_client.delete(url, {}).status_code == requests.codes["unauthorized"]

    @staticmethod
    def test_rest_pool_chart_accumulated_no_perm(api_client: APIClient) -> None:
        """must yield forbidden without permission"""
        user = User.objects.get(username="test-noperm")
        api_client.force_authenticate(user=user)
        url = reverse(
            "ec2spotmanager:line_chart_json_accumulated", kwargs={"poolid": 1}
        )
        assert api_client.get(url).status_code == requests.codes["forbidden"]
        assert api_client.post(url, {}).status_code == requests.codes["forbidden"]
        assert api_client.put(url, {}).status_code == requests.codes["forbidden"]
        assert api_client.patch(url, {}).status_code == requests.codes["forbidden"]
        assert api_client.delete(url, {}).status_code == requests.codes["forbidden"]

    @staticmethod
    def test_rest_pool_chart_accumulated_patch(api_client: APIClient) -> None:
        """patch should not be allowed"""
        user = User.objects.get(username="test")
        api_client.force_authenticate(user=user)
        resp = api_client.patch(
            reverse("ec2spotmanager:line_chart_json_accumulated", kwargs={"poolid": 1})
        )
        LOG.debug(resp)
        assert resp.status_code == requests.codes["method_not_allowed"]

    @staticmethod
    def test_rest_pool_chart_accumulated_post(api_client: APIClient) -> None:
        """post should not be allowed"""
        user = User.objects.get(username="test")
        api_client.force_authenticate(user=user)
        resp = api_client.post(
            reverse("ec2spotmanager:line_chart_json_accumulated", kwargs={"poolid": 1})
        )
        LOG.debug(resp)
        assert resp.status_code == requests.codes["method_not_allowed"]

    @staticmethod
    def test_rest_pool_chart_accumulated_put(api_client: APIClient) -> None:
        """put should not be allowed"""
        user = User.objects.get(username="test")
        api_client.force_authenticate(user=user)
        resp = api_client.put(
            reverse("ec2spotmanager:line_chart_json_accumulated", kwargs={"poolid": 1})
        )
        LOG.debug(resp)
        assert resp.status_code == requests.codes["method_not_allowed"]

    @staticmethod
    def test_rest_pool_chart_accumulated_delete(api_client: APIClient) -> None:
        """delete should not be allowed"""
        user = User.objects.get(username="test")
        api_client.force_authenticate(user=user)
        resp = api_client.delete(
            reverse("ec2spotmanager:line_chart_json_accumulated", kwargs={"poolid": 1})
        )
        LOG.debug(resp)
        assert resp.status_code == requests.codes["method_not_allowed"]

    @staticmethod
    def test_rest_pool_chart_accumulated_get(api_client: APIClient) -> None:
        """get should be allowed"""
        pool = create_pool(create_config("testconfig"))
        user = User.objects.get(username="test")
        api_client.force_authenticate(user=user)
        resp = api_client.get(
            reverse(
                "ec2spotmanager:line_chart_json_accumulated", kwargs={"poolid": pool.pk}
            )
        )
        LOG.debug(resp)
        assert resp.status_code == requests.codes["ok"]
        resp = json.loads(resp.content.decode("utf-8"))
        assert set(resp.keys()), {"poolid", "labels", "datasets", "options" == "view"}<|MERGE_RESOLUTION|>--- conflicted
+++ resolved
@@ -8,14 +8,10 @@
 This Source Code Form is subject to the terms of the Mozilla Public
 License, v. 2.0. If a copy of the MPL was not distributed with this
 file, You can obtain one at http://mozilla.org/MPL/2.0/.
-<<<<<<< HEAD
-'''
+"""
 
 from __future__ import annotations
 
-=======
-"""
->>>>>>> d83b48f7
 import json
 import logging
 
@@ -24,13 +20,9 @@
 from django.contrib.auth.models import User
 from django.urls import reverse
 from django.utils import timezone
+from rest_framework.test import APIClient
 
 from ec2spotmanager.models import InstancePool
-<<<<<<< HEAD
-from rest_framework.test import APIClient
-from . import create_config, create_pool
-=======
->>>>>>> d83b48f7
 
 from . import create_config, create_pool
 
