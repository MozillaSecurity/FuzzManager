[tox]
<<<<<<< HEAD
envlist = py{37,38}
=======
envlist = py{37,38,39,310}
>>>>>>> d83b48f7
minversion = 3.2
tox_pip_extensions_ext_venv_update = true
skip_missing_interpreters = true

[testenv]
extras =
    server
    taskmanager
    test
usedevelop = true
commands = pytest -v --cov="{toxinidir}" --cov-report term-missing {posargs}
install_command = python -m pip install -c "{toxinidir}/requirements.txt" {opts} {packages}
passenv =
    TOXENV
    CI
    TRAVIS
    TRAVIS_*
    CODECOV_*
    TWINE_*

[testenv:update-reqs]
skip_install = true
basepython = python3.7
deps =
    pip-tools
install_command = python -m pip install {opts} {packages}
commands =
    pip-compile --extra docker --extra server --extra test -P mozillapulse --strip-extras -q

[testenv:codecov]
skip_install = true
deps =
    codecov
    coverage[toml]
commands =
    codecov

[testenv:pypi]
skip_install = true
deps =
    twine
commands =
    python setup.py sdist bdist_wheel
    twine upload --skip-existing dist/*

<<<<<<< HEAD
# test with frozen requirements for Django 3.x
[testenv:py37-3.0]
basepython = python3.7
deps =
    -r{toxinidir}/server/requirements3.0.txt
    git+https://github.com/MozillaSecurity/orion#egg=fuzzing-decision&subdirectory=services/fuzzing-decision

[testenv:py38-3.0]
basepython = python3.8
deps =
    -r{toxinidir}/server/requirements3.0.txt
    git+https://github.com/MozillaSecurity/orion#egg=fuzzing-decision&subdirectory=services/fuzzing-decision

# test with unfrozen requirements (latest for all deps)
[testenv:py37-next]
basepython = python3.7
deps =

[testenv:py38-next]
basepython = python3.8
deps =

=======
>>>>>>> d83b48f7
[flake8]
ignore =
    E203  # black compat
    W503  # black compat
enable =
    W504  # black compat
max-line-length = 88
show-source = true
statistics = true<|MERGE_RESOLUTION|>--- conflicted
+++ resolved
@@ -1,9 +1,5 @@
 [tox]
-<<<<<<< HEAD
-envlist = py{37,38}
-=======
 envlist = py{37,38,39,310}
->>>>>>> d83b48f7
 minversion = 3.2
 tox_pip_extensions_ext_venv_update = true
 skip_missing_interpreters = true
@@ -41,6 +37,16 @@
 commands =
     codecov
 
+[testenv:mypy]
+commands =
+    mypy --install-types --non-interactive {posargs}
+setenv = PYTHONPATH = {toxinidir}/server
+deps =
+    mypy==0.931
+    django-stubs>=1.9.0
+    djangorestframework-stubs>=1.4.0
+usedevelop = true
+
 [testenv:pypi]
 skip_install = true
 deps =
@@ -49,31 +55,6 @@
     python setup.py sdist bdist_wheel
     twine upload --skip-existing dist/*
 
-<<<<<<< HEAD
-# test with frozen requirements for Django 3.x
-[testenv:py37-3.0]
-basepython = python3.7
-deps =
-    -r{toxinidir}/server/requirements3.0.txt
-    git+https://github.com/MozillaSecurity/orion#egg=fuzzing-decision&subdirectory=services/fuzzing-decision
-
-[testenv:py38-3.0]
-basepython = python3.8
-deps =
-    -r{toxinidir}/server/requirements3.0.txt
-    git+https://github.com/MozillaSecurity/orion#egg=fuzzing-decision&subdirectory=services/fuzzing-decision
-
-# test with unfrozen requirements (latest for all deps)
-[testenv:py37-next]
-basepython = python3.7
-deps =
-
-[testenv:py38-next]
-basepython = python3.8
-deps =
-
-=======
->>>>>>> d83b48f7
 [flake8]
 ignore =
     E203  # black compat
