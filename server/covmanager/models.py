--- conflicted
+++ resolved
@@ -1,11 +1,9 @@
-<<<<<<< HEAD
 from __future__ import annotations
 
-from datetime import datetime
-=======
 import codecs
 import json
->>>>>>> d83b48f7
+from datetime import datetime
+from typing import Any, cast
 
 from django.conf import settings
 from django.contrib.auth.models import User as DjangoUser  # noqa
@@ -15,13 +13,6 @@
 from django.db.models.signals import post_delete, post_save
 from django.dispatch.dispatcher import receiver
 from django.utils import timezone
-<<<<<<< HEAD
-import codecs
-import json
-from typing import Any
-from typing import cast
-=======
->>>>>>> d83b48f7
 
 from crashmanager.models import Client, Tool
 from FTB import CoverageHelper
@@ -45,47 +36,32 @@
 
 
 class CollectionFile(models.Model):
-<<<<<<< HEAD
-    file = models.FileField(storage=FileSystemStorage(location=getattr(settings, 'COV_STORAGE', None)),
-                            max_length=255,
-                            upload_to="coverage")
+    file = models.FileField(
+        storage=FileSystemStorage(location=getattr(settings, "COV_STORAGE", None)),
+        max_length=255,
+        upload_to="coverage",
+    )
     format = int(str(models.IntegerField(default=0)))
 
 
 class Collection(models.Model):
     created = cast(datetime, models.DateTimeField(default=timezone.now))
     description = str(models.CharField(max_length=1023, blank=True))
-    repository = cast(Repository, models.ForeignKey(Repository, on_delete=models.deletion.CASCADE))
+    repository = cast(
+        Repository, models.ForeignKey(Repository, on_delete=models.deletion.CASCADE)
+    )
     revision = str(models.CharField(max_length=255, blank=False))
     branch = str(models.CharField(max_length=255, blank=True))
     tools = cast(QuerySet[Tool], models.ManyToManyField(Tool))
     client = cast(Client, models.ForeignKey(Client, on_delete=models.deletion.CASCADE))
-    coverage: CollectionFile | None = cast(CollectionFile, models.ForeignKey(CollectionFile, blank=True, null=True, on_delete=models.deletion.CASCADE))
+    coverage: CollectionFile | None = cast(
+        CollectionFile,
+        models.ForeignKey(
+            CollectionFile, blank=True, null=True, on_delete=models.deletion.CASCADE
+        ),
+    )
 
     def __init__(self, *args: Any, **kwargs: Any) -> None:
-=======
-    file = models.FileField(
-        storage=FileSystemStorage(location=getattr(settings, "COV_STORAGE", None)),
-        max_length=255,
-        upload_to="coverage",
-    )
-    format = models.IntegerField(default=0)
-
-
-class Collection(models.Model):
-    created = models.DateTimeField(default=timezone.now)
-    description = models.CharField(max_length=1023, blank=True)
-    repository = models.ForeignKey(Repository, on_delete=models.deletion.CASCADE)
-    revision = models.CharField(max_length=255, blank=False)
-    branch = models.CharField(max_length=255, blank=True)
-    tools = models.ManyToManyField(Tool)
-    client = models.ForeignKey(Client, on_delete=models.deletion.CASCADE)
-    coverage = models.ForeignKey(
-        CollectionFile, blank=True, null=True, on_delete=models.deletion.CASCADE
-    )
-
-    def __init__(self, *args, **kwargs):
->>>>>>> d83b48f7
         # This variable can hold the deserialized contents of the coverage blob
         self.content = None
 
@@ -106,16 +82,10 @@
 
         super().__init__(*args, **kwargs)
 
-<<<<<<< HEAD
     def loadCoverage(self) -> None:
         assert self.coverage is not None
-        self.coverage.file.open(mode='rb')
-        self.content = json.load(codecs.getreader('utf-8')(self.coverage.file))
-=======
-    def loadCoverage(self):
         self.coverage.file.open(mode="rb")
         self.content = json.load(codecs.getreader("utf-8")(self.coverage.file))
->>>>>>> d83b48f7
         self.coverage.file.close()
 
     def annotateSource(self, path: str, coverage) -> None:
@@ -235,39 +205,37 @@
 if getattr(settings, "USE_CELERY", None):
 
     @receiver(post_save, sender=Collection)
-    def Collection_save(sender: Collection, instance: Collection, **kwargs: Any) -> None:
+    def Collection_save(
+        sender: Collection, instance: Collection, **kwargs: Any
+    ) -> None:
         check_revision_update.delay(instance.pk)
 
 
 class ReportConfiguration(models.Model):
-<<<<<<< HEAD
     description = str(models.CharField(max_length=1023, blank=True))
-    repository = cast(Repository, models.ForeignKey(Repository, on_delete=models.deletion.CASCADE))
+    repository = cast(
+        Repository, models.ForeignKey(Repository, on_delete=models.deletion.CASCADE)
+    )
     directives = str(models.TextField())
     public = bool(models.BooleanField(blank=False, default=False))
-    logical_parent = cast("ReportConfiguration", models.ForeignKey("self", blank=True, null=True, on_delete=models.deletion.CASCADE))
+    logical_parent = cast(
+        "ReportConfiguration",
+        models.ForeignKey(
+            "self", blank=True, null=True, on_delete=models.deletion.CASCADE
+        ),
+    )
 
     def apply(self, collection: Collection) -> None:
-        CoverageHelper.apply_include_exclude_directives(collection, self.directives.splitlines())
-=======
-    description = models.CharField(max_length=1023, blank=True)
-    repository = models.ForeignKey(Repository, on_delete=models.deletion.CASCADE)
-    directives = models.TextField()
-    public = models.BooleanField(blank=False, default=False)
-    logical_parent = models.ForeignKey(
-        "self", blank=True, null=True, on_delete=models.deletion.CASCADE
-    )
-
-    def apply(self, collection):
         CoverageHelper.apply_include_exclude_directives(
             collection, self.directives.splitlines()
         )
->>>>>>> d83b48f7
         CoverageHelper.calculate_summary_fields(collection)
 
 
 class ReportSummary(models.Model):
-    collection = cast(Collection, models.OneToOneField(Collection, on_delete=models.deletion.CASCADE))
+    collection = cast(
+        Collection, models.OneToOneField(Collection, on_delete=models.deletion.CASCADE)
+    )
     cached_result: str | None = str(models.TextField(null=True, blank=True))
 
 
@@ -277,17 +245,14 @@
     # because aggregated collections can be created later, losing the original
     # creation dates. This date will be used as a reference time frame to
     # determine week, month, quarter, etc. for displaying purposes.
-<<<<<<< HEAD
     data_created = cast(datetime, models.DateTimeField(default=timezone.now))
     public = bool(models.BooleanField(blank=False, default=False))
-    coverage = cast(Collection, models.ForeignKey(Collection, blank=False, null=False, on_delete=models.deletion.CASCADE))
-=======
-    data_created = models.DateTimeField(default=timezone.now)
-    public = models.BooleanField(blank=False, default=False)
-    coverage = models.ForeignKey(
-        Collection, blank=False, null=False, on_delete=models.deletion.CASCADE
-    )
->>>>>>> d83b48f7
+    coverage = cast(
+        Collection,
+        models.ForeignKey(
+            Collection, blank=False, null=False, on_delete=models.deletion.CASCADE
+        ),
+    )
 
     is_monthly = bool(models.BooleanField(blank=False, default=False))
     is_quarterly = bool(models.BooleanField(blank=False, default=False))