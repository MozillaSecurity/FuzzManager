from __future__ import annotations

import datetime
import json
import logging

import celery
import redis
from celeryconf import app
from django.conf import settings
from django.db.models.query_utils import Q
from django.utils import timezone

from server.utils import RedisLock

from .CloudProvider.CloudProvider import INSTANCE_STATE, PROVIDERS, CloudProvider

LOG = logging.getLogger("ec2spotmanager")


STATS_DELTA_SECS = 60 * 15  # 30 minutes
STATS_TOTAL_DETAILED = 24  # How many hours the detailed statistics should include
STATS_TOTAL_ACCUMULATED = 30  # How many days should we keep accumulated statistics

# How long check_instance_pools lock should remain valid. If the task takes longer than
# this to complete, the lock will be invalidated and another task allowed to run.
CHECK_POOL_LOCK_EXPIRY = 30 * 60


@app.task(ignore_result=True)
<<<<<<< HEAD
def update_stats() -> None:
    from .models import PoolUptimeDetailedEntry, PoolUptimeAccumulatedEntry, InstancePool, Instance
=======
def update_stats():
    from .models import (
        Instance,
        InstancePool,
        PoolUptimeAccumulatedEntry,
        PoolUptimeDetailedEntry,
    )
>>>>>>> d83b48f7

    instance_pools = InstancePool.objects.all()

    # Process all instance pools
    for pool in instance_pools:
        if not pool.isEnabled:
            continue

        current_delta = timezone.now() - datetime.timedelta(seconds=STATS_DELTA_SECS)
        entries = PoolUptimeDetailedEntry.objects.filter(
            pool=pool, created__gte=current_delta
        )

        # We should never have more than one entry per time-delta
        assert entries.count() < 2

        if entries.count():
            current_delta_entry = entries[0]
        else:
            # Create a new entry
            current_delta_entry = PoolUptimeDetailedEntry()
            current_delta_entry.pool = pool

        current_delta_entry.target = pool.config.flatten().size

        actual = (
            Instance.objects.filter(pool=pool)
            .filter(
                Q(status_code=INSTANCE_STATE["pending"])
                | Q(status_code=INSTANCE_STATE["running"])
            )
            .count()
        )
        if current_delta_entry.actual is None or actual < current_delta_entry.actual:
            current_delta_entry.actual = actual

        # This will only save if necessary, i.e. if the entry already existed and the
        # values have not changed, this will not cause I/O on the database with
        # Django >=1.5
        current_delta_entry.save()

        # Now check if we need to aggregate some of the detail entries we have
        entries = PoolUptimeDetailedEntry.objects.filter(pool=pool).order_by("created")

        n = int(entries.count() - (STATS_TOTAL_DETAILED * 60 * 60) / STATS_DELTA_SECS)
        if n > 0:
            # We need to aggregate some entries
            entriesAggr = entries[:n]

            for entry in entriesAggr:
                # Figure out if we have an aggregated entry already with the same date
                created = entry.created.date()
                day_entries = PoolUptimeAccumulatedEntry.objects.filter(
                    pool=pool
                ).filter(
                    created__year=created.year,
                    created__month=created.month,
                    created__day=created.day,
                )

                # We should never have more than one entry per day
                assert day_entries.count() < 2

                if day_entries.count():
                    day_entry = day_entries[0]
                else:
                    day_entry = PoolUptimeAccumulatedEntry()
                    day_entry.pool = pool
                    day_entry.created = entry.created
                    day_entry.uptime_percentage = 0.0

                entry_percentage = 100
                if entry.target > 0:
                    entry_percentage = (float(entry.actual) / entry.target) * 100

                new_uptime_percentage = (
                    (float(day_entry.uptime_percentage) * day_entry.accumulated_count)
                    + entry_percentage
                ) / (day_entry.accumulated_count + 1)

                day_entry.uptime_percentage = new_uptime_percentage
                day_entry.accumulated_count = day_entry.accumulated_count + 1
                day_entry.save()

                # We can now delete our entry
                entry.delete()

        # Finally check if we need to expire some accumulated entries
        entries = PoolUptimeAccumulatedEntry.objects.filter(pool=pool).order_by(
            "created"
        )

        n = entries.count() - STATS_TOTAL_ACCUMULATED
        if n > 0:
            for entry in entries[:n]:
                entry.delete()


@app.task
def _release_lock(lock_key: str) -> None:
    cache = redis.StrictRedis.from_url(settings.REDIS_URL)
    lock = RedisLock(cache, "ec2spotmanager:check_instance_pools", unique_id=lock_key)
    if not lock.release():
        LOG.warning(
            "Lock ec2spotmanager:check_instance_pools(%s) was already expired.",
            lock_key,
        )


@app.task(ignore_result=True)
def check_instance_pools() -> None:
    """EC2SpotManager daemon.

    - checks all instance pools
    - spawns and monitors spot requests asynchronously
    - cycles pools as required
    """
    from .models import Instance, InstancePool
    from .tasks import (
        check_and_resize_pool,
        cycle_and_terminate_disabled,
        terminate_instances,
        update_instances,
        update_requests,
    )

    # This is the Celery "canvas" for how tasks are linked together.
    #
    #                         START
    #                           |
    #       ===================================================
    #                  |
    #           ===============                         \
    #               |                                    \
    #             update                                  \
    #              spot    ... one per pool within region  \
    #              reqs                                     |
    #               |                                      /
    #           ===============                           /
    #                  |                                  \
    #                  |                                   \  ... one / provider+region
    #               reconcile                              /
    #             DB and provider                         /
    #              (across pools)                         \
    #                  |                                   \
    #                  |                                    |
    #            terminate instances                       /
    #            for disabled pools                       /
    #            + pools needing cycle                   /
    #               (across pools)                      /
    #                  |
    #                  |
    #       ===================================================
    #                           |
    #                           |
    #       ===================================================
    #                          |                        \
    #                         /\         /\              \
    #                        /  \       /  \              \
    #                       /pool\     /pool\              \
    #                    Y / too  \ N / too  \ N            |
    #                   |--\small /-->\large /-----|       /
    #                   |   \    /     \    /      |      /
    #                   |    \  /       \  /       |      \
    #                   |     \/         \/        |       \  ... one per enabled pool
    #                   |                 |Y       |       /
    #                   |                 |        |      /
    #             spawn instances     queue for    |      \
    #               in cheapest         batch      |       \
    #             provider+region    termination   |        |
    #                   |                 |        |       /
    #                   |                 |        |      /
    #                   |                 |        |     /
    #                   |                 |        |    /
    #       ===================================================
    #                           |
    #                           |
    #                       ===========
    #                           |
    #                        terminate
    #                      any instances      ... one per provider+region
    #                   from pool downsizing
    #                     (across pools)
    #                           |
    #                       ===========
    #                           |
    #                          DONE
    #
    cache = redis.StrictRedis.from_url(settings.REDIS_URL)
    lock = RedisLock(cache, "ec2spotmanager:check_instance_pools")

    lock_key = lock.acquire(lock_expiry=CHECK_POOL_LOCK_EXPIRY)
    if lock_key is None:
        LOG.warning("Another EC2SpotManager update still in progress, exiting.")
        return

    try:
        groups = {}
        for pool in InstancePool.objects.all():
            cfg = pool.config.flatten()
            for provider in PROVIDERS:
                cloud_provider = CloudProvider.get_instance(provider)
                if cloud_provider.config_supported(cfg):
                    for region in cloud_provider.get_allowed_regions(cfg):
                        groups.setdefault((provider, region), set()).add(pool.pk)
                # also look at running instances. it could be that this pool was just
                # edited to exclude a provider, but we still must manage active
                # instances running there.
                for region in Instance.objects.filter(
                    pool=pool, provider=provider
                ).values_list("region", flat=True):
                    groups.setdefault((provider, region), set()).add(pool.pk)

        provider_parallel = []
        for (provider, region), pools in groups.items():
            provider_parallel.append(
                celery.chain(
                    celery.group(
                        [update_requests.si(provider, region, pool) for pool in pools]
                    ),
                    update_instances.si(provider, region),
                    cycle_and_terminate_disabled.si(provider, region),
                )
            )

        pool_parallel = []
        for pool in InstancePool.objects.filter(isEnabled=True):
            pool_parallel.append(check_and_resize_pool.si(pool.pk))

        celery.chain(
            celery.group(provider_parallel),
            celery.chord(pool_parallel, terminate_instances.s()),
            _release_lock.si(lock_key),  # release on chain success
        ).on_error(
            _release_lock.si(lock_key)
        )()  # release on chain failure

    except Exception:  # pylint: disable=broad-except
        try:
            if not lock.release():  # release on error in this function
                LOG.warning("Lock %s was already expired.", lock_key)
        except Exception:  # pylint: disable=broad-except
            LOG.exception("Ignoring exception raised while releasing lock.")
        finally:
            raise


@app.task(ignore_result=True)
<<<<<<< HEAD
def update_prices() -> None:
    """Periodically refresh spot price history and store it in redis to be consumed when spot instances are created.
=======
def update_prices():
    """Periodically refresh spot price history and store it in redis to be consumed when
    spot instances are created.
>>>>>>> d83b48f7

    Prices are stored in redis, with keys like:
        'ec2spot:price:{instance-type}'
    and values as JSON objects {region: {az: [prices]}} like:
        '{"us-east-1": {"us-east-1a": [0.08000, ...]}}'
    """
    from .models import PoolConfiguration

    for provider in PROVIDERS:
        regions = set()
        cloud_provider = CloudProvider.get_instance(provider)
        for cfg in PoolConfiguration.objects.all():
            config = cfg.flatten()
            if cloud_provider.config_supported(config):
                allowed_regions = cloud_provider.get_allowed_regions(config)
                if allowed_regions:
                    regions |= set(allowed_regions)
        if not regions:
            continue

        prices: dict[str, dict[str, str]] = {}
        for region in regions:
            for instance_type, price_data in cloud_provider.get_prices_per_region(
                region
            ).items():
                prices.setdefault(instance_type, {})
                prices[instance_type].update(price_data)

        now = timezone.now()
        expires = now + datetime.timedelta(
            hours=12
        )  # how long this data is valid (if not replaced)
        # use pipeline() so everything is in 1 transaction per provider.
        cache = redis.StrictRedis.from_url(settings.REDIS_URL).pipeline()
        for instance_type in prices:
            key = provider + ":price:" + instance_type
            cache.delete(key)
            cache.set(key, json.dumps(prices[instance_type], separators=(",", ":")))
            cache.expireat(key, expires)
        cache.execute()  # commit to redis<|MERGE_RESOLUTION|>--- conflicted
+++ resolved
@@ -28,18 +28,13 @@
 
 
 @app.task(ignore_result=True)
-<<<<<<< HEAD
 def update_stats() -> None:
-    from .models import PoolUptimeDetailedEntry, PoolUptimeAccumulatedEntry, InstancePool, Instance
-=======
-def update_stats():
     from .models import (
         Instance,
         InstancePool,
         PoolUptimeAccumulatedEntry,
         PoolUptimeDetailedEntry,
     )
->>>>>>> d83b48f7
 
     instance_pools = InstancePool.objects.all()
 
@@ -288,14 +283,9 @@
 
 
 @app.task(ignore_result=True)
-<<<<<<< HEAD
 def update_prices() -> None:
-    """Periodically refresh spot price history and store it in redis to be consumed when spot instances are created.
-=======
-def update_prices():
     """Periodically refresh spot price history and store it in redis to be consumed when
     spot instances are created.
->>>>>>> d83b48f7
 
     Prices are stored in redis, with keys like:
         'ec2spot:price:{instance-type}'
