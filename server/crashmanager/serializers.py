--- conflicted
+++ resolved
@@ -23,17 +23,10 @@
     platform = serializers.CharField(max_length=63, write_only=True)
     product = serializers.CharField(max_length=63, write_only=True)
     product_version = serializers.CharField(max_length=63, required=False, write_only=True)
-<<<<<<< HEAD
-    os = serializers.CharField(max_length=63)
-    client = serializers.CharField(max_length=255)
-    tool = serializers.CharField(max_length=63)
-    testcase = serializers.CharField(required=False)
-=======
     os = serializers.CharField(max_length=63, write_only=True)
     client = serializers.CharField(max_length=255, write_only=True)
     tool = serializers.CharField(max_length=63, write_only=True)
-    testcase = serializers.CharField(widget=widgets.Textarea, required=False)
->>>>>>> 6528b2e2
+    testcase = serializers.CharField(required=False)
     testcase_ext = serializers.CharField(required=False, write_only=True)
     testcase_quality = serializers.IntegerField(required=False, default=0, write_only=True)
     testcase_isbinary = serializers.BooleanField(required=False, default=False, write_only=True)
@@ -169,14 +162,11 @@
 
 class BucketSerializer(serializers.ModelSerializer):
     bug = serializers.SlugRelatedField(slug_field="externalId", read_only=True)
-<<<<<<< HEAD
-=======
     # write_only here means don't try to read it automatically in super().to_native()
     # size and best_quality are annotations, so must be set manually
     size = serializers.IntegerField(write_only=True)
     best_quality = serializers.IntegerField(write_only=True)
 
->>>>>>> 6528b2e2
     class Meta:
         model = Bucket
         fields = ('best_quality', 'bug', 'frequent', 'id', 'permanent', 'shortDescription', 'signature', 'size')
