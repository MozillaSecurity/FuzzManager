--- conflicted
+++ resolved
@@ -10,59 +10,38 @@
 file, You can obtain one at http://mozilla.org/MPL/2.0/.
 
 @contact:    choller@mozilla.com
-<<<<<<< HEAD
-'''
+"""
 
 from __future__ import annotations
 
 import os
+import shutil
 from pathlib import Path
-import pytest
-import shutil
 from typing import Iterator
-=======
-"""
-import os
-import shutil
 
 import pytest
 
->>>>>>> d83b48f7
 from covmanager.SourceCodeProvider.GITSourceCodeProvider import GITSourceCodeProvider
 from covmanager.SourceCodeProvider.HGSourceCodeProvider import HGSourceCodeProvider
 from covmanager.SourceCodeProvider.SourceCodeProvider import Utils
 
 
-<<<<<<< HEAD
 @pytest.fixture()
 def git_repo(tmp_path: Path) -> Iterator[str]:
-    shutil.copytree(os.path.join(os.path.dirname(os.path.abspath(__file__)), "test-git"),
-                    str(tmp_path / "test-git"))
-=======
-@pytest.fixture
-def git_repo(tmp_path):
     shutil.copytree(
         os.path.join(os.path.dirname(os.path.abspath(__file__)), "test-git"),
         str(tmp_path / "test-git"),
     )
->>>>>>> d83b48f7
     (tmp_path / "test-git" / "git").rename(tmp_path / "test-git" / ".git")
     yield str(tmp_path / "test-git")
 
 
-<<<<<<< HEAD
 @pytest.fixture()
 def hg_repo(tmp_path: Path) -> Iterator[str]:
-    shutil.copytree(os.path.join(os.path.dirname(os.path.abspath(__file__)), "test-hg"),
-                    str(tmp_path / "test-hg"))
-=======
-@pytest.fixture
-def hg_repo(tmp_path):
     shutil.copytree(
         os.path.join(os.path.dirname(os.path.abspath(__file__)), "test-hg"),
         str(tmp_path / "test-hg"),
     )
->>>>>>> d83b48f7
     (tmp_path / "test-hg" / "hg").rename(tmp_path / "test-hg" / ".hg")
     yield str(tmp_path / "test-hg")
 
@@ -133,16 +112,11 @@
     assert len(parents) == 0
 
 
-<<<<<<< HEAD
-@pytest.mark.skipif(not os.path.isdir("/home/decoder/Mozilla/repos/mozilla-central-fm"), reason="not decoder")
-def test_HGDiff() -> None:
-=======
 @pytest.mark.skipif(
     not os.path.isdir("/home/decoder/Mozilla/repos/mozilla-central-fm"),
     reason="not decoder",
 )
-def test_HGDiff():
->>>>>>> d83b48f7
+def test_HGDiff() -> None:
     provider = HGSourceCodeProvider("/home/decoder/Mozilla/repos/mozilla-central-fm")
     diff = provider.getUnifiedDiff("4f8e0cb21016")
 
