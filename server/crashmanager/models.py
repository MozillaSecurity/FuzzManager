--- conflicted
+++ resolved
@@ -1,14 +1,11 @@
 from __future__ import annotations
 
+from datetime import datetime
+from itertools import zip_longest
 import json
 import logging
 import re
-<<<<<<< HEAD
-from datetime import datetime
 from typing import Any, TypeVar, cast
-=======
-from itertools import zip_longest
->>>>>>> 28469790
 
 from django.conf import settings
 from django.contrib.auth.base_user import AbstractBaseUser
