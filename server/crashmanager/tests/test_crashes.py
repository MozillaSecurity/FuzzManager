--- conflicted
+++ resolved
@@ -7,27 +7,19 @@
 This Source Code Form is subject to the terms of the Mozilla Public
 License, v. 2.0. If a copy of the MPL was not distributed with this
 file, You can obtain one at http://mozilla.org/MPL/2.0/.
-<<<<<<< HEAD
-'''
+"""
 
 from __future__ import annotations
 
-=======
-"""
->>>>>>> d83b48f7
 import logging
 
 import pytest
 import requests
 from django.test.client import Client
 from django.urls import reverse
-<<<<<<< HEAD
-from crashmanager.tests.conftest import _cm_result
-from . import assert_contains
-=======
->>>>>>> d83b48f7
 
 from . import assert_contains
+from .conftest import _cm_result
 
 LOG = logging.getLogger("fm.crashmanager.tests.crashes")
 pytestmark = pytest.mark.usefixtures(
@@ -45,14 +37,6 @@
     assert_contains(response, "crasheslist")
 
 
-<<<<<<< HEAD
-@pytest.mark.parametrize(("name", "kwargs"),
-                         [("crashmanager:crashes", {}),
-                          ("crashmanager:crashdel", {'crashid': 0}),
-                          ("crashmanager:crashedit", {'crashid': 0}),
-                          ("crashmanager:crashview", {'crashid': 0})])
-def test_crashes_no_login(client: Client, name: str, kwargs: dict[str, int]) -> None:
-=======
 @pytest.mark.parametrize(
     ("name", "kwargs"),
     [
@@ -62,8 +46,7 @@
         ("crashmanager:crashview", {"crashid": 0}),
     ],
 )
-def test_crashes_no_login(client, name, kwargs):
->>>>>>> d83b48f7
+def test_crashes_no_login(client: Client, name: str, kwargs: dict[str, int]) -> None:
     """Request without login hits the login redirect"""
     path = reverse(name, kwargs=kwargs)
     resp = client.get(path)
@@ -71,19 +54,13 @@
     assert resp.url == "/login/?next=" + path
 
 
-<<<<<<< HEAD
-@pytest.mark.parametrize("name",
-                         ["crashmanager:crashdel",
-                          "crashmanager:crashedit",
-                          "crashmanager:crashview"])
-def test_crash_simple_get(client: Client, cm: _cm_result, name: str) -> None:  # pylint: disable=invalid-name
-=======
 @pytest.mark.parametrize(
     "name",
     ["crashmanager:crashdel", "crashmanager:crashedit", "crashmanager:crashview"],
 )
-def test_crash_simple_get(client, cm, name):  # pylint: disable=invalid-name
->>>>>>> d83b48f7
+def test_crash_simple_get(
+    client: Client, cm: _cm_result, name: str
+) -> None:  # pylint: disable=invalid-name
     """No errors are thrown in template"""
     client.login(username="test", password="test")
     crash = cm.create_crash()
