--- conflicted
+++ resolved
@@ -12,42 +12,26 @@
 file, You can obtain one at http://mozilla.org/MPL/2.0/.
 
 @contact:    choller@mozilla.com
-<<<<<<< HEAD
-'''
+"""
 
 from __future__ import annotations
 
+import json
 from abc import ABCMeta, abstractmethod
-import json
 from typing import Sequence
-
-import six
 
 from FTB.Signatures import JSONHelper
 from FTB.Signatures.CrashInfo import CrashInfo
-from FTB.Signatures.Matchers import StringMatch, NumberMatch
-=======
-"""
-import json
-from abc import ABCMeta, abstractmethod
-
-from FTB.Signatures import JSONHelper
 from FTB.Signatures.Matchers import NumberMatch, StringMatch
->>>>>>> d83b48f7
 
 
 class Symptom(metaclass=ABCMeta):
     """
     Abstract base class that provides a method to instantiate the right sub class.
     It also supports generating a CrashSignature based on the stored information.
-<<<<<<< HEAD
-    '''
+    """
+
     def __init__(self, jsonObj: dict[str, object]) -> None:
-=======
-    """
-
-    def __init__(self, jsonObj):
->>>>>>> d83b48f7
         # Store the original source so we can return it if someone wants to stringify us
         self.jsonsrc = json.dumps(jsonObj, indent=2)
         self.jsonobj = jsonObj
@@ -56,13 +40,8 @@
         return self.jsonsrc
 
     @staticmethod
-<<<<<<< HEAD
     def fromJSONObject(obj: dict[str, object]) -> Symptom:
-        '''
-=======
-    def fromJSONObject(obj):
-        """
->>>>>>> d83b48f7
+        """
         Create the appropriate Symptom based on the given object (decoded from JSON)
 
         @type obj: map
@@ -93,13 +72,8 @@
             raise RuntimeError(f"Unknown symptom type: {stype}")
 
     @abstractmethod
-<<<<<<< HEAD
-    def matches(self, crashInfo: CrashInfo) -> bool:
-        '''
-=======
-    def matches(self, crashInfo):
-        """
->>>>>>> d83b48f7
+    def matches(self, crashInfo: CrashInfo) -> bool:
+        """
         Check if the symptom matches the given crash information
 
         @param crashInfo: The crash information to check against
@@ -110,13 +84,8 @@
 
 
 class OutputSymptom(Symptom):
-<<<<<<< HEAD
-    def __init__(self, obj: dict[str, object]) -> None:
-        '''
-=======
-    def __init__(self, obj):
-        """
->>>>>>> d83b48f7
+    def __init__(self, obj: dict[str, object]) -> None:
+        """
         Private constructor, called by L{Symptom.fromJSONObject}. Do not use directly.
         """
         Symptom.__init__(self, obj)
@@ -134,13 +103,8 @@
             ):
                 raise RuntimeError(f"Invalid source specified: {self.src}")
 
-<<<<<<< HEAD
-    def matches(self, crashInfo: CrashInfo) -> bool:
-        '''
-=======
-    def matches(self, crashInfo):
-        """
->>>>>>> d83b48f7
+    def matches(self, crashInfo: CrashInfo) -> bool:
+        """
         Check if the symptom matches the given crash information
 
         @param crashInfo: The crash information to check against
@@ -170,13 +134,8 @@
 
 
 class StackFrameSymptom(Symptom):
-<<<<<<< HEAD
-    def __init__(self, obj: dict[str, object]) -> None:
-        '''
-=======
-    def __init__(self, obj):
-        """
->>>>>>> d83b48f7
+    def __init__(self, obj: dict[str, object]) -> None:
+        """
         Private constructor, called by L{Symptom.fromJSONObject}. Do not use directly.
         """
         Symptom.__init__(self, obj)
@@ -191,13 +150,8 @@
             # Default to 0
             self.frameNumber = NumberMatch(0)
 
-<<<<<<< HEAD
-    def matches(self, crashInfo: CrashInfo) -> bool:
-        '''
-=======
-    def matches(self, crashInfo):
-        """
->>>>>>> d83b48f7
+    def matches(self, crashInfo: CrashInfo) -> bool:
+        """
         Check if the symptom matches the given crash information
 
         @param crashInfo: The crash information to check against
@@ -215,13 +169,8 @@
 
 
 class StackSizeSymptom(Symptom):
-<<<<<<< HEAD
-    def __init__(self, obj: dict[str, object]) -> None:
-        '''
-=======
-    def __init__(self, obj):
-        """
->>>>>>> d83b48f7
+    def __init__(self, obj: dict[str, object]) -> None:
+        """
         Private constructor, called by L{Symptom.fromJSONObject}. Do not use directly.
         """
         Symptom.__init__(self, obj)
@@ -229,13 +178,8 @@
             JSONHelper.getNumberOrStringChecked(obj, "size", True)
         )
 
-<<<<<<< HEAD
-    def matches(self, crashInfo: CrashInfo) -> bool:
-        '''
-=======
-    def matches(self, crashInfo):
-        """
->>>>>>> d83b48f7
+    def matches(self, crashInfo: CrashInfo) -> bool:
+        """
         Check if the symptom matches the given crash information
 
         @param crashInfo: The crash information to check against
@@ -246,13 +190,8 @@
 
 
 class CrashAddressSymptom(Symptom):
-<<<<<<< HEAD
-    def __init__(self, obj: dict[str, object]) -> None:
-        '''
-=======
-    def __init__(self, obj):
-        """
->>>>>>> d83b48f7
+    def __init__(self, obj: dict[str, object]) -> None:
+        """
         Private constructor, called by L{Symptom.fromJSONObject}. Do not use directly.
         """
         Symptom.__init__(self, obj)
@@ -260,13 +199,8 @@
             JSONHelper.getNumberOrStringChecked(obj, "address", True)
         )
 
-<<<<<<< HEAD
-    def matches(self, crashInfo: CrashInfo) -> bool:
-        '''
-=======
-    def matches(self, crashInfo):
-        """
->>>>>>> d83b48f7
+    def matches(self, crashInfo: CrashInfo) -> bool:
+        """
         Check if the symptom matches the given crash information
 
         @param crashInfo: The crash information to check against
@@ -279,13 +213,8 @@
 
 
 class InstructionSymptom(Symptom):
-<<<<<<< HEAD
-    def __init__(self, obj: dict[str, object]) -> None:
-        '''
-=======
-    def __init__(self, obj):
-        """
->>>>>>> d83b48f7
+    def __init__(self, obj: dict[str, object]) -> None:
+        """
         Private constructor, called by L{Symptom.fromJSONObject}. Do not use directly.
         """
         Symptom.__init__(self, obj)
@@ -301,13 +230,8 @@
                 "Must provide at least instruction name or register names"
             )
 
-<<<<<<< HEAD
-    def matches(self, crashInfo: CrashInfo) -> bool:
-        '''
-=======
-    def matches(self, crashInfo):
-        """
->>>>>>> d83b48f7
+    def matches(self, crashInfo: CrashInfo) -> bool:
+        """
         Check if the symptom matches the given crash information
 
         @param crashInfo: The crash information to check against
@@ -331,13 +255,8 @@
 
 
 class TestcaseSymptom(Symptom):
-<<<<<<< HEAD
-    def __init__(self, obj: dict[str, object]) -> None:
-        '''
-=======
-    def __init__(self, obj):
-        """
->>>>>>> d83b48f7
+    def __init__(self, obj: dict[str, object]) -> None:
+        """
         Private constructor, called by L{Symptom.fromJSONObject}. Do not use directly.
         """
         Symptom.__init__(self, obj)
@@ -345,13 +264,8 @@
             JSONHelper.getObjectOrStringChecked(obj, "value", True)
         )
 
-<<<<<<< HEAD
-    def matches(self, crashInfo: CrashInfo) -> bool:
-        '''
-=======
-    def matches(self, crashInfo):
-        """
->>>>>>> d83b48f7
+    def matches(self, crashInfo: CrashInfo) -> bool:
+        """
         Check if the symptom matches the given crash information
 
         @param crashInfo: The crash information to check against
@@ -373,13 +287,8 @@
 
 
 class StackFramesSymptom(Symptom):
-<<<<<<< HEAD
-    def __init__(self, obj: dict[str, object]) -> None:
-        '''
-=======
-    def __init__(self, obj):
-        """
->>>>>>> d83b48f7
+    def __init__(self, obj: dict[str, object]) -> None:
+        """
         Private constructor, called by L{Symptom.fromJSONObject}. Do not use directly.
         """
         Symptom.__init__(self, obj)
@@ -390,13 +299,8 @@
         for fn in rawFunctionNames:
             self.functionNames.append(StringMatch(fn))
 
-<<<<<<< HEAD
-    def matches(self, crashInfo: CrashInfo) -> bool:
-        '''
-=======
-    def matches(self, crashInfo):
-        """
->>>>>>> d83b48f7
+    def matches(self, crashInfo: CrashInfo) -> bool:
+        """
         Check if the symptom matches the given crash information
 
         @param crashInfo: The crash information to check against
@@ -406,7 +310,9 @@
 
         return StackFramesSymptom._match(crashInfo.backtrace, self.functionNames)
 
-    def diff(self, crashInfo: CrashInfo) -> tuple[int | None, StackFramesSymptom | None]:
+    def diff(
+        self, crashInfo: CrashInfo
+    ) -> tuple[int | None, StackFramesSymptom | None]:
         if self.matches(crashInfo):
             return (0, None)
 
@@ -439,7 +345,13 @@
         return (None, None)
 
     @staticmethod
-    def _diff(stack: list[str], signatureGuess: list[StringMatch], startIdx: int, depth: int, maxDepth: int) -> tuple[int | None, list[StringMatch] | None]:
+    def _diff(
+        stack: list[str],
+        signatureGuess: list[StringMatch],
+        startIdx: int,
+        depth: int,
+        maxDepth: int,
+    ) -> tuple[int | None, list[StringMatch] | None]:
         singleWildcardMatch = StringMatch("?")
 
         newSignatureGuess = []
@@ -534,15 +446,13 @@
         return (bestDepth, bestGuess)
 
     @staticmethod
-    def _match(partialStack: Sequence[StringMatch | str], partialFunctionNames: Sequence[StringMatch | str]) -> bool:
+    def _match(
+        partialStack: Sequence[StringMatch | str],
+        partialFunctionNames: Sequence[StringMatch | str],
+    ) -> bool:
 
         while True:
 
-<<<<<<< HEAD
-            # Process as many non-wildcard chars as we can find iteratively for performance reasons
-            while partialFunctionNames and partialStack and str(partialFunctionNames[0]) not in {'?', '???'}:
-                assert isinstance(partialFunctionNames[0], StringMatch)
-=======
             # Process as many non-wildcard chars as we can find iteratively for
             # performance reasons
             while (
@@ -550,7 +460,7 @@
                 and partialStack
                 and str(partialFunctionNames[0]) not in {"?", "???"}
             ):
->>>>>>> d83b48f7
+                assert isinstance(partialFunctionNames[0], StringMatch)
                 if not partialFunctionNames[0].matches(partialStack[0]):
                     return False
 
