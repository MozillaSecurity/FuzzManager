--- conflicted
+++ resolved
@@ -12,40 +12,22 @@
 file, You can obtain one at http://mozilla.org/MPL/2.0/.
 
 @contact:    choller@mozilla.com
-<<<<<<< HEAD
-'''
+"""
 
 from __future__ import annotations
 
-=======
-"""
->>>>>>> d83b48f7
 import numbers
 
 
-<<<<<<< HEAD
 def getArrayChecked(obj, key: str, mandatory: bool = False):
-    '''
-        Retrieve a list from the given object using the given key
-=======
-def getArrayChecked(obj, key, mandatory=False):
     """
     Retrieve a list from the given object using the given key
->>>>>>> d83b48f7
 
     @type obj: map
     @param obj: Source object
 
-<<<<<<< HEAD
-        @param key: Key to retrieve from obj
-        @param mandatory: If True, throws an exception if the key is not found
-=======
-    @type key: string
     @param key: Key to retrieve from obj
-
-    @type mandatory: bool
     @param mandatory: If True, throws an exception if the key is not found
->>>>>>> d83b48f7
 
     @rtype: list
     @return: List retrieved from object
@@ -53,29 +35,15 @@
     return __getTypeChecked(obj, key, [list], mandatory)
 
 
-<<<<<<< HEAD
 def getStringChecked(obj, key: str, mandatory: bool = False):
-    '''
-        Retrieve a string from the given object using the given key
-=======
-def getStringChecked(obj, key, mandatory=False):
     """
     Retrieve a string from the given object using the given key
->>>>>>> d83b48f7
 
     @type obj: map
     @param obj: Source object
 
-<<<<<<< HEAD
-        @param key: Key to retrieve from obj
-        @param mandatory: If True, throws an exception if the key is not found
-=======
-    @type key: string
     @param key: Key to retrieve from obj
-
-    @type mandatory: bool
     @param mandatory: If True, throws an exception if the key is not found
->>>>>>> d83b48f7
 
     @rtype: string
     @return: String retrieved from object
@@ -83,29 +51,15 @@
     return __getTypeChecked(obj, key, [str, bytes], mandatory)
 
 
-<<<<<<< HEAD
 def getNumberChecked(obj, key: str, mandatory: bool = False):
-    '''
-        Retrieve an integer from the given object using the given key
-=======
-def getNumberChecked(obj, key, mandatory=False):
     """
     Retrieve an integer from the given object using the given key
->>>>>>> d83b48f7
 
     @type obj: map
     @param obj: Source object
 
-<<<<<<< HEAD
-        @param key: Key to retrieve from obj
-        @param mandatory: If True, throws an exception if the key is not found
-=======
-    @type key: string
     @param key: Key to retrieve from obj
-
-    @type mandatory: bool
     @param mandatory: If True, throws an exception if the key is not found
->>>>>>> d83b48f7
 
     @rtype: int
     @return: Number retrieved from object
@@ -113,29 +67,15 @@
     return __getTypeChecked(obj, key, [numbers.Integral], mandatory)
 
 
-<<<<<<< HEAD
 def getObjectOrStringChecked(obj, key: str, mandatory: bool = False):
-    '''
-        Retrieve an object or string from the given object using the given key
-=======
-def getObjectOrStringChecked(obj, key, mandatory=False):
     """
     Retrieve an object or string from the given object using the given key
->>>>>>> d83b48f7
 
     @type obj: map
     @param obj: Source object
 
-<<<<<<< HEAD
-        @param key: Key to retrieve from obj
-        @param mandatory: If True, throws an exception if the key is not found
-=======
-    @type key: string
     @param key: Key to retrieve from obj
-
-    @type mandatory: bool
     @param mandatory: If True, throws an exception if the key is not found
->>>>>>> d83b48f7
 
     @rtype: string or dict
     @return: String/Object object retrieved from object
@@ -143,29 +83,15 @@
     return __getTypeChecked(obj, key, [str, bytes, dict], mandatory)
 
 
-<<<<<<< HEAD
 def getNumberOrStringChecked(obj, key: str, mandatory: bool = False):
-    '''
-        Retrieve a number or string from the given object using the given key
-=======
-def getNumberOrStringChecked(obj, key, mandatory=False):
     """
     Retrieve a number or string from the given object using the given key
->>>>>>> d83b48f7
 
     @type obj: map
     @param obj: Source object
 
-<<<<<<< HEAD
-        @param key: Key to retrieve from obj
-        @param mandatory: If True, throws an exception if the key is not found
-=======
-    @type key: string
     @param key: Key to retrieve from obj
-
-    @type mandatory: bool
     @param mandatory: If True, throws an exception if the key is not found
->>>>>>> d83b48f7
 
     @rtype: string or number
     @return: String/Number object retrieved from object
