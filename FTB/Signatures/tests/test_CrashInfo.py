"""
Tests

@author:     Christian Holler (:decoder)

@license:

This Source Code Form is subject to the terms of the Mozilla Public
License, v. 2.0. If a copy of the MPL was not distributed with this
file, You can obtain one at http://mozilla.org/MPL/2.0/.

@contact:    choller@mozilla.com
"""

from __future__ import annotations

import json
from pathlib import Path

import pytest

from FTB.ProgramConfiguration import ProgramConfiguration
from FTB.Signatures import RegisterHelper
from FTB.Signatures.CrashInfo import (
    AppleCrashInfo,
    ASanCrashInfo,
    CDBCrashInfo,
    CrashInfo,
    GDBCrashInfo,
    MinidumpCrashInfo,
    NoCrashInfo,
    RustCrashInfo,
    int32,
)
from FTB.Signatures.CrashSignature import CrashSignature

FIXTURE_PATH = Path(__file__).parent / "fixtures"


def test_ASanParserTestAccessViolation() -> None:
    config = ProgramConfiguration("test", "x86-64", "windows")

    crashInfo = ASanCrashInfo(
        [],
        (FIXTURE_PATH / "trace_asan_access_violation.txt").read_text().splitlines(),
        config,
    )
    assert len(crashInfo.backtrace) == 3
    assert crashInfo.backtrace[0] == "nsCSSFrameConstructor::WipeContainingBlock"
    assert crashInfo.backtrace[1] == "nsCSSFrameConstructor::ContentAppended"
    assert crashInfo.backtrace[2] == "mozilla::RestyleManager::ProcessRestyledFrames"

    assert crashInfo.crashAddress == 0x50
    assert crashInfo.registers["pc"] == 0x7FFA9A30C9E7
    assert crashInfo.registers["sp"] == 0x00F9915F0940
    assert crashInfo.registers["bp"] == 0x00F9915F0A20


def test_ASanParserTestCrash() -> None:
    config = ProgramConfiguration("test", "x86", "linux")

    crashInfo = ASanCrashInfo(
        [], (FIXTURE_PATH / "trace_asan_segv.txt").read_text().splitlines(), config
    )
    assert len(crashInfo.backtrace) == 9
    assert crashInfo.backtrace[0] == "js::AbstractFramePtr::asRematerializedFrame"
    assert crashInfo.backtrace[2] == "EvalInFrame"
    assert crashInfo.backtrace[3] == "js::CallJSNative"
    assert crashInfo.backtrace[6] == "js::jit::DoCallFallback"
    assert (
        crashInfo.backtrace[7] == "/usr/lib/x86_64-linux-gnu/dri/swrast_dri.so+0x67edd0"
    )
    assert crashInfo.backtrace[8] == "<missing>"

    assert crashInfo.crashAddress == 0x00000014
    assert crashInfo.registers["pc"] == 0x0810845F
    assert crashInfo.registers["sp"] == 0xFFC57860
    assert crashInfo.registers["bp"] == 0xFFC57F18


def test_ASanParserTestCrashWithWarning() -> None:
    config = ProgramConfiguration("test", "x86", "linux")

    crashInfo = ASanCrashInfo(
        [],
        (FIXTURE_PATH / "trace_asan_segv_with_warning.txt").read_text().splitlines(),
        config,
    )
    assert len(crashInfo.backtrace) == 7
    assert crashInfo.backtrace[0] == "js::AbstractFramePtr::asRematerializedFrame"
    assert crashInfo.backtrace[2] == "EvalInFrame"
    assert crashInfo.backtrace[3] == "js::CallJSNative"

    assert crashInfo.crashAddress == 0x00000014
    assert crashInfo.registers["pc"] == 0x0810845F
    assert crashInfo.registers["sp"] == 0xFFC57860
    assert crashInfo.registers["bp"] == 0xFFC57F18


def test_ASanParserTestFailedAlloc() -> None:
    config = ProgramConfiguration("test", "x86-64", "linux")

    crashInfo = ASanCrashInfo(
        [],
        (FIXTURE_PATH / "trace_asan_failed_alloc.txt").read_text().splitlines(),
        config,
    )
    assert len(crashInfo.backtrace) == 12
    assert crashInfo.backtrace[0] == "__asan::AsanCheckFailed"
    assert crashInfo.backtrace[7] == "oc_state_frarray_init"

    assert crashInfo.crashAddress is None
    assert not crashInfo.registers

    assert (
        "AddressSanitizer failed to allocate 0x6003a000 (1610850304) bytes of "
        "LargeMmapAllocator (error code: 12) [@ __asan::AsanCheckFailed]"
    ) == crashInfo.createShortSignature()


def test_ASanParserTestAllocSize() -> None:
    config = ProgramConfiguration("test", "x86-64", "linux")

    crashInfo = ASanCrashInfo(
        [],
        (FIXTURE_PATH / "trace_asan_alloc_size.txt").read_text().splitlines(),
        config,
    )
    assert len(crashInfo.backtrace) == 1
    assert crashInfo.backtrace[0] == "malloc"

    assert crashInfo.crashAddress is None
    assert not crashInfo.registers

    assert (
        "AddressSanitizer: requested allocation size exceeds maximum"
        " supported size [@ malloc]"
    ) == crashInfo.createShortSignature()


def test_ASanParserTestHeapCrash() -> None:
    config = ProgramConfiguration("test", "x86", "linux")

    crashInfo = ASanCrashInfo(
        [],
        (FIXTURE_PATH / "trace_asan_heap_crash.txt").read_text().splitlines(),
        config,
    )
    assert len(crashInfo.backtrace) == 0

    assert crashInfo.crashAddress == 0x00000019
    assert crashInfo.registers["pc"] == 0xF718072E
    assert crashInfo.registers["sp"] == 0xFF87D130
    assert crashInfo.registers["bp"] == 0x000006A1

    assert crashInfo.createShortSignature() == "[@ ??]"


def test_ASanParserTestUAF() -> None:
    config = ProgramConfiguration("test", "x86-64", "linux")

    crashInfo = ASanCrashInfo(
        [], (FIXTURE_PATH / "trace_asan_uaf.txt").read_text().splitlines(), config
    )
    assert len(crashInfo.backtrace) == 23
    assert crashInfo.backtrace[0] == "void mozilla::PodCopy<char16_t>"
    assert crashInfo.backtrace[4] == "JSFunction::native"

    assert crashInfo.crashAddress == 0x7FD766C42800

    assert (
        "AddressSanitizer: heap-use-after-free [@ void mozilla::PodCopy<char16_t>] "
        "with READ of size 6143520"
    ) == crashInfo.createShortSignature()


def test_ASanParserTestInvalidFree() -> None:
    config = ProgramConfiguration("test", "x86-64", "linux")

    crashInfo = ASanCrashInfo(
        [],
        (FIXTURE_PATH / "trace_asan_invalid_free.txt").read_text().splitlines(),
        config,
    )
    assert len(crashInfo.backtrace) == 1
    assert crashInfo.backtrace[0] == "__interceptor_free"

    assert crashInfo.crashAddress == 0x62A00006C200

    assert (
        "AddressSanitizer: attempting free on address which was not malloc()-ed "
        "[@ __interceptor_free]"
    ) == crashInfo.createShortSignature()


def test_ASanParserTestOOM() -> None:
    config = ProgramConfiguration("test", "x86-64", "linux")

    crashInfo = ASanCrashInfo(
        [], (FIXTURE_PATH / "trace_asan_oom.txt").read_text().splitlines(), config
    )
    assert len(crashInfo.backtrace) == 2
    assert crashInfo.backtrace[0] == "operator new"
    assert crashInfo.backtrace[1] == (
        "std::vector<"
        "std::pair<unsigned short, llvm::LegalizeActions::LegalizeAction>, "
        "std::allocator<"
        "std::pair<unsigned short, llvm::LegalizeActions::LegalizeAction> "
        "> >::operator="
    )

    assert crashInfo.crashAddress is None

    assert (
        "AddressSanitizer: allocator is out of memory trying to allocate 0x24 bytes "
        "[@ operator new]"
    ) == crashInfo.createShortSignature()


def test_ASanParserTestDebugAssertion() -> None:
    config = ProgramConfiguration("test", "x86-64", "linux")

    crashInfo = ASanCrashInfo(
        [],
        (FIXTURE_PATH / "trace_asan_debug_assertion.txt").read_text().splitlines(),
        config,
    )
    assert len(crashInfo.backtrace) == 8
    assert crashInfo.backtrace[0] == "nsCycleCollector::CollectWhite"
    assert (
        crashInfo.backtrace[6]
        == "mozilla::DefaultDelete<ScopedXPCOMStartup>::operator()"
    )

    assert crashInfo.crashAddress == 0x0

    assert (
        "Assertion failure: false (An assert from the graphics logger), at "
        "/builds/slave/m-cen-l64-asan-d-0000000000000/build/src/gfx/2d/Logging.h:521"
    ) == crashInfo.createShortSignature()


@pytest.mark.parametrize(
    "stderr_path, crash_data_path",
    [
        (None, "trace_asan_segv.txt"),
        ("trace_asan_uaf.txt", None),
        (None, "trace_asan_segv_with_warning.txt"),
        (None, "trace_tsan_crash.txt"),
        (None, "trace_ubsan_generic_crash.txt"),
    ],
)
def test_ASanDetectionTest(
    stderr_path: str | None, crash_data_path: str | None
) -> None:
    config = ProgramConfiguration("test", "x86", "linux")
    stderr = "" if stderr_path is None else (FIXTURE_PATH / stderr_path).read_text()
    crash_data = (
        "" if crash_data_path is None else (FIXTURE_PATH / crash_data_path).read_text()
    )
    crashInfo = CrashInfo.fromRawCrashData(
        [],
        stderr.splitlines(),
        config,
        auxCrashData=crash_data.splitlines(),
    )
    assert isinstance(crashInfo, ASanCrashInfo)


def test_ASanParserTestParamOverlap() -> None:
    config = ProgramConfiguration("test", "x86-64", "linux")

    crashInfo = ASanCrashInfo(
        [],
        (FIXTURE_PATH / "trace_asan_memcpy_param_overlap.txt").read_text().splitlines(),
        config,
    )
    assert crashInfo.crashAddress is None
    assert len(crashInfo.backtrace) == 2
    assert crashInfo.backtrace[0] == "__asan_memcpy"
    assert crashInfo.backtrace[1] == "S32_Opaque_BlitRow32"
    assert crashInfo.createShortSignature() == (
        "AddressSanitizer: memcpy-param-overlap: memory ranges overlap "
        "[@ __asan_memcpy]"
    )

    crashInfo = ASanCrashInfo(
        [],
        (FIXTURE_PATH / "trace_asan_strcat_param_overlap.txt").read_text().splitlines(),
        config,
    )
    assert crashInfo.crashAddress is None
    assert len(crashInfo.backtrace) == 1
    assert crashInfo.backtrace[0] == "__interceptor_strcat"
    assert crashInfo.createShortSignature() == (
        "AddressSanitizer: strcat-param-overlap: memory ranges overlap "
        "[@ __interceptor_strcat]"
    )


def test_ASanParserTestMultiTrace() -> None:
    config = ProgramConfiguration("test", "x86-64", "linux")

    crashInfo = ASanCrashInfo(
        [], (FIXTURE_PATH / "trace_asan_multiple.txt").read_text().splitlines(), config
    )
    assert crashInfo.crashAddress == 0x7F637B59CFFC
    assert len(crashInfo.backtrace) == 4
    assert crashInfo.backtrace[0] == "mozilla::ipc::Shmem::OpenExisting"
    assert crashInfo.backtrace[3] == "CreateThread"
    assert "[@ mozilla::ipc::Shmem::OpenExisting]" == crashInfo.createShortSignature()


def test_ASanParserTestTruncatedTrace() -> None:
    config = ProgramConfiguration("test", "x86-64", "linux")

    crashInfo = ASanCrashInfo(
        [], (FIXTURE_PATH / "trace_asan_truncated.txt").read_text().splitlines(), config
    )

    # Make sure we parsed it as a crash, but without a backtrace
    assert len(crashInfo.backtrace) == 0
    assert crashInfo.crashAddress == 0x0

    # Confirm that generating a crash signature will fail
    crashSig = crashInfo.createCrashSignature()
    assert crashSig is None
    assert crashInfo.failureReason is not None
    assert "Insufficient data" in crashInfo.failureReason


<<<<<<< HEAD
def test_GDBParserTestCrash() -> None:
=======
def test_ASanParserTestClang14():
    config = ProgramConfiguration("test", "x86-64", "linux")

    crashInfo = ASanCrashInfo(
        [], (FIXTURE_PATH / "trace_asan_clang14.txt").read_text().splitlines(), config
    )
    assert crashInfo.crashAddress == 0x03E800004610
    assert crashInfo.backtrace == [
        "raise",
        "abort",
        "llvm::report_fatal_error",
        "llvm::report_fatal_error",
    ]
    assert "[@ raise]" == crashInfo.createShortSignature()


def test_GDBParserTestCrash():
>>>>>>> 05559c1d
    config = ProgramConfiguration("test", "x86", "linux")

    crashInfo = GDBCrashInfo(
        [], (FIXTURE_PATH / "trace_gdb_sample_1.txt").read_text().splitlines(), config
    )
    assert len(crashInfo.backtrace) == 8
    assert crashInfo.backtrace[0] == "internalAppend<js::ion::MDefinition*>"
    assert crashInfo.backtrace[2] == "js::ion::MPhi::addInput"
    assert crashInfo.backtrace[6] == "processCfgStack"

    assert crashInfo.registers["eax"] == 0x0
    assert crashInfo.registers["ebx"] == 0x8962FF4
    assert crashInfo.registers["eip"] == 0x818BC33


def test_GDBParserTestCrashAddress() -> None:
    config = ProgramConfiguration("test", "x86-64", "linux")

    crashInfo1 = GDBCrashInfo(
        [],
        (FIXTURE_PATH / "trace_gdb_crash_addr_1.txt").read_text().splitlines(),
        config,
    )
    crashInfo2 = GDBCrashInfo(
        [],
        (FIXTURE_PATH / "trace_gdb_crash_addr_2.txt").read_text().splitlines(),
        config,
    )
    crashInfo3 = GDBCrashInfo(
        [],
        (FIXTURE_PATH / "trace_gdb_crash_addr_3.txt").read_text().splitlines(),
        config,
    )
    crashInfo4 = GDBCrashInfo(
        [],
        (FIXTURE_PATH / "trace_gdb_crash_addr_4.txt").read_text().splitlines(),
        config,
    )
    crashInfo5 = GDBCrashInfo(
        [],
        (FIXTURE_PATH / "trace_gdb_crash_addr_5.txt").read_text().splitlines(),
        config,
    )

    assert crashInfo1.crashAddress == 0x1
    assert crashInfo2.crashAddress == 0x0
    assert crashInfo3.crashAddress == 0xFFFFFFFFFFFFFFA0
    assert crashInfo4.crashAddress == 0x3EF29D14
    assert crashInfo5.crashAddress == 0x87AFA014


def test_GDBParserTestCrashAddressSimple() -> None:
    registerMap64 = {}
    registerMap64["rax"] = 0x0
    registerMap64["rbx"] = -1
    registerMap64["rsi"] = 0xDE6E5
    registerMap64["rdi"] = 0x7FFFF6543238

    registerMap32 = {}
    registerMap32["eax"] = 0x0
    registerMap32["ebx"] = -1
    registerMap32["ecx"] = 0xF75FFFB8

    # Simple tests
    assert (
        GDBCrashInfo.calculateCrashAddress("mov    %rbx,0x10(%rax)", registerMap64)
        == 0x10
    )
    assert (
        GDBCrashInfo.calculateCrashAddress("mov    %ebx,0x10(%eax)", registerMap32)
        == 0x10
    )

    # Overflow tests
    assert (
        GDBCrashInfo.calculateCrashAddress("mov    %rax,0x10(%rbx)", registerMap64)
        == 0xF
    )
    assert (
        GDBCrashInfo.calculateCrashAddress("mov    %eax,0x10(%ebx)", registerMap32)
        == 0xF
    )

    assert (
        GDBCrashInfo.calculateCrashAddress("mov    %rbx,-0x10(%rax)", registerMap64)
        == -16
    )
    assert (
        GDBCrashInfo.calculateCrashAddress("mov    %ebx,-0x10(%eax)", registerMap32)
        == -16
    )

    # Scalar test
    assert GDBCrashInfo.calculateCrashAddress("movl   $0x7b,0x0", registerMap32) == 0x0

    # Real world examples
    # Note: The crash address here can also be 0xf7600000 because the double quadword
    # move can fail on the second 8 bytes if the source address is not 16-byte aligned
    assert GDBCrashInfo.calculateCrashAddress(
        "movdqu 0x40(%ecx),%xmm4", registerMap32
    ) == int32(0xF75FFFF8)

    # Again, this is an unaligned access and the crash can be at 0x7ffff6700000
    # or 0x7ffff6700000 - 4
    assert (
        GDBCrashInfo.calculateCrashAddress(
            "mov    -0x4(%rdi,%rsi,2),%eax", registerMap64
        )
        == 0x7FFFF66FFFFE
    )


def test_GDBParserTestRegression1() -> None:
    config = ProgramConfiguration("test", "x86", "linux")

    crashInfo1 = GDBCrashInfo(
        [],
        (FIXTURE_PATH / "trace_gdb_regression_1.txt").read_text().splitlines(),
        config,
    )

    assert crashInfo1.backtrace[0] == "js::ScriptedIndirectProxyHandler::defineProperty"
    assert crashInfo1.backtrace[1] == "js::SetPropertyIgnoringNamedGetter"


def test_GDBParserTestCrashAddressRegression2() -> None:
    config = ProgramConfiguration("test", "x86", "linux")

    crashInfo2 = GDBCrashInfo(
        [],
        (FIXTURE_PATH / "trace_gdb_regression_2.txt").read_text().splitlines(),
        config,
    )

    assert crashInfo2.crashAddress == 0xFFFD579C


def test_GDBParserTestCrashAddressRegression3() -> None:
    config = ProgramConfiguration("test", "x86-64", "linux")

    crashInfo3 = GDBCrashInfo(
        [],
        (FIXTURE_PATH / "trace_gdb_regression_3.txt").read_text().splitlines(),
        config,
    )

    assert crashInfo3.crashAddress == 0x7FFFFFFFFFFF


def test_GDBParserTestCrashAddressRegression4() -> None:
    config = ProgramConfiguration("test", "x86-64", "linux")

    crashInfo4 = GDBCrashInfo(
        [],
        (FIXTURE_PATH / "trace_gdb_regression_4.txt").read_text().splitlines(),
        config,
    )

    assert crashInfo4.crashAddress == 0x0


def test_GDBParserTestCrashAddressRegression5() -> None:
    config = ProgramConfiguration("test", "x86", "linux")

    crashInfo5 = GDBCrashInfo(
        [],
        (FIXTURE_PATH / "trace_gdb_regression_5.txt").read_text().splitlines(),
        config,
    )

    assert crashInfo5.crashAddress == 0xFFFD573C


def test_GDBParserTestCrashAddressRegression6() -> None:
    config = ProgramConfiguration("test", "x86", "linux")

    crashInfo6 = GDBCrashInfo(
        [],
        (FIXTURE_PATH / "trace_gdb_regression_6.txt").read_text().splitlines(),
        config,
    )

    assert crashInfo6.crashAddress == 0xF7673132


def test_GDBParserTestCrashAddressRegression7() -> None:
    config = ProgramConfiguration("test", "x86", "linux")

    # This used to fail because CrashInfo.fromRawCrashData fails to detect a GDB trace
    crashInfo7 = CrashInfo.fromRawCrashData(
        [],
        [],
        config,
        (FIXTURE_PATH / "trace_gdb_regression_7.txt").read_text().splitlines(),
    )

    assert crashInfo7.backtrace[1] == "js::ScopeIter::settle"


def test_GDBParserTestCrashAddressRegression8() -> None:
    config = ProgramConfiguration("test", "x86", "linux")

    # This used to fail because CrashInfo.fromRawCrashData fails to detect a GDB trace
    crashInfo8 = CrashInfo.fromRawCrashData(
        [],
        [],
        config,
        (FIXTURE_PATH / "trace_gdb_regression_8.txt").read_text().splitlines(),
    )

    assert (
        crashInfo8.backtrace[2]
        == "js::jit::AutoLockSimulatorCache::AutoLockSimulatorCache"
    )
    assert crashInfo8.backtrace[3] == "<signal handler called>"
    assert crashInfo8.backtrace[4] == "??"
    assert crashInfo8.backtrace[5] == "js::jit::CheckICacheLocked"


def test_GDBParserTestCrashAddressRegression9() -> None:
    config = ProgramConfiguration("test", "x86", "linux")

    crashInfo9 = CrashInfo.fromRawCrashData(
        [],
        [],
        config,
        (FIXTURE_PATH / "trace_gdb_regression_9.txt").read_text().splitlines(),
    )
    assert crashInfo9.crashInstruction == "call   0x8120ca0"


def test_GDBParserTestCrashAddressRegression10() -> None:
    config = ProgramConfiguration("test", "x86-64", "linux")

    crashInfo10 = CrashInfo.fromRawCrashData(
        [],
        [],
        config,
        (FIXTURE_PATH / "trace_gdb_regression_10.txt").read_text().splitlines(),
    )
    assert crashInfo10.crashInstruction == "(bad)"
    assert crashInfo10.crashAddress == 0x7FF7F20C1F81


def test_GDBParserTestCrashAddressRegression11() -> None:
    config = ProgramConfiguration("test", "x86-64", "linux")

    crashInfo11 = CrashInfo.fromRawCrashData(
        [],
        [],
        config,
        (FIXTURE_PATH / "trace_gdb_regression_11.txt").read_text().splitlines(),
    )
    assert crashInfo11.crashInstruction == "callq  *0xa8(%rax)"
    assert crashInfo11.crashAddress == 0x7FF7F2091032


def test_GDBParserTestCrashAddressRegression12() -> None:
    config = ProgramConfiguration("test", "x86-64", "linux")

    crashInfo12 = CrashInfo.fromRawCrashData(
        [],
        [],
        config,
        (FIXTURE_PATH / "trace_gdb_regression_12.txt").read_text().splitlines(),
    )
    assert crashInfo12.backtrace[0] == "js::SavedStacks::insertFrames"
    assert crashInfo12.backtrace[1] == "js::SavedStacks::saveCurrentStack"
    assert crashInfo12.backtrace[2] == "JS::CaptureCurrentStack"
    assert crashInfo12.backtrace[3] == "CaptureStack"


def test_GDBParserTestCrashAddressRegression13() -> None:
    config = ProgramConfiguration("test", "x86", "linux")

    crashInfo13 = CrashInfo.fromRawCrashData(
        [],
        [],
        config,
        (FIXTURE_PATH / "trace_gdb_regression_13.txt").read_text().splitlines(),
    )
    assert crashInfo13.backtrace[0] == "JSScript::global"
    assert crashInfo13.backtrace[1] == "js::AbstractFramePtr::global"
    assert crashInfo13.backtrace[5] == "js::jit::HandleException"
    assert crashInfo13.backtrace[6] == "??"

    assert crashInfo13.crashInstruction == "pushl  0x10(%eax)"
    assert crashInfo13.crashAddress == 0xE5E5E5F5


def test_CrashSignatureOutputTest() -> None:
    config = ProgramConfiguration("test", "x86-64", "linux")

    crashSignature1 = '{ "symptoms" : [ { "type" : "output", "value" : "test" } ] }'
    crashSignature1Neg = (
        '{ "symptoms" : [ { "type" : "output", "src" : "stderr", "value" : "test" } ] }'
    )
    crashSignature2 = (
        '{ "symptoms" : [ { "type" : "output", "src" : "stderr", "value" : { '
        '"value" : "^fest$", "matchType" : "pcre" } } ] }'
    )

    outputSignature1 = CrashSignature(crashSignature1)
    outputSignature1Neg = CrashSignature(crashSignature1Neg)
    outputSignature2 = CrashSignature(crashSignature2)

    gdbOutput: list[str] = []
    stdout = []
    stderr = []

    stdout.append("Foo")
    stdout.append("Bartester")
    stdout.append("Baz")
    stderr.append("hackfest")

    crashInfo = CrashInfo.fromRawCrashData(
        stdout, stderr, config, auxCrashData=gdbOutput
    )

    assert isinstance(crashInfo, NoCrashInfo)

    # Ensure we match on stdout/err if nothing is specified
    assert outputSignature1.matches(crashInfo)

    # Don't match stdout if stderr is specified
    assert not outputSignature1Neg.matches(crashInfo)

    # Check that we're really using PCRE
    assert not outputSignature2.matches(crashInfo)

    # Add something the PCRE should match, then retry
    stderr.append("fest")
    crashInfo = CrashInfo.fromRawCrashData(
        stdout, stderr, config, auxCrashData=gdbOutput
    )
    assert outputSignature2.matches(crashInfo)


def test_CrashSignatureAddressTest() -> None:
    config = ProgramConfiguration("test", "x86-64", "linux")

    crashSignature1 = (
        '{ "symptoms" : [ { "type" : "crashAddress", "address" : "< 0x1000" } ] }'
    )
    crashSignature1Neg = (
        '{ "symptoms" : [ { "type" : "crashAddress", "address" : "0x1000" } ] }'
    )
    addressSig1 = CrashSignature(crashSignature1)
    addressSig1Neg = CrashSignature(crashSignature1Neg)

    crashInfo1 = CrashInfo.fromRawCrashData(
        [],
        [],
        config,
        auxCrashData=(FIXTURE_PATH / "trace_gdb_sample_1.txt").read_text().splitlines(),
    )
    crashInfo3 = CrashInfo.fromRawCrashData(
        [],
        [],
        config,
        auxCrashData=(FIXTURE_PATH / "trace_gdb_sample_3.txt").read_text().splitlines(),
    )

    assert isinstance(crashInfo1, GDBCrashInfo)

    assert addressSig1.matches(crashInfo1)
    assert not addressSig1Neg.matches(crashInfo1)

    # For crashInfo3, we don't have a crash address. Ensure we don't match
    assert not addressSig1.matches(crashInfo3)
    assert not addressSig1Neg.matches(crashInfo3)


def test_CrashSignatureRegisterTest() -> None:
    config = ProgramConfiguration("test", "x86-64", "linux")

    crashSignature1 = {"symptoms": [{"type": "instruction", "registerNames": ["r14"]}]}
    crashSignature1Neg = {
        "symptoms": [{"type": "instruction", "registerNames": ["r14", "rax"]}]
    }
    crashSignature2 = {"symptoms": [{"type": "instruction", "instructionName": "mov"}]}
    crashSignature2Neg = {
        "symptoms": [{"type": "instruction", "instructionName": "cmp"}]
    }
    crashSignature3 = {
        "symptoms": [
            {
                "type": "instruction",
                "instructionName": "mov",
                "registerNames": ["r14", "rbx"],
            }
        ]
    }
    crashSignature3Neg = {
        "symptoms": [
            {
                "type": "instruction",
                "instructionName": "mov",
                "registerNames": ["r14", "rax"],
            }
        ]
    }

    instructionSig1 = CrashSignature(json.dumps(crashSignature1))
    instructionSig1Neg = CrashSignature(json.dumps(crashSignature1Neg))

    instructionSig2 = CrashSignature(json.dumps(crashSignature2))
    instructionSig2Neg = CrashSignature(json.dumps(crashSignature2Neg))

    instructionSig3 = CrashSignature(json.dumps(crashSignature3))
    instructionSig3Neg = CrashSignature(json.dumps(crashSignature3Neg))

    crashInfo2 = CrashInfo.fromRawCrashData(
        [],
        [],
        config,
        auxCrashData=(FIXTURE_PATH / "trace_gdb_sample_2.txt").read_text().splitlines(),
    )
    crashInfo3 = CrashInfo.fromRawCrashData(
        [],
        [],
        config,
        auxCrashData=(FIXTURE_PATH / "trace_gdb_sample_3.txt").read_text().splitlines(),
    )

    assert isinstance(crashInfo2, GDBCrashInfo)
    assert isinstance(crashInfo3, GDBCrashInfo)

    assert instructionSig1.matches(crashInfo2)
    assert not instructionSig1Neg.matches(crashInfo2)

    assert instructionSig2.matches(crashInfo2)
    assert not instructionSig2Neg.matches(crashInfo2)

    assert instructionSig3.matches(crashInfo2)
    assert not instructionSig3Neg.matches(crashInfo2)

    # Crash info3 doesn't have register information, ensure we don't match any
    assert not instructionSig1.matches(crashInfo3)
    assert not instructionSig2.matches(crashInfo3)
    assert not instructionSig3.matches(crashInfo3)


def test_CrashSignatureStackFrameTest() -> None:
    config = ProgramConfiguration("test", "x86-64", "linux")

    crashSignature1 = {
        "symptoms": [{"type": "stackFrame", "functionName": "internalAppend"}]
    }
    crashSignature1Neg = {
        "symptoms": [{"type": "stackFrame", "functionName": "foobar"}]
    }

    crashSignature2 = {
        "symptoms": [
            {
                "type": "stackFrame",
                "functionName": "js::ion::MBasicBlock::setBackedge",
                "frameNumber": "<= 4",
            }
        ]
    }
    crashSignature2Neg = {
        "symptoms": [
            {
                "type": "stackFrame",
                "functionName": "js::ion::MBasicBlock::setBackedge",
                "frameNumber": "> 4",
            }
        ]
    }

    stackFrameSig1 = CrashSignature(json.dumps(crashSignature1))
    stackFrameSig1Neg = CrashSignature(json.dumps(crashSignature1Neg))

    stackFrameSig2 = CrashSignature(json.dumps(crashSignature2))
    stackFrameSig2Neg = CrashSignature(json.dumps(crashSignature2Neg))

    crashInfo1 = CrashInfo.fromRawCrashData(
        [],
        [],
        config,
        auxCrashData=(FIXTURE_PATH / "trace_gdb_sample_1.txt").read_text().splitlines(),
    )

    assert isinstance(crashInfo1, GDBCrashInfo)

    assert stackFrameSig1.matches(crashInfo1)
    assert not stackFrameSig1Neg.matches(crashInfo1)

    assert stackFrameSig2.matches(crashInfo1)
    assert not stackFrameSig2Neg.matches(crashInfo1)


def test_CrashSignatureStackSizeTest() -> None:
    config = ProgramConfiguration("test", "x86-64", "linux")

    crashSignature1 = '{ "symptoms" : [ { "type" : "stackSize", "size" : 8 } ] }'
    crashSignature1Neg = '{ "symptoms" : [ { "type" : "stackSize", "size" : 9 } ] }'

    crashSignature2 = '{ "symptoms" : [ { "type" : "stackSize", "size" : "< 10" } ] }'
    crashSignature2Neg = (
        '{ "symptoms" : [ { "type" : "stackSize", "size" : "> 10" } ] }'
    )

    stackSizeSig1 = CrashSignature(crashSignature1)
    stackSizeSig1Neg = CrashSignature(crashSignature1Neg)

    stackSizeSig2 = CrashSignature(crashSignature2)
    stackSizeSig2Neg = CrashSignature(crashSignature2Neg)

    crashInfo1 = CrashInfo.fromRawCrashData(
        [],
        [],
        config,
        auxCrashData=(FIXTURE_PATH / "trace_gdb_sample_1.txt").read_text().splitlines(),
    )

    assert isinstance(crashInfo1, GDBCrashInfo)

    assert stackSizeSig1.matches(crashInfo1)
    assert not stackSizeSig1Neg.matches(crashInfo1)

    assert stackSizeSig2.matches(crashInfo1)
    assert not stackSizeSig2Neg.matches(crashInfo1)


def test_RegisterHelperValueTest() -> None:
    registerMap = {"rax": 0xFFFFFFFFFFFFFE00, "rbx": 0x7FFFF79A7640}

    assert RegisterHelper.getRegisterValue("rax", registerMap) == 0xFFFFFFFFFFFFFE00
    assert RegisterHelper.getRegisterValue("eax", registerMap) == 0xFFFFFE00
    assert RegisterHelper.getRegisterValue("ax", registerMap) == 0xFE00
    assert RegisterHelper.getRegisterValue("ah", registerMap) == 0xFE
    assert RegisterHelper.getRegisterValue("al", registerMap) == 0x0

    assert RegisterHelper.getRegisterValue("rbx", registerMap) == 0x7FFFF79A7640
    assert RegisterHelper.getRegisterValue("ebx", registerMap) == 0xF79A7640
    assert RegisterHelper.getRegisterValue("bx", registerMap) == 0x7640
    assert RegisterHelper.getRegisterValue("bh", registerMap) == 0x76
    assert RegisterHelper.getRegisterValue("bl", registerMap) == 0x40


def test_MinidumpParserTestCrash() -> None:
    config = ProgramConfiguration("test", "x86", "linux")

    crashInfo = MinidumpCrashInfo(
        [], (FIXTURE_PATH / "minidump-example.txt").read_text().splitlines(), config
    )

    assert len(crashInfo.backtrace) == 44
    assert crashInfo.backtrace[0] == "libc-2.15.so+0xe6b03"
    assert crashInfo.backtrace[5] == "libglib-2.0.so.0.3200.1+0x48123"
    assert crashInfo.backtrace[6] == "nsAppShell::ProcessNextNativeEvent"
    assert crashInfo.backtrace[7] == "nsBaseAppShell::DoProcessNextNativeEvent"

    assert crashInfo.crashAddress == 0x3E800006ACB


def test_MinidumpSelectorTest() -> None:
    config = ProgramConfiguration("test", "x86", "linux")

    crashData = (FIXTURE_PATH / "minidump-example.txt").read_text().splitlines()

    crashInfo = CrashInfo.fromRawCrashData([], [], config, crashData)
    assert crashInfo.crashAddress == 0x3E800006ACB


def test_MinidumpFromMacOSTest() -> None:
    config = ProgramConfiguration("test", "x86-64", "macosx")

    crashInfo = CrashInfo.fromRawCrashData(
        [],
        [],
        config,
        (FIXTURE_PATH / "trace_minidump_macos.txt").read_text().splitlines(),
    )
    assert len(crashInfo.backtrace) == 4
    assert crashInfo.backtrace[0] == "nsIFrame::UpdateOverflow"
    assert crashInfo.backtrace[1] == "mozilla::OverflowChangedTracker::Flush"
    assert crashInfo.backtrace[2] == "mozilla::RestyleManager::DoProcessPendingRestyles"
    assert crashInfo.backtrace[3] == "mozilla::PresShell::DoFlushPendingNotifications"
    assert crashInfo.crashAddress == 0


def test_AppleParserTestCrash() -> None:
    config = ProgramConfiguration("test", "x86-64", "macosx")

    crashInfo = AppleCrashInfo(
        [],
        [],
        config,
        (FIXTURE_PATH / "apple-crash-report-example.txt").read_text().splitlines(),
    )

    assert len(crashInfo.backtrace) == 9
    assert crashInfo.backtrace[0] == "js::jit::MacroAssembler::Pop"
    assert (
        crashInfo.backtrace[1]
        == "js::jit::ICGetPropCallNativeCompiler::generateStubCode"
    )
    assert crashInfo.backtrace[2] == "js::jit::ICStubCompiler::getStubCode"
    assert crashInfo.backtrace[3] == "js::jit::ICGetPropCallNativeCompiler::getStub"
    assert crashInfo.backtrace[4] == "js::jit::DoGetPropFallback"
    assert crashInfo.backtrace[5] == "??"
    assert crashInfo.backtrace[6] == "__cxa_finalize_ranges"
    assert crashInfo.backtrace[7] == "??"
    assert (
        crashInfo.backtrace[8]
        == "-[NSApplication _nextEventMatchingEventMask:untilDate:inMode:dequeue:]"
    )

    assert crashInfo.crashAddress == 0x00007FFF5F3FFF98


def test_AppleSelectorTest() -> None:
    config = ProgramConfiguration("test", "x86-64", "macosx")

    crashData = (
        (FIXTURE_PATH / "apple-crash-report-example.txt").read_text().splitlines()
    )

    crashInfo = CrashInfo.fromRawCrashData([], [], config, crashData)
    assert crashInfo.crashAddress == 0x00007FFF5F3FFF98


def test_AppleLionParserTestCrash() -> None:
    config = ProgramConfiguration("test", "x86-64", "macosx64")

    crashInfo = AppleCrashInfo(
        [],
        [],
        config,
        (FIXTURE_PATH / "apple-10-7-crash-report-example.txt").read_text().splitlines(),
    )

    assert len(crashInfo.backtrace) == 13
    assert crashInfo.backtrace[0] == "js::jit::LIRGenerator::visitNearbyInt"
    assert crashInfo.backtrace[1] == "js::jit::LIRGenerator::visitInstruction"
    assert crashInfo.backtrace[2] == "js::jit::LIRGenerator::visitBlock"
    assert crashInfo.backtrace[3] == "js::jit::LIRGenerator::generate"
    assert crashInfo.backtrace[4] == "js::jit::GenerateLIR"
    assert crashInfo.backtrace[5] == "js::jit::CompileBackEnd"
    assert crashInfo.backtrace[6] == (
        "_ZN2js3jitL7CompileEP9JSContextN2JS6Handle"
        "IP8JSScriptEEPNS0_13BaselineFrameEPhb"
    )
    assert crashInfo.backtrace[7] == "js::jit::IonCompileScriptForBaseline"
    assert crashInfo.backtrace[8] == "??"
    assert crashInfo.backtrace[9] == "??"
    assert crashInfo.backtrace[10] == "??"
    assert crashInfo.backtrace[11] == "??"
    assert (
        crashInfo.backtrace[12]
        == "_ZL13EnterBaselineP9JSContextRN2js3jit12EnterJitDataE"
    )

    assert crashInfo.crashAddress == 0x0000000000000000


def test_AppleLionSelectorTest() -> None:
    config = ProgramConfiguration("test", "x86-64", "macosx64")

    crashData = (
        (FIXTURE_PATH / "apple-10-7-crash-report-example.txt").read_text().splitlines()
    )

    crashInfo = CrashInfo.fromRawCrashData([], [], config, crashData)
    assert crashInfo.crashAddress == 0x0000000000000000


# Test 1a is for Win7 with 32-bit js debug deterministic shell hitting the assertion
# failure:
#     js_dbg_32_dm_windows_62f79d676e0e!js::GetBytecodeLength
#     01814577 cc              int     3
def test_CDBParserTestCrash1a() -> None:
    config = ProgramConfiguration("test", "x86", "windows")

    crashInfo = CDBCrashInfo(
        [], [], config, (FIXTURE_PATH / "cdb-1a-crashlog.txt").read_text().splitlines()
    )

    assert len(crashInfo.backtrace) == 13
    assert crashInfo.backtrace[0] == "js::GetBytecodeLength"
    assert crashInfo.backtrace[1] == "js::coverage::LCovSource::writeScript"
    assert (
        crashInfo.backtrace[2]
        == "js::coverage::LCovCompartment::collectCodeCoverageInfo"
    )
    assert crashInfo.backtrace[3] == "GenerateLcovInfo"
    assert crashInfo.backtrace[4] == "js::GetCodeCoverageSummary"
    assert crashInfo.backtrace[5] == "GetLcovInfo"
    assert crashInfo.backtrace[6] == "js::CallJSNative"
    assert crashInfo.backtrace[7] == "js::InternalCallOrConstruct"
    assert crashInfo.backtrace[8] == "InternalCall"
    assert crashInfo.backtrace[9] == "js::jit::DoCallFallback"
    assert crashInfo.backtrace[10] == "??"
    assert crashInfo.backtrace[11] == "EnterIon"
    assert crashInfo.backtrace[12] == "??"

    assert crashInfo.crashInstruction == "int 3"
    assert crashInfo.registers["eax"] == 0x00000000
    assert crashInfo.registers["ebx"] == 0x00000001
    assert crashInfo.registers["ecx"] == 0x6A24705D
    assert crashInfo.registers["edx"] == 0x0034D9D4
    assert crashInfo.registers["esi"] == 0x0925B3EC
    assert crashInfo.registers["edi"] == 0x0925B3D1
    assert crashInfo.registers["eip"] == 0x01814577
    assert crashInfo.registers["esp"] == 0x0034EF5C
    assert crashInfo.registers["ebp"] == 0x0034EF5C

    assert crashInfo.crashAddress == 0x01814577


def test_CDBSelectorTest1a() -> None:
    config = ProgramConfiguration("test", "x86", "windows")

    crashData = (FIXTURE_PATH / "cdb-1a-crashlog.txt").read_text().splitlines()

    crashInfo = CrashInfo.fromRawCrashData([], [], config, crashData)
    assert crashInfo.crashAddress == 0x01814577


# Test 1b is for Win10 with 32-bit js debug deterministic shell hitting the assertion
# failure:
#     js_dbg_32_dm_windows_62f79d676e0e!js::GetBytecodeLength+47
#     01344577 cc              int     3
def test_CDBParserTestCrash1b() -> None:
    config = ProgramConfiguration("test", "x86", "windows")

    crashInfo = CDBCrashInfo(
        [], [], config, (FIXTURE_PATH / "cdb-1b-crashlog.txt").read_text().splitlines()
    )

    assert len(crashInfo.backtrace) == 13
    assert crashInfo.backtrace[0] == "js::GetBytecodeLength"
    assert crashInfo.backtrace[1] == "js::coverage::LCovSource::writeScript"
    assert (
        crashInfo.backtrace[2]
        == "js::coverage::LCovCompartment::collectCodeCoverageInfo"
    )
    assert crashInfo.backtrace[3] == "GenerateLcovInfo"
    assert crashInfo.backtrace[4] == "js::GetCodeCoverageSummary"
    assert crashInfo.backtrace[5] == "GetLcovInfo"
    assert crashInfo.backtrace[6] == "js::CallJSNative"
    assert crashInfo.backtrace[7] == "js::InternalCallOrConstruct"
    assert crashInfo.backtrace[8] == "InternalCall"
    assert crashInfo.backtrace[9] == "js::jit::DoCallFallback"
    assert crashInfo.backtrace[10] == "??"
    assert crashInfo.backtrace[11] == "EnterIon"
    assert crashInfo.backtrace[12] == "??"

    assert crashInfo.crashInstruction == "int 3"
    assert crashInfo.registers["eax"] == 0x00000000
    assert crashInfo.registers["ebx"] == 0x00000001
    assert crashInfo.registers["ecx"] == 0x765E06EF
    assert crashInfo.registers["edx"] == 0x00000060
    assert crashInfo.registers["esi"] == 0x039604EC
    assert crashInfo.registers["edi"] == 0x039604D1
    assert crashInfo.registers["eip"] == 0x01344577
    assert crashInfo.registers["esp"] == 0x02B2EE1C
    assert crashInfo.registers["ebp"] == 0x02B2EE1C

    assert crashInfo.crashAddress == 0x01344577


def test_CDBSelectorTest1b() -> None:
    config = ProgramConfiguration("test", "x86", "windows")

    crashData = (FIXTURE_PATH / "cdb-1b-crashlog.txt").read_text().splitlines()

    crashInfo = CrashInfo.fromRawCrashData([], [], config, crashData)
    assert crashInfo.crashAddress == 0x01344577


# Test 2a is for Win7 with 64-bit js debug deterministic shell hitting the assertion
# failure:
#     js_dbg_64_dm_windows_62f79d676e0e!js::GetBytecodeLength
#     00000001`40144e62 cc              int     3
def test_CDBParserTestCrash2a() -> None:
    config = ProgramConfiguration("test", "x86-64", "windows")

    crashInfo = CDBCrashInfo(
        [], [], config, (FIXTURE_PATH / "cdb-2a-crashlog.txt").read_text().splitlines()
    )

    assert len(crashInfo.backtrace) == 25
    assert crashInfo.backtrace[0] == "js::GetBytecodeLength"
    assert crashInfo.backtrace[1] == "js::coverage::LCovSource::writeScript"
    assert (
        crashInfo.backtrace[2]
        == "js::coverage::LCovCompartment::collectCodeCoverageInfo"
    )
    assert crashInfo.backtrace[3] == "GenerateLcovInfo"
    assert crashInfo.backtrace[4] == "js::GetCodeCoverageSummary"
    assert crashInfo.backtrace[5] == "GetLcovInfo"
    assert crashInfo.backtrace[6] == "js::CallJSNative"
    assert crashInfo.backtrace[7] == "js::InternalCallOrConstruct"
    assert crashInfo.backtrace[8] == "js::jit::DoCallFallback"
    assert crashInfo.backtrace[9] == "??"
    assert crashInfo.backtrace[10] == "??"
    assert crashInfo.backtrace[11] == "??"
    assert crashInfo.backtrace[12] == "??"
    assert crashInfo.backtrace[13] == "??"
    assert crashInfo.backtrace[14] == "??"
    assert crashInfo.backtrace[15] == "??"
    assert crashInfo.backtrace[16] == "??"
    assert crashInfo.backtrace[17] == "??"
    assert crashInfo.backtrace[18] == "??"
    assert crashInfo.backtrace[19] == "??"
    assert crashInfo.backtrace[20] == "??"
    assert crashInfo.backtrace[21] == "??"
    assert crashInfo.backtrace[22] == "??"
    assert crashInfo.backtrace[23] == "??"
    assert crashInfo.backtrace[24] == "??"

    assert crashInfo.crashInstruction == "int 3"
    assert crashInfo.registers["rax"] == 0x0000000000000000
    assert crashInfo.registers["rbx"] == 0x0000000006C139AC
    assert crashInfo.registers["rcx"] == 0x000007FEF38241F0
    assert crashInfo.registers["rdx"] == 0x000007FEF38255F0
    assert crashInfo.registers["rsi"] == 0x0000000006C1399E
    assert crashInfo.registers["rdi"] == 0x0000000006CF2101
    assert crashInfo.registers["rip"] == 0x0000000140144E62
    assert crashInfo.registers["rsp"] == 0x000000000027E500
    assert crashInfo.registers["rbp"] == 0x0000000006CF2120
    assert crashInfo.registers["r8"] == 0x000000000027CE88
    assert crashInfo.registers["r9"] == 0x00000000020CC069
    assert crashInfo.registers["r10"] == 0x0000000000000000
    assert crashInfo.registers["r11"] == 0x000000000027E3F0
    assert crashInfo.registers["r12"] == 0x0000000006C0D088
    assert crashInfo.registers["r13"] == 0x0000000006C139AD
    assert crashInfo.registers["r14"] == 0x0000000000000000
    assert crashInfo.registers["r15"] == 0x0000000006C13991

    assert crashInfo.crashAddress == 0x0000000140144E62


def test_CDBSelectorTest2a() -> None:
    config = ProgramConfiguration("test", "x86-64", "windows")

    crashData = (FIXTURE_PATH / "cdb-2a-crashlog.txt").read_text().splitlines()

    crashInfo = CrashInfo.fromRawCrashData([], [], config, crashData)
    assert crashInfo.crashAddress == 0x0000000140144E62


# Test 2b is for Win10 with 64-bit js debug deterministic shell hitting the assertion
# failure:
#     js_dbg_64_dm_windows_62f79d676e0e!js::GetBytecodeLength+52
#     00007ff7`1e424e62 cc              int     3
def test_CDBParserTestCrash2b() -> None:
    config = ProgramConfiguration("test", "x86-64", "windows")

    crashInfo = CDBCrashInfo(
        [], [], config, (FIXTURE_PATH / "cdb-2b-crashlog.txt").read_text().splitlines()
    )

    assert len(crashInfo.backtrace) == 25
    assert crashInfo.backtrace[0] == "js::GetBytecodeLength"
    assert crashInfo.backtrace[1] == "js::coverage::LCovSource::writeScript"
    assert (
        crashInfo.backtrace[2]
        == "js::coverage::LCovCompartment::collectCodeCoverageInfo"
    )
    assert crashInfo.backtrace[3] == "GenerateLcovInfo"
    assert crashInfo.backtrace[4] == "js::GetCodeCoverageSummary"
    assert crashInfo.backtrace[5] == "GetLcovInfo"
    assert crashInfo.backtrace[6] == "js::CallJSNative"
    assert crashInfo.backtrace[7] == "js::InternalCallOrConstruct"
    assert crashInfo.backtrace[8] == "js::jit::DoCallFallback"
    assert crashInfo.backtrace[9] == "??"
    assert crashInfo.backtrace[10] == "??"
    assert crashInfo.backtrace[11] == "??"
    assert crashInfo.backtrace[12] == "??"
    assert crashInfo.backtrace[13] == "??"
    assert crashInfo.backtrace[14] == "??"
    assert crashInfo.backtrace[15] == "??"
    assert crashInfo.backtrace[16] == "??"
    assert crashInfo.backtrace[17] == "??"
    assert crashInfo.backtrace[18] == "??"
    assert crashInfo.backtrace[19] == "??"
    assert crashInfo.backtrace[20] == "??"
    assert crashInfo.backtrace[21] == "??"
    assert crashInfo.backtrace[22] == "??"
    assert crashInfo.backtrace[23] == "??"
    assert crashInfo.backtrace[24] == "??"

    assert crashInfo.crashInstruction == "int 3"
    assert crashInfo.registers["rax"] == 0x0000000000000000
    assert crashInfo.registers["rbx"] == 0x0000024DBF40BAAC
    assert crashInfo.registers["rcx"] == 0x00000000FFFFFFFF
    assert crashInfo.registers["rdx"] == 0x0000000000000000
    assert crashInfo.registers["rsi"] == 0x0000024DBF40BA9E
    assert crashInfo.registers["rdi"] == 0x0000024DBF4F2201
    assert crashInfo.registers["rip"] == 0x00007FF71E424E62
    assert crashInfo.registers["rsp"] == 0x000000DE223FE3D0
    assert crashInfo.registers["rbp"] == 0x0000024DBF4F22E0
    assert crashInfo.registers["r8"] == 0x000000DE223FCD78
    assert crashInfo.registers["r9"] == 0x0000024DBEBE0735
    assert crashInfo.registers["r10"] == 0x0000000000000000
    assert crashInfo.registers["r11"] == 0x000000DE223FE240
    assert crashInfo.registers["r12"] == 0x0000024DBF414088
    assert crashInfo.registers["r13"] == 0x0000024DBF40BAAD
    assert crashInfo.registers["r14"] == 0x0000000000000000
    assert crashInfo.registers["r15"] == 0x0000024DBF40BA91

    assert crashInfo.crashAddress == 0x00007FF71E424E62


def test_CDBSelectorTest2b() -> None:
    config = ProgramConfiguration("test", "x86-64", "windows")

    crashData = (FIXTURE_PATH / "cdb-2b-crashlog.txt").read_text().splitlines()

    crashInfo = CrashInfo.fromRawCrashData([], [], config, crashData)
    assert crashInfo.crashAddress == 0x00007FF71E424E62


# Test 3a is for Win7 with 32-bit js debug deterministic shell crashing:
#     js_dbg_32_dm_windows_62f79d676e0e!js::gc::TenuredCell::arena
#     00f36a63 8b00            mov     eax,dword ptr [eax]
def test_CDBParserTestCrash3a() -> None:
    config = ProgramConfiguration("test", "x86", "windows")

    crashInfo = CDBCrashInfo(
        [], [], config, (FIXTURE_PATH / "cdb-3a-crashlog.txt").read_text().splitlines()
    )

    assert len(crashInfo.backtrace) == 36
    assert crashInfo.backtrace[0] == "js::gc::TenuredCell::arena"
    assert crashInfo.backtrace[1] == "js::TenuringTracer::moveToTenured"
    assert crashInfo.backtrace[2] == "js::TenuringTracer::traverse"
    assert crashInfo.backtrace[3] == "js::DispatchTyped"
    assert crashInfo.backtrace[4] == "DispatchToTracer"
    assert crashInfo.backtrace[5] == "js::TraceRootRange"
    assert crashInfo.backtrace[6] == "js::jit::BaselineFrame::trace"
    assert crashInfo.backtrace[7] == "js::jit::MarkJitActivation"
    assert crashInfo.backtrace[8] == "js::jit::MarkJitActivations"
    assert crashInfo.backtrace[9] == "js::gc::GCRuntime::traceRuntimeCommon"
    assert crashInfo.backtrace[10] == "js::Nursery::doCollection"
    assert crashInfo.backtrace[11] == "js::Nursery::collect"
    assert crashInfo.backtrace[12] == "js::gc::GCRuntime::minorGC"
    assert crashInfo.backtrace[13] == "js::gc::GCRuntime::runDebugGC"
    assert crashInfo.backtrace[14] == "js::gc::GCRuntime::gcIfNeededPerAllocation"
    assert crashInfo.backtrace[15] == "js::gc::GCRuntime::checkAllocatorState"
    assert crashInfo.backtrace[16] == "js::Allocate"
    assert crashInfo.backtrace[17] == "JSObject::create"
    assert crashInfo.backtrace[18] == "NewObject"
    assert crashInfo.backtrace[19] == "js::NewObjectWithGivenTaggedProto"
    assert crashInfo.backtrace[20] == "js::ProxyObject::New"
    assert crashInfo.backtrace[21] == "js::NewProxyObject"
    assert crashInfo.backtrace[22] == "js::Wrapper::New"
    assert crashInfo.backtrace[23] == "js::TransparentObjectWrapper"
    assert crashInfo.backtrace[24] == "JSCompartment::wrap"
    assert crashInfo.backtrace[25] == "JSCompartment::wrap"
    assert crashInfo.backtrace[26] == "js::CrossCompartmentWrapper::call"
    assert crashInfo.backtrace[27] == "js::Proxy::call"
    assert crashInfo.backtrace[28] == "js::proxy_Call"
    assert crashInfo.backtrace[29] == "js::CallJSNative"
    assert crashInfo.backtrace[30] == "js::InternalCallOrConstruct"
    assert crashInfo.backtrace[31] == "InternalCall"
    assert crashInfo.backtrace[32] == "js::jit::DoCallFallback"
    assert crashInfo.backtrace[33] == "??"
    assert crashInfo.backtrace[34] == "EnterIon"
    assert crashInfo.backtrace[35] == "??"

    assert crashInfo.crashInstruction == "mov eax,dword ptr [eax]"
    assert crashInfo.registers["eax"] == 0x2B2FFFF0
    assert crashInfo.registers["ebx"] == 0x0041DE08
    assert crashInfo.registers["ecx"] == 0x2B2B2B2B
    assert crashInfo.registers["edx"] == 0x0A200310
    assert crashInfo.registers["esi"] == 0x0041DC68
    assert crashInfo.registers["edi"] == 0x0A200310
    assert crashInfo.registers["eip"] == 0x00F36A63
    assert crashInfo.registers["esp"] == 0x0041DC04
    assert crashInfo.registers["ebp"] == 0x0041DC2C

    assert crashInfo.crashAddress == 0x00F36A63


def test_CDBSelectorTest3a() -> None:
    config = ProgramConfiguration("test", "x86", "windows")

    crashData = (FIXTURE_PATH / "cdb-3a-crashlog.txt").read_text().splitlines()

    crashInfo = CrashInfo.fromRawCrashData([], [], config, crashData)
    assert crashInfo.crashAddress == 0x00F36A63


# Test 3b is for Win10 with 32-bit js debug deterministic shell crashing:
#     js_dbg_32_dm_windows_62f79d676e0e!js::gc::TenuredCell::arena+13
#     00ed6a63 8b00            mov     eax,dword ptr [eax]
def test_CDBParserTestCrash3b() -> None:
    config = ProgramConfiguration("test", "x86", "windows")

    crashInfo = CDBCrashInfo(
        [], [], config, (FIXTURE_PATH / "cdb-3b-crashlog.txt").read_text().splitlines()
    )

    assert len(crashInfo.backtrace) == 36
    assert crashInfo.backtrace[0] == "js::gc::TenuredCell::arena"
    assert crashInfo.backtrace[1] == "js::TenuringTracer::moveToTenured"
    assert crashInfo.backtrace[2] == "js::TenuringTracer::traverse"
    assert crashInfo.backtrace[3] == "js::DispatchTyped"
    assert crashInfo.backtrace[4] == "DispatchToTracer"
    assert crashInfo.backtrace[5] == "js::TraceRootRange"
    assert crashInfo.backtrace[6] == "js::jit::BaselineFrame::trace"
    assert crashInfo.backtrace[7] == "js::jit::MarkJitActivation"
    assert crashInfo.backtrace[8] == "js::jit::MarkJitActivations"
    assert crashInfo.backtrace[9] == "js::gc::GCRuntime::traceRuntimeCommon"
    assert crashInfo.backtrace[10] == "js::Nursery::doCollection"
    assert crashInfo.backtrace[11] == "js::Nursery::collect"
    assert crashInfo.backtrace[12] == "js::gc::GCRuntime::minorGC"
    assert crashInfo.backtrace[13] == "js::gc::GCRuntime::runDebugGC"
    assert crashInfo.backtrace[14] == "js::gc::GCRuntime::gcIfNeededPerAllocation"
    assert crashInfo.backtrace[15] == "js::gc::GCRuntime::checkAllocatorState"
    assert crashInfo.backtrace[16] == "js::Allocate"
    assert crashInfo.backtrace[17] == "JSObject::create"
    assert crashInfo.backtrace[18] == "NewObject"
    assert crashInfo.backtrace[19] == "js::NewObjectWithGivenTaggedProto"
    assert crashInfo.backtrace[20] == "js::ProxyObject::New"
    assert crashInfo.backtrace[21] == "js::NewProxyObject"
    assert crashInfo.backtrace[22] == "js::Wrapper::New"
    assert crashInfo.backtrace[23] == "js::TransparentObjectWrapper"
    assert crashInfo.backtrace[24] == "JSCompartment::wrap"
    assert crashInfo.backtrace[25] == "JSCompartment::wrap"
    assert crashInfo.backtrace[26] == "js::CrossCompartmentWrapper::call"
    assert crashInfo.backtrace[27] == "js::Proxy::call"
    assert crashInfo.backtrace[28] == "js::proxy_Call"
    assert crashInfo.backtrace[29] == "js::CallJSNative"
    assert crashInfo.backtrace[30] == "js::InternalCallOrConstruct"
    assert crashInfo.backtrace[31] == "InternalCall"
    assert crashInfo.backtrace[32] == "js::jit::DoCallFallback"
    assert crashInfo.backtrace[33] == "??"
    assert crashInfo.backtrace[34] == "EnterIon"
    assert crashInfo.backtrace[35] == "??"

    assert crashInfo.crashInstruction == "mov eax,dword ptr [eax]"
    assert crashInfo.registers["eax"] == 0x2B2FFFF0
    assert crashInfo.registers["ebx"] == 0x02B2DEB8
    assert crashInfo.registers["ecx"] == 0x2B2B2B2B
    assert crashInfo.registers["edx"] == 0x04200310
    assert crashInfo.registers["esi"] == 0x02B2DD18
    assert crashInfo.registers["edi"] == 0x04200310
    assert crashInfo.registers["eip"] == 0x00ED6A63
    assert crashInfo.registers["esp"] == 0x02B2DCB4
    assert crashInfo.registers["ebp"] == 0x02B2DCDC

    assert crashInfo.crashAddress == 0x00ED6A63


def test_CDBSelectorTest3b() -> None:
    config = ProgramConfiguration("test", "x86", "windows")

    crashData = (FIXTURE_PATH / "cdb-3b-crashlog.txt").read_text().splitlines()

    crashInfo = CrashInfo.fromRawCrashData([], [], config, crashData)
    assert crashInfo.crashAddress == 0x00ED6A63


# Test 4a is for Win7 with 32-bit js opt deterministic shell crashing:
#     js_32_dm_windows_62f79d676e0e!JSObject::allocKindForTenure
#     00d44c59 8b39            mov     edi,dword ptr [ecx]
def test_CDBParserTestCrash4a() -> None:
    config = ProgramConfiguration("test", "x86", "windows")

    crashInfo = CDBCrashInfo(
        [], [], config, (FIXTURE_PATH / "cdb-4a-crashlog.txt").read_text().splitlines()
    )

    assert len(crashInfo.backtrace) == 54
    assert crashInfo.backtrace[0] == "JSObject::allocKindForTenure"
    assert crashInfo.backtrace[1] == "js::TenuringTracer::moveToTenured"
    assert crashInfo.backtrace[2] == "js::TenuringTraversalFunctor"
    assert crashInfo.backtrace[3] == "js::DispatchTyped"
    assert crashInfo.backtrace[4] == "DispatchToTracer"
    assert crashInfo.backtrace[5] == "js::TraceRootRange"
    assert crashInfo.backtrace[6] == "js::jit::BaselineFrame::trace"
    assert crashInfo.backtrace[7] == "js::jit::MarkJitActivation"
    assert crashInfo.backtrace[8] == "js::jit::MarkJitActivations"
    assert crashInfo.backtrace[9] == "js::gc::GCRuntime::traceRuntimeCommon"
    assert crashInfo.backtrace[10] == "js::Nursery::doCollection"
    assert crashInfo.backtrace[11] == "js::Nursery::collect"
    assert crashInfo.backtrace[12] == "js::gc::GCRuntime::minorGC"
    assert crashInfo.backtrace[13] == "js::gc::GCRuntime::runDebugGC"
    assert crashInfo.backtrace[14] == "js::gc::GCRuntime::gcIfNeededPerAllocation"
    assert crashInfo.backtrace[15] == "js::Allocate"
    assert crashInfo.backtrace[16] == "JSObject::create"
    assert crashInfo.backtrace[17] == "NewObject"
    assert crashInfo.backtrace[18] == "js::NewObjectWithGivenTaggedProto"
    assert crashInfo.backtrace[19] == "js::ProxyObject::New"
    assert crashInfo.backtrace[20] == "js::NewProxyObject"
    assert crashInfo.backtrace[21] == "js::Wrapper::New"
    assert crashInfo.backtrace[22] == "js::TransparentObjectWrapper"
    assert crashInfo.backtrace[23] == "JSCompartment::wrap"
    assert crashInfo.backtrace[24] == "JSCompartment::wrap"
    assert crashInfo.backtrace[25] == "js::CrossCompartmentWrapper::call"
    assert crashInfo.backtrace[26] == "js::Proxy::call"
    assert crashInfo.backtrace[27] == "js::proxy_Call"
    assert crashInfo.backtrace[28] == "js::InternalCallOrConstruct"
    assert crashInfo.backtrace[29] == "InternalCall"
    assert crashInfo.backtrace[30] == "js::jit::DoCallFallback"
    assert crashInfo.backtrace[31] == "je_free"
    assert crashInfo.backtrace[32] == "js::jit::IonCannon"
    assert crashInfo.backtrace[33] == "js::RunScript"
    assert crashInfo.backtrace[34] == "js::InternalCallOrConstruct"
    assert crashInfo.backtrace[35] == "InternalCall"
    assert crashInfo.backtrace[36] == "js::jit::DoCallFallback"
    assert crashInfo.backtrace[37] == "EnterBaseline"
    assert crashInfo.backtrace[38] == "js::jit::EnterBaselineAtBranch"
    assert crashInfo.backtrace[39] == "Interpret"
    assert crashInfo.backtrace[40] == "js::RunScript"
    assert crashInfo.backtrace[41] == "js::ExecuteKernel"
    assert crashInfo.backtrace[42] == "js::Execute"
    assert crashInfo.backtrace[43] == "ExecuteScript"
    assert crashInfo.backtrace[44] == "JS_ExecuteScript"
    assert crashInfo.backtrace[45] == "RunFile"
    assert crashInfo.backtrace[46] == "Process"
    assert crashInfo.backtrace[47] == "ProcessArgs"
    assert crashInfo.backtrace[48] == "Shell"
    assert crashInfo.backtrace[49] == "main"
    assert crashInfo.backtrace[50] == "__scrt_common_main_seh"
    assert crashInfo.backtrace[51] == "BaseThreadInitThunk"
    assert crashInfo.backtrace[52] == "RtlInitializeExceptionChain"
    assert crashInfo.backtrace[53] == "RtlInitializeExceptionChain"

    assert crashInfo.crashInstruction == "mov edi,dword ptr [ecx]"
    assert crashInfo.registers["eax"] == 0x09BFFF01
    assert crashInfo.registers["ebx"] == 0x002ADC18
    assert crashInfo.registers["ecx"] == 0x2B2B2B2B
    assert crashInfo.registers["edx"] == 0x002AE2F0
    assert crashInfo.registers["esi"] == 0x09B00310
    assert crashInfo.registers["edi"] == 0x09B00310
    assert crashInfo.registers["eip"] == 0x00D44C59
    assert crashInfo.registers["esp"] == 0x002ADA8C
    assert crashInfo.registers["ebp"] == 0x002ADC18

    assert crashInfo.crashAddress == 0x00D44C59


def test_CDBSelectorTest4a() -> None:
    config = ProgramConfiguration("test", "x86", "windows")

    crashData = (FIXTURE_PATH / "cdb-4a-crashlog.txt").read_text().splitlines()

    crashInfo = CrashInfo.fromRawCrashData([], [], config, crashData)
    assert crashInfo.crashAddress == 0x00D44C59


# Test 4b is for Win10 with 32-bit js opt deterministic shell crashing:
#     js_32_dm_windows_62f79d676e0e!JSObject::allocKindForTenure+9
#     00404c59 8b39            mov     edi,dword ptr [ecx]
def test_CDBParserTestCrash4b() -> None:
    config = ProgramConfiguration("test", "x86", "windows")

    crashInfo = CDBCrashInfo(
        [], [], config, (FIXTURE_PATH / "cdb-4b-crashlog.txt").read_text().splitlines()
    )

    assert len(crashInfo.backtrace) == 38
    assert crashInfo.backtrace[0] == "JSObject::allocKindForTenure"
    assert crashInfo.backtrace[1] == "js::TenuringTracer::moveToTenured"
    assert crashInfo.backtrace[2] == "js::TenuringTraversalFunctor"
    assert crashInfo.backtrace[3] == "js::DispatchTyped"
    assert crashInfo.backtrace[4] == "DispatchToTracer"
    assert crashInfo.backtrace[5] == "js::TraceRootRange"
    assert crashInfo.backtrace[6] == "js::jit::BaselineFrame::trace"
    assert crashInfo.backtrace[7] == "js::jit::MarkJitActivation"
    assert crashInfo.backtrace[8] == "js::jit::MarkJitActivations"
    assert crashInfo.backtrace[9] == "js::gc::GCRuntime::traceRuntimeCommon"
    assert crashInfo.backtrace[10] == "js::Nursery::doCollection"
    assert crashInfo.backtrace[11] == "js::Nursery::collect"
    assert crashInfo.backtrace[12] == "js::gc::GCRuntime::minorGC"
    assert crashInfo.backtrace[13] == "js::gc::GCRuntime::runDebugGC"
    assert crashInfo.backtrace[14] == "js::gc::GCRuntime::gcIfNeededPerAllocation"
    assert crashInfo.backtrace[15] == "js::Allocate"
    assert crashInfo.backtrace[16] == "JSObject::create"
    assert crashInfo.backtrace[17] == "NewObject"
    assert crashInfo.backtrace[18] == "js::NewObjectWithGivenTaggedProto"
    assert crashInfo.backtrace[19] == "js::ProxyObject::New"
    assert crashInfo.backtrace[20] == "js::NewProxyObject"
    assert crashInfo.backtrace[21] == "js::Wrapper::New"
    assert crashInfo.backtrace[22] == "js::TransparentObjectWrapper"
    assert crashInfo.backtrace[23] == "JSCompartment::wrap"
    assert crashInfo.backtrace[24] == "JSCompartment::wrap"
    assert crashInfo.backtrace[25] == "js::CrossCompartmentWrapper::call"
    assert crashInfo.backtrace[26] == "js::Proxy::call"
    assert crashInfo.backtrace[27] == "js::proxy_Call"
    assert crashInfo.backtrace[28] == "js::InternalCallOrConstruct"
    assert crashInfo.backtrace[29] == "InternalCall"
    assert crashInfo.backtrace[30] == "js::jit::DoCallFallback"
    assert crashInfo.backtrace[31] == "je_free"
    assert crashInfo.backtrace[32] == "js::jit::IonCannon"
    assert crashInfo.backtrace[33] == "js::RunScript"
    assert crashInfo.backtrace[34] == "js::InternalCallOrConstruct"
    assert crashInfo.backtrace[35] == "InternalCall"
    assert crashInfo.backtrace[36] == "js::jit::DoCallFallback"
    assert crashInfo.backtrace[37] == "EnterBaseline"

    assert crashInfo.crashInstruction == "mov edi,dword ptr [ecx]"
    assert crashInfo.registers["eax"] == 0x02EFFF01
    assert crashInfo.registers["ebx"] == 0x016FDDB8
    assert crashInfo.registers["ecx"] == 0x2B2B2B2B
    assert crashInfo.registers["edx"] == 0x016FE490
    assert crashInfo.registers["esi"] == 0x02E00310
    assert crashInfo.registers["edi"] == 0x02E00310
    assert crashInfo.registers["eip"] == 0x00404C59
    assert crashInfo.registers["esp"] == 0x016FDC2C
    assert crashInfo.registers["ebp"] == 0x016FDDB8

    assert crashInfo.crashAddress == 0x00404C59


def test_CDBSelectorTest4b() -> None:
    config = ProgramConfiguration("test", "x86", "windows")

    crashData = (FIXTURE_PATH / "cdb-4b-crashlog.txt").read_text().splitlines()

    crashInfo = CrashInfo.fromRawCrashData([], [], config, crashData)
    assert crashInfo.crashAddress == 0x00404C59


# Test 5a is for Win7 with 64-bit js debug deterministic shell crashing:
#     js_dbg_64_dm_windows_62f79d676e0e!js::gc::IsInsideNursery
#     00000001`3f4975db 8b11            mov     edx,dword ptr [rcx]
def test_CDBParserTestCrash5a() -> None:
    config = ProgramConfiguration("test", "x86-64", "windows")

    crashInfo = CDBCrashInfo(
        [], [], config, (FIXTURE_PATH / "cdb-5a-crashlog.txt").read_text().splitlines()
    )

    assert len(crashInfo.backtrace) == 34
    assert crashInfo.backtrace[0] == "js::gc::IsInsideNursery"
    assert crashInfo.backtrace[1] == "js::gc::TenuredCell::arena"
    assert crashInfo.backtrace[2] == "js::TenuringTracer::moveToTenured"
    assert crashInfo.backtrace[3] == "js::TenuringTracer::traverse"
    assert crashInfo.backtrace[4] == "js::DispatchTyped"
    assert crashInfo.backtrace[5] == "DispatchToTracer"
    assert crashInfo.backtrace[6] == "js::TraceRootRange"
    assert crashInfo.backtrace[7] == "js::jit::BaselineFrame::trace"
    assert crashInfo.backtrace[8] == "js::jit::MarkJitActivation"
    assert crashInfo.backtrace[9] == "js::jit::MarkJitActivations"
    assert crashInfo.backtrace[10] == "js::gc::GCRuntime::traceRuntimeCommon"
    assert crashInfo.backtrace[11] == "js::Nursery::doCollection"
    assert crashInfo.backtrace[12] == "js::Nursery::collect"
    assert crashInfo.backtrace[13] == "js::gc::GCRuntime::minorGC"
    assert crashInfo.backtrace[14] == "js::gc::GCRuntime::gcIfNeededPerAllocation"
    assert crashInfo.backtrace[15] == "js::gc::GCRuntime::checkAllocatorState"
    assert crashInfo.backtrace[16] == "js::Allocate"
    assert crashInfo.backtrace[17] == "JSObject::create"
    assert crashInfo.backtrace[18] == "NewObject"
    assert crashInfo.backtrace[19] == "js::NewObjectWithGivenTaggedProto"
    assert crashInfo.backtrace[20] == "js::ProxyObject::New"
    assert crashInfo.backtrace[21] == "js::NewProxyObject"
    assert crashInfo.backtrace[22] == "js::Wrapper::New"
    assert crashInfo.backtrace[23] == "js::TransparentObjectWrapper"
    assert crashInfo.backtrace[24] == "JSCompartment::wrap"
    assert crashInfo.backtrace[25] == "JSCompartment::wrap"
    assert crashInfo.backtrace[26] == "js::CrossCompartmentWrapper::call"
    assert crashInfo.backtrace[27] == "js::Proxy::call"
    assert crashInfo.backtrace[28] == "js::proxy_Call"
    assert crashInfo.backtrace[29] == "js::CallJSNative"
    assert crashInfo.backtrace[30] == "js::InternalCallOrConstruct"
    assert crashInfo.backtrace[31] == "js::jit::DoCallFallback"
    assert crashInfo.backtrace[32] == "??"
    assert crashInfo.backtrace[33] == "??"

    assert crashInfo.crashInstruction == "mov edx,dword ptr [rcx]"
    assert crashInfo.registers["rax"] == 0x0000000000000001
    assert crashInfo.registers["rbx"] == 0xFFFE2B2B2B2B2B2B
    assert crashInfo.registers["rcx"] == 0xFFFE2B2B2B2FFFE8
    assert crashInfo.registers["rdx"] == 0x0000000000000001
    assert crashInfo.registers["rsi"] == 0x000000000040C078
    assert crashInfo.registers["rdi"] == 0x0000000006A00420
    assert crashInfo.registers["rip"] == 0x000000013F4975DB
    assert crashInfo.registers["rsp"] == 0x000000000040BC40
    assert crashInfo.registers["rbp"] == 0x0000000000000006
    assert crashInfo.registers["r8"] == 0x0000000006633200
    assert crashInfo.registers["r9"] == 0x000000014079B1A0
    assert crashInfo.registers["r10"] == 0x0000000000000031
    assert crashInfo.registers["r11"] == 0x0000000000000033
    assert crashInfo.registers["r12"] == 0xFFFA7FFFFFFFFFFF
    assert crashInfo.registers["r13"] == 0xFFFC000000000000
    assert crashInfo.registers["r14"] == 0x000000000040C078
    assert crashInfo.registers["r15"] == 0x000000014079B1A0

    assert crashInfo.crashAddress == 0x000000013F4975DB


def test_CDBSelectorTest5a() -> None:
    config = ProgramConfiguration("test", "x86-64", "windows")

    crashData = (FIXTURE_PATH / "cdb-5a-crashlog.txt").read_text().splitlines()

    crashInfo = CrashInfo.fromRawCrashData([], [], config, crashData)
    assert crashInfo.crashAddress == 0x000000013F4975DB


# Test 5b is for Win10 with 64-bit js debug deterministic shell crashing:
#     js_dbg_64_dm_windows_62f79d676e0e!js::gc::IsInsideNursery+1b
#     00007ff7`1dcf75db 8b11            mov     edx,dword ptr [rcx]
def test_CDBParserTestCrash5b() -> None:
    config = ProgramConfiguration("test", "x86-64", "windows")

    crashInfo = CDBCrashInfo(
        [], [], config, (FIXTURE_PATH / "cdb-5b-crashlog.txt").read_text().splitlines()
    )

    assert len(crashInfo.backtrace) == 34
    assert crashInfo.backtrace[0] == "js::gc::IsInsideNursery"
    assert crashInfo.backtrace[1] == "js::gc::TenuredCell::arena"
    assert crashInfo.backtrace[2] == "js::TenuringTracer::moveToTenured"
    assert crashInfo.backtrace[3] == "js::TenuringTracer::traverse"
    assert crashInfo.backtrace[4] == "js::DispatchTyped"
    assert crashInfo.backtrace[5] == "DispatchToTracer"
    assert crashInfo.backtrace[6] == "js::TraceRootRange"
    assert crashInfo.backtrace[7] == "js::jit::BaselineFrame::trace"
    assert crashInfo.backtrace[8] == "js::jit::MarkJitActivation"
    assert crashInfo.backtrace[9] == "js::jit::MarkJitActivations"
    assert crashInfo.backtrace[10] == "js::gc::GCRuntime::traceRuntimeCommon"
    assert crashInfo.backtrace[11] == "js::Nursery::doCollection"
    assert crashInfo.backtrace[12] == "js::Nursery::collect"
    assert crashInfo.backtrace[13] == "js::gc::GCRuntime::minorGC"
    assert crashInfo.backtrace[14] == "js::gc::GCRuntime::gcIfNeededPerAllocation"
    assert crashInfo.backtrace[15] == "js::gc::GCRuntime::checkAllocatorState"
    assert crashInfo.backtrace[16] == "js::Allocate"
    assert crashInfo.backtrace[17] == "JSObject::create"
    assert crashInfo.backtrace[18] == "NewObject"
    assert crashInfo.backtrace[19] == "js::NewObjectWithGivenTaggedProto"
    assert crashInfo.backtrace[20] == "js::ProxyObject::New"
    assert crashInfo.backtrace[21] == "js::NewProxyObject"
    assert crashInfo.backtrace[22] == "js::Wrapper::New"
    assert crashInfo.backtrace[23] == "js::TransparentObjectWrapper"
    assert crashInfo.backtrace[24] == "JSCompartment::wrap"
    assert crashInfo.backtrace[25] == "JSCompartment::wrap"
    assert crashInfo.backtrace[26] == "js::CrossCompartmentWrapper::call"
    assert crashInfo.backtrace[27] == "js::Proxy::call"
    assert crashInfo.backtrace[28] == "js::proxy_Call"
    assert crashInfo.backtrace[29] == "js::CallJSNative"
    assert crashInfo.backtrace[30] == "js::InternalCallOrConstruct"
    assert crashInfo.backtrace[31] == "js::jit::DoCallFallback"
    assert crashInfo.backtrace[32] == "??"
    assert crashInfo.backtrace[33] == "??"

    assert crashInfo.crashInstruction == "mov edx,dword ptr [rcx]"
    assert crashInfo.registers["rax"] == 0x0000000000000001
    assert crashInfo.registers["rbx"] == 0xFFFE2B2B2B2B2B2B
    assert crashInfo.registers["rcx"] == 0xFFFE2B2B2B2FFFE8
    assert crashInfo.registers["rdx"] == 0x0000000000000001
    assert crashInfo.registers["rsi"] == 0x000000C4A47FC528
    assert crashInfo.registers["rdi"] == 0x0000021699700420
    assert crashInfo.registers["rip"] == 0x00007FF71DCF75DB
    assert crashInfo.registers["rsp"] == 0x000000C4A47FC0F0
    assert crashInfo.registers["rbp"] == 0x0000000000000006
    assert crashInfo.registers["r8"] == 0x0000021699633200
    assert crashInfo.registers["r9"] == 0x00007FF71EFFA590
    assert crashInfo.registers["r10"] == 0x0000000000000031
    assert crashInfo.registers["r11"] == 0x0000000000000033
    assert crashInfo.registers["r12"] == 0xFFFA7FFFFFFFFFFF
    assert crashInfo.registers["r13"] == 0xFFFC000000000000
    assert crashInfo.registers["r14"] == 0x000000C4A47FC528
    assert crashInfo.registers["r15"] == 0x00007FF71EFFA590

    assert crashInfo.crashAddress == 0x00007FF71DCF75DB


def test_CDBSelectorTest5b() -> None:
    config = ProgramConfiguration("test", "x86-64", "windows")

    crashData = (FIXTURE_PATH / "cdb-5b-crashlog.txt").read_text().splitlines()

    crashInfo = CrashInfo.fromRawCrashData([], [], config, crashData)
    assert crashInfo.crashAddress == 0x00007FF71DCF75DB


# Test 6a is for Win7 with 64-bit js opt deterministic shell crashing:
#     js_64_dm_windows_62f79d676e0e!JSObject::allocKindForTenure
#     00000001`3f869ff3 4c8b01          mov     r8,qword ptr [rcx]
def test_CDBParserTestCrash6a() -> None:
    config = ProgramConfiguration("test", "x86-64", "windows")

    crashInfo = CDBCrashInfo(
        [], [], config, (FIXTURE_PATH / "cdb-6a-crashlog.txt").read_text().splitlines()
    )

    assert len(crashInfo.backtrace) == 58
    assert crashInfo.backtrace[0] == "JSObject::allocKindForTenure"
    assert crashInfo.backtrace[1] == "js::TenuringTracer::moveToTenured"
    assert crashInfo.backtrace[2] == "js::DispatchTyped"
    assert crashInfo.backtrace[3] == "js::TraceRootRange"
    assert crashInfo.backtrace[4] == "js::jit::BaselineFrame::trace"
    assert crashInfo.backtrace[5] == "js::jit::MarkJitActivation"
    assert crashInfo.backtrace[6] == "js::jit::MarkJitActivations"
    assert crashInfo.backtrace[7] == "js::gc::GCRuntime::traceRuntimeCommon"
    assert crashInfo.backtrace[8] == "js::Nursery::doCollection"
    assert crashInfo.backtrace[9] == "js::Nursery::collect"
    assert crashInfo.backtrace[10] == "js::gc::GCRuntime::minorGC"
    assert crashInfo.backtrace[11] == "js::gc::GCRuntime::gcIfNeededPerAllocation"
    assert crashInfo.backtrace[12] == "js::Allocate"
    assert crashInfo.backtrace[13] == "JSObject::create"
    assert crashInfo.backtrace[14] == "NewObject"
    assert crashInfo.backtrace[15] == "js::NewObjectWithGivenTaggedProto"
    assert crashInfo.backtrace[16] == "js::ProxyObject::New"
    assert crashInfo.backtrace[17] == "js::NewProxyObject"
    assert crashInfo.backtrace[18] == "js::TransparentObjectWrapper"
    assert crashInfo.backtrace[19] == "JSCompartment::wrap"
    assert crashInfo.backtrace[20] == "JSCompartment::wrap"
    assert crashInfo.backtrace[21] == "js::CrossCompartmentWrapper::call"
    assert crashInfo.backtrace[22] == "js::Proxy::call"
    assert crashInfo.backtrace[23] == "js::proxy_Call"
    assert crashInfo.backtrace[24] == "js::InternalCallOrConstruct"
    assert crashInfo.backtrace[25] == "js::jit::DoCallFallback"
    assert crashInfo.backtrace[26] == "??"
    assert crashInfo.backtrace[27] == "??"
    assert crashInfo.backtrace[28] == "??"
    assert crashInfo.backtrace[29] == "??"
    assert crashInfo.backtrace[30] == "??"
    assert crashInfo.backtrace[31] == "??"
    assert crashInfo.backtrace[32] == "??"
    assert crashInfo.backtrace[33] == "??"
    assert crashInfo.backtrace[34] == "??"
    assert crashInfo.backtrace[35] == "??"
    assert crashInfo.backtrace[36] == "??"
    assert crashInfo.backtrace[37] == "??"
    assert crashInfo.backtrace[38] == "??"
    assert crashInfo.backtrace[39] == "??"
    assert crashInfo.backtrace[40] == "??"
    assert crashInfo.backtrace[41] == "??"
    assert crashInfo.backtrace[42] == "??"
    assert crashInfo.backtrace[43] == "??"
    assert crashInfo.backtrace[44] == "??"
    assert crashInfo.backtrace[45] == "??"
    assert crashInfo.backtrace[46] == "??"
    assert crashInfo.backtrace[47] == "??"
    assert crashInfo.backtrace[48] == "??"
    assert crashInfo.backtrace[49] == "??"
    assert crashInfo.backtrace[50] == "??"
    assert crashInfo.backtrace[51] == "??"
    assert crashInfo.backtrace[52] == "??"
    assert crashInfo.backtrace[53] == "??"
    assert crashInfo.backtrace[54] == "??"
    assert crashInfo.backtrace[55] == "??"
    assert crashInfo.backtrace[56] == "??"
    assert crashInfo.backtrace[57] == "??"

    assert crashInfo.crashInstruction == "mov r8,qword ptr [rcx]"
    assert crashInfo.registers["rax"] == 0x000000013FCFEEF0
    assert crashInfo.registers["rbx"] == 0x0000000008D00420
    assert crashInfo.registers["rcx"] == 0x2B2B2B2B2B2B2B2B
    assert crashInfo.registers["rdx"] == 0x000000000681B940
    assert crashInfo.registers["rsi"] == 0x000000000034C7B0
    assert crashInfo.registers["rdi"] == 0x0000000008D00420
    assert crashInfo.registers["rip"] == 0x000000013F869FF3
    assert crashInfo.registers["rsp"] == 0x000000000034C4B0
    assert crashInfo.registers["rbp"] == 0xFFFE000000000000
    assert crashInfo.registers["r8"] == 0x000000000034C5B0
    assert crashInfo.registers["r9"] == 0x000000000001FFFC
    assert crashInfo.registers["r10"] == 0x000000000000061D
    assert crashInfo.registers["r11"] == 0x000000000685A000
    assert crashInfo.registers["r12"] == 0x000000013FD23A98
    assert crashInfo.registers["r13"] == 0xFFFA7FFFFFFFFFFF
    assert crashInfo.registers["r14"] == 0x000000000034D550
    assert crashInfo.registers["r15"] == 0x0000000000000003

    assert crashInfo.crashAddress == 0x000000013F869FF3


def test_CDBSelectorTest6a() -> None:
    config = ProgramConfiguration("test", "x86-64", "windows")

    crashData = (FIXTURE_PATH / "cdb-6a-crashlog.txt").read_text().splitlines()

    crashInfo = CrashInfo.fromRawCrashData([], [], config, crashData)
    assert crashInfo.crashAddress == 0x000000013F869FF3


# Test 6b is for Win10 with 64-bit js opt deterministic shell crashing:
#     js_64_dm_windows_62f79d676e0e!JSObject::allocKindForTenure+13
#     00007ff7`4d469ff3 4c8b01          mov     r8,qword ptr [rcx]
def test_CDBParserTestCrash6b() -> None:
    config = ProgramConfiguration("test", "x86-64", "windows")

    crashInfo = CDBCrashInfo(
        [], [], config, (FIXTURE_PATH / "cdb-6b-crashlog.txt").read_text().splitlines()
    )

    assert len(crashInfo.backtrace) == 58
    assert crashInfo.backtrace[0] == "JSObject::allocKindForTenure"
    assert crashInfo.backtrace[1] == "js::TenuringTracer::moveToTenured"
    assert crashInfo.backtrace[2] == "js::DispatchTyped"
    assert crashInfo.backtrace[3] == "js::TraceRootRange"
    assert crashInfo.backtrace[4] == "js::jit::BaselineFrame::trace"
    assert crashInfo.backtrace[5] == "js::jit::MarkJitActivation"
    assert crashInfo.backtrace[6] == "js::jit::MarkJitActivations"
    assert crashInfo.backtrace[7] == "js::gc::GCRuntime::traceRuntimeCommon"
    assert crashInfo.backtrace[8] == "js::Nursery::doCollection"
    assert crashInfo.backtrace[9] == "js::Nursery::collect"
    assert crashInfo.backtrace[10] == "js::gc::GCRuntime::minorGC"
    assert crashInfo.backtrace[11] == "js::gc::GCRuntime::gcIfNeededPerAllocation"
    assert crashInfo.backtrace[12] == "js::Allocate"
    assert crashInfo.backtrace[13] == "JSObject::create"
    assert crashInfo.backtrace[14] == "NewObject"
    assert crashInfo.backtrace[15] == "js::NewObjectWithGivenTaggedProto"
    assert crashInfo.backtrace[16] == "js::ProxyObject::New"
    assert crashInfo.backtrace[17] == "js::NewProxyObject"
    assert crashInfo.backtrace[18] == "js::TransparentObjectWrapper"
    assert crashInfo.backtrace[19] == "JSCompartment::wrap"
    assert crashInfo.backtrace[20] == "JSCompartment::wrap"
    assert crashInfo.backtrace[21] == "js::CrossCompartmentWrapper::call"
    assert crashInfo.backtrace[22] == "js::Proxy::call"
    assert crashInfo.backtrace[23] == "js::proxy_Call"
    assert crashInfo.backtrace[24] == "js::InternalCallOrConstruct"
    assert crashInfo.backtrace[25] == "js::jit::DoCallFallback"
    assert crashInfo.backtrace[26] == "??"
    assert crashInfo.backtrace[27] == "??"
    assert crashInfo.backtrace[28] == "??"
    assert crashInfo.backtrace[29] == "??"
    assert crashInfo.backtrace[30] == "??"
    assert crashInfo.backtrace[31] == "??"
    assert crashInfo.backtrace[32] == "??"
    assert crashInfo.backtrace[33] == "??"
    assert crashInfo.backtrace[34] == "??"
    assert crashInfo.backtrace[35] == "??"
    assert crashInfo.backtrace[36] == "??"
    assert crashInfo.backtrace[37] == "??"
    assert crashInfo.backtrace[38] == "??"
    assert crashInfo.backtrace[39] == "??"
    assert crashInfo.backtrace[40] == "??"
    assert crashInfo.backtrace[41] == "??"
    assert crashInfo.backtrace[42] == "??"
    assert crashInfo.backtrace[43] == "??"
    assert crashInfo.backtrace[44] == "??"
    assert crashInfo.backtrace[45] == "??"
    assert crashInfo.backtrace[46] == "??"
    assert crashInfo.backtrace[47] == "??"
    assert crashInfo.backtrace[48] == "??"
    assert crashInfo.backtrace[49] == "??"
    assert crashInfo.backtrace[50] == "??"
    assert crashInfo.backtrace[51] == "??"
    assert crashInfo.backtrace[52] == "??"
    assert crashInfo.backtrace[53] == "??"
    assert crashInfo.backtrace[54] == "??"
    assert crashInfo.backtrace[55] == "??"
    assert crashInfo.backtrace[56] == "??"
    assert crashInfo.backtrace[57] == "??"

    assert crashInfo.crashInstruction == "mov r8,qword ptr [rcx]"
    assert crashInfo.registers["rax"] == 0x00007FF74D8FEE30
    assert crashInfo.registers["rbx"] == 0x00000285EF400420
    assert crashInfo.registers["rcx"] == 0x2B2B2B2B2B2B2B2B
    assert crashInfo.registers["rdx"] == 0x00000285EF21B940
    assert crashInfo.registers["rsi"] == 0x000000E87FBFC340
    assert crashInfo.registers["rdi"] == 0x00000285EF400420
    assert crashInfo.registers["rip"] == 0x00007FF74D469FF3
    assert crashInfo.registers["rsp"] == 0x000000E87FBFC040
    assert crashInfo.registers["rbp"] == 0xFFFE000000000000
    assert crashInfo.registers["r8"] == 0x00000E87FBFC140
    assert crashInfo.registers["r9"] == 0x00000000001FFFC
    assert crashInfo.registers["r10"] == 0x0000000000000649
    assert crashInfo.registers["r11"] == 0x00000285EF25A000
    assert crashInfo.registers["r12"] == 0x00007FF74D9239A0
    assert crashInfo.registers["r13"] == 0xFFFA7FFFFFFFFFFF
    assert crashInfo.registers["r14"] == 0x000000E87FBFD0E0
    assert crashInfo.registers["r15"] == 0x0000000000000003

    assert crashInfo.crashAddress == 0x00007FF74D469FF3


def test_CDBSelectorTest6b() -> None:
    config = ProgramConfiguration("test", "x86-64", "windows")

    crashData = (FIXTURE_PATH / "cdb-6b-crashlog.txt").read_text().splitlines()

    crashInfo = CrashInfo.fromRawCrashData([], [], config, crashData)
    assert crashInfo.crashAddress == 0x00007FF74D469FF3


# Test 7 is for Windows Server 2012 R2 with 32-bit js debug deterministic shell:
#     +205
#     25d80b01 cc              int     3
def test_CDBParserTestCrash7() -> None:
    config = ProgramConfiguration("test", "x86", "windows")

    crashInfo = CDBCrashInfo(
        [], [], config, (FIXTURE_PATH / "cdb-7c-crashlog.txt").read_text().splitlines()
    )

    assert len(crashInfo.backtrace) == 46
    assert crashInfo.backtrace[0] == "??"
    assert crashInfo.backtrace[1] == "arena_run_dalloc"
    assert crashInfo.backtrace[2] == "EnterIon"
    assert crashInfo.backtrace[3] == "js::jit::IonCannon"
    assert crashInfo.backtrace[4] == "js::RunScript"
    assert crashInfo.backtrace[5] == "js::InternalCallOrConstruct"
    assert crashInfo.backtrace[6] == "InternalCall"
    assert crashInfo.backtrace[7] == "js::jit::DoCallFallback"
    assert crashInfo.backtrace[8] == "??"
    assert crashInfo.backtrace[9] == "je_free"
    assert crashInfo.backtrace[10] == "EnterIon"
    assert crashInfo.backtrace[11] == "js::jit::IonCannon"
    assert crashInfo.backtrace[12] == "js::RunScript"
    assert crashInfo.backtrace[13] == "js::InternalCallOrConstruct"
    assert crashInfo.backtrace[14] == "InternalCall"
    assert crashInfo.backtrace[15] == "js::jit::DoCallFallback"
    assert crashInfo.backtrace[16] == "EnterIon"
    assert crashInfo.backtrace[17] == "js::jit::IonCannon"
    assert crashInfo.backtrace[18] == "js::RunScript"
    assert crashInfo.backtrace[19] == "js::InternalCallOrConstruct"
    assert crashInfo.backtrace[20] == "InternalCall"
    assert crashInfo.backtrace[21] == "js::jit::DoCallFallback"
    assert crashInfo.backtrace[22] == "??"
    assert crashInfo.backtrace[23] == "??"
    assert crashInfo.backtrace[24] == "EnterIon"
    assert crashInfo.backtrace[25] == "js::jit::IonCannon"
    assert crashInfo.backtrace[26] == "js::RunScript"
    assert crashInfo.backtrace[27] == "js::InternalCallOrConstruct"
    assert crashInfo.backtrace[28] == "InternalCall"
    assert crashInfo.backtrace[29] == "js::jit::DoCallFallback"
    assert crashInfo.backtrace[30] == "EnterBaseline"
    assert crashInfo.backtrace[31] == "js::jit::EnterBaselineMethod"
    assert crashInfo.backtrace[32] == "js::RunScript"
    assert crashInfo.backtrace[33] == "js::ExecuteKernel"
    assert crashInfo.backtrace[34] == "js::Execute"
    assert crashInfo.backtrace[35] == "ExecuteScript"
    assert crashInfo.backtrace[36] == "JS_ExecuteScript"
    assert crashInfo.backtrace[37] == "RunFile"
    assert crashInfo.backtrace[38] == "Process"
    assert crashInfo.backtrace[39] == "ProcessArgs"
    assert crashInfo.backtrace[40] == "Shell"
    assert crashInfo.backtrace[41] == "main"
    assert crashInfo.backtrace[42] == "__scrt_common_main_seh"
    assert crashInfo.backtrace[43] == "kernel32"
    assert crashInfo.backtrace[44] == "ntdll"
    assert crashInfo.backtrace[45] == "ntdll"

    assert crashInfo.crashInstruction == "int 3"
    assert crashInfo.registers["eax"] == 0x00C8A948
    assert crashInfo.registers["ebx"] == 0x0053E32C
    assert crashInfo.registers["ecx"] == 0x6802052B
    assert crashInfo.registers["edx"] == 0x00000000
    assert crashInfo.registers["esi"] == 0x25D8094B
    assert crashInfo.registers["edi"] == 0x0053E370
    assert crashInfo.registers["eip"] == 0x25D80B01
    assert crashInfo.registers["esp"] == 0x0053E370
    assert crashInfo.registers["ebp"] == 0xFFE00000

    assert crashInfo.crashAddress == 0x25D80B01


def test_CDBSelectorTest7() -> None:
    config = ProgramConfiguration("test", "x86", "windows")

    crashData = (FIXTURE_PATH / "cdb-7c-crashlog.txt").read_text().splitlines()

    crashInfo = CrashInfo.fromRawCrashData([], [], config, crashData)
    assert crashInfo.crashAddress == 0x25D80B01


# Test 8 is for Windows Server 2012 R2 with 32-bit js debug profiling deterministic
# shell:
#     js_dbg_32_prof_dm_windows_42c95d88aaaa!js::jit::Range::upper+3d [
#         c:\users\administrator\trees\mozilla-central\js\src\jit\rangeanalysis.h @ 578]
#     0142865d cc              int     3
def test_CDBParserTestCrash8() -> None:
    config = ProgramConfiguration("test", "x86", "windows")

    crashInfo = CDBCrashInfo(
        [], [], config, (FIXTURE_PATH / "cdb-8c-crashlog.txt").read_text().splitlines()
    )

    assert len(crashInfo.backtrace) == 1
    assert crashInfo.backtrace[0] == "??"

    assert crashInfo.crashInstruction == "int 3"
    assert crashInfo.registers["eax"] == 0x00000000
    assert crashInfo.registers["ebx"] == 0x00000000
    assert crashInfo.registers["ecx"] == 0x73F1705D
    assert crashInfo.registers["edx"] == 0x00EA9210
    assert crashInfo.registers["esi"] == 0x00000383
    assert crashInfo.registers["edi"] == 0x0A03D110
    assert crashInfo.registers["eip"] == 0x0142865D
    assert crashInfo.registers["esp"] == 0x00EAA780
    assert crashInfo.registers["ebp"] == 0x00EAA7EC

    assert crashInfo.crashAddress == 0x0142865D


def test_CDBSelectorTest8() -> None:
    config = ProgramConfiguration("test", "x86", "windows")

    crashData = (FIXTURE_PATH / "cdb-8c-crashlog.txt").read_text().splitlines()

    crashInfo = CrashInfo.fromRawCrashData([], [], config, crashData)
    assert crashInfo.crashAddress == 0x0142865D


# Test 9 is for Windows Server 2012 R2 with 32-bit js opt profiling shell:
#     +1d8
#     0f2bb4f3 cc              int     3
def test_CDBParserTestCrash9() -> None:
    config = ProgramConfiguration("test", "x86", "windows")

    crashInfo = CDBCrashInfo(
        [], [], config, (FIXTURE_PATH / "cdb-9c-crashlog.txt").read_text().splitlines()
    )

    assert len(crashInfo.backtrace) == 44
    assert crashInfo.backtrace[0] == "??"
    assert crashInfo.backtrace[1] == "??"
    assert crashInfo.backtrace[2] == "js::AddTypePropertyId"
    assert crashInfo.backtrace[3] == "js::jit::EnterBaselineMethod"
    assert crashInfo.backtrace[4] == "??"
    assert crashInfo.backtrace[5] == "js::InternalCallOrConstruct"
    assert crashInfo.backtrace[6] == "InternalCall"
    assert crashInfo.backtrace[7] == "js::jit::DoCallFallback"
    assert crashInfo.backtrace[8] == "??"
    assert crashInfo.backtrace[9] == "js::Activation::Activation"
    assert crashInfo.backtrace[10] == "EnterBaseline"
    assert crashInfo.backtrace[11] == "??"
    assert crashInfo.backtrace[12] == "js::RunScript"
    assert crashInfo.backtrace[13] == "js::InternalCallOrConstruct"
    assert crashInfo.backtrace[14] == "InternalCall"
    assert crashInfo.backtrace[15] == "js::jit::DoCallFallback"
    assert crashInfo.backtrace[16] == "??"
    assert crashInfo.backtrace[17] == "??"
    assert crashInfo.backtrace[18] == "js::Activation::Activation"
    assert crashInfo.backtrace[19] == "EnterBaseline"
    assert crashInfo.backtrace[20] == "??"
    assert crashInfo.backtrace[21] == "js::RunScript"
    assert crashInfo.backtrace[22] == "js::InternalCallOrConstruct"
    assert crashInfo.backtrace[23] == "InternalCall"
    assert crashInfo.backtrace[24] == "js::jit::DoCallFallback"
    assert crashInfo.backtrace[25] == "??"
    assert crashInfo.backtrace[26] == "EnterBaseline"
    assert crashInfo.backtrace[27] == "??"
    assert crashInfo.backtrace[28] == "EnterBaseline"
    assert crashInfo.backtrace[29] == "js::jit::EnterBaselineMethod"
    assert crashInfo.backtrace[30] == "js::RunScript"
    assert crashInfo.backtrace[31] == "js::ExecuteKernel"
    assert crashInfo.backtrace[32] == "js::Execute"
    assert crashInfo.backtrace[33] == "ExecuteScript"
    assert crashInfo.backtrace[34] == "JS_ExecuteScript"
    assert crashInfo.backtrace[35] == "RunFile"
    assert crashInfo.backtrace[36] == "Process"
    assert crashInfo.backtrace[37] == "ProcessArgs"
    assert crashInfo.backtrace[38] == "Shell"
    assert crashInfo.backtrace[39] == "main"
    assert crashInfo.backtrace[40] == "__scrt_common_main_seh"
    assert crashInfo.backtrace[41] == "kernel32"
    assert crashInfo.backtrace[42] == "ntdll"
    assert crashInfo.backtrace[43] == "ntdll"

    assert crashInfo.crashInstruction == "int 3"
    assert crashInfo.registers["eax"] == 0x00000020
    assert crashInfo.registers["ebx"] == 0x00B0EA18
    assert crashInfo.registers["ecx"] == 0x00000400
    assert crashInfo.registers["edx"] == 0x73E74F80
    assert crashInfo.registers["esi"] == 0xFFFFFF8C
    assert crashInfo.registers["edi"] == 0x00B0EA00
    assert crashInfo.registers["eip"] == 0x0F2BB4F3
    assert crashInfo.registers["esp"] == 0x00B0EA00
    assert crashInfo.registers["ebp"] == 0x00B0EAB0

    assert crashInfo.crashAddress == 0x0F2BB4F3


def test_CDBSelectorTest9() -> None:
    config = ProgramConfiguration("test", "x86", "windows")

    crashData = (FIXTURE_PATH / "cdb-9c-crashlog.txt").read_text().splitlines()

    crashInfo = CrashInfo.fromRawCrashData([], [], config, crashData)
    assert crashInfo.crashAddress == 0x0F2BB4F3


# Test 10 is for Windows Server 2012 R2 with 32-bit js opt profiling shell:
#     +82
#     1c2fbbb0 cc              int     3
def test_CDBParserTestCrash10() -> None:
    config = ProgramConfiguration("test", "x86", "windows")

    crashInfo = CDBCrashInfo(
        [], [], config, (FIXTURE_PATH / "cdb-10c-crashlog.txt").read_text().splitlines()
    )

    assert len(crashInfo.backtrace) == 5
    assert crashInfo.backtrace[0] == "??"
    assert crashInfo.backtrace[1] == "js::jit::PrepareOsrTempData"
    assert crashInfo.backtrace[2] == "??"
    assert crashInfo.backtrace[3] == "js::AddTypePropertyId"
    assert crashInfo.backtrace[4] == "JSObject::makeLazyGroup"

    assert crashInfo.crashInstruction == "int 3"
    assert crashInfo.registers["eax"] == 0x06FDA948
    assert crashInfo.registers["ebx"] == 0x020DE8DC
    assert crashInfo.registers["ecx"] == 0x5F7B6461
    assert crashInfo.registers["edx"] == 0x00000000
    assert crashInfo.registers["esi"] == 0x1C2FBAAB
    assert crashInfo.registers["edi"] == 0x020DE910
    assert crashInfo.registers["eip"] == 0x1C2FBBB0
    assert crashInfo.registers["esp"] == 0x020DE910
    assert crashInfo.registers["ebp"] == 0x00000018

    assert crashInfo.crashAddress == 0x1C2FBBB0


def test_CDBSelectorTest10() -> None:
    config = ProgramConfiguration("test", "x86", "windows")

    crashData = (FIXTURE_PATH / "cdb-10c-crashlog.txt").read_text().splitlines()

    crashInfo = CrashInfo.fromRawCrashData([], [], config, crashData)
    assert crashInfo.crashAddress == 0x1C2FBBB0


# Test 11 is for Windows Server 2012 R2 with 32-bit js debug profiling deterministic
# shell:
#     js_dbg_32_prof_dm_windows_42c95d88aaaa!js::jit::Range::upper+3d [
#         c:\users\administrator\trees\mozilla-central\js\src\jit\rangeanalysis.h @ 578]
#     0156865d cc              int     3
def test_CDBParserTestCrash11() -> None:
    config = ProgramConfiguration("test", "x86", "windows")

    crashInfo = CDBCrashInfo(
        [], [], config, (FIXTURE_PATH / "cdb-11c-crashlog.txt").read_text().splitlines()
    )

    assert len(crashInfo.backtrace) == 1
    assert crashInfo.backtrace[0] == "??"

    assert crashInfo.crashInstruction == "int 3"
    assert crashInfo.registers["eax"] == 0x00000000
    assert crashInfo.registers["ebx"] == 0x00000000
    assert crashInfo.registers["ecx"] == 0x738F705D
    assert crashInfo.registers["edx"] == 0x00E7B0E0
    assert crashInfo.registers["esi"] == 0x00000383
    assert crashInfo.registers["edi"] == 0x0BA37110
    assert crashInfo.registers["eip"] == 0x0156865D
    assert crashInfo.registers["esp"] == 0x00E7C650
    assert crashInfo.registers["ebp"] == 0x00E7C6BC

    assert crashInfo.crashAddress == 0x0156865D


def test_CDBSelectorTest11() -> None:
    config = ProgramConfiguration("test", "x86", "windows")

    crashData = (FIXTURE_PATH / "cdb-11c-crashlog.txt").read_text().splitlines()

    crashInfo = CrashInfo.fromRawCrashData([], [], config, crashData)
    assert crashInfo.crashAddress == 0x0156865D


# Test 12 is for Windows Server 2012 R2 with 32-bit js opt profiling deterministic shell
#     +1d8
#     1fa0b7f8 cc              int     3
def test_CDBParserTestCrash12() -> None:
    config = ProgramConfiguration("test", "x86", "windows")

    crashInfo = CDBCrashInfo(
        [], [], config, (FIXTURE_PATH / "cdb-12c-crashlog.txt").read_text().splitlines()
    )

    assert len(crashInfo.backtrace) == 4
    assert crashInfo.backtrace[0] == "??"
    assert crashInfo.backtrace[1] == "??"
    assert crashInfo.backtrace[2] == "js::AddTypePropertyId"
    assert crashInfo.backtrace[3] == "JSObject::makeLazyGroup"

    assert crashInfo.crashInstruction == "int 3"
    assert crashInfo.registers["eax"] == 0x00000020
    assert crashInfo.registers["ebx"] == 0x0044EA78
    assert crashInfo.registers["ecx"] == 0x00000000
    assert crashInfo.registers["edx"] == 0x73BF4F80
    assert crashInfo.registers["esi"] == 0xFFFFFF8C
    assert crashInfo.registers["edi"] == 0x0044EA50
    assert crashInfo.registers["eip"] == 0x1FA0B7F8
    assert crashInfo.registers["esp"] == 0x0044EA50
    assert crashInfo.registers["ebp"] == 0x0044EB00

    assert crashInfo.crashAddress == 0x1FA0B7F8


def test_CDBSelectorTest12() -> None:
    config = ProgramConfiguration("test", "x86", "windows")

    crashData = (FIXTURE_PATH / "cdb-12c-crashlog.txt").read_text().splitlines()

    crashInfo = CrashInfo.fromRawCrashData([], [], config, crashData)
    assert crashInfo.crashAddress == 0x1FA0B7F8


def test_UBSanParserTestCrash1() -> None:
    config = ProgramConfiguration("test", "x86", "linux")
    crashInfo = CrashInfo.fromRawCrashData(
        [],
        [],
        config,
        (FIXTURE_PATH / "trace_ubsan_signed_int_overflow.txt").read_text().splitlines(),
    )
    assert crashInfo.createShortSignature() == (
        "UndefinedBehaviorSanitizer: "
        "codec/decoder/core/inc/dec_golomb.h:182:37: "
        "runtime error: signed integer overflow: -2147483648 - "
        "1 cannot be represented in type 'int'"
    )
    assert len(crashInfo.backtrace) == 12
    assert crashInfo.backtrace[0] == "WelsDec::BsGetUe"
    assert crashInfo.backtrace[9] == "_start"
    assert crashInfo.backtrace[11] == "Lex< >"
    assert crashInfo.crashAddress is None


def test_UBSanParserTestCrash2() -> None:
    config = ProgramConfiguration("test", "x86-64", "linux")
    crashInfo = CrashInfo.fromRawCrashData(
        [],
        [],
        config,
        (FIXTURE_PATH / "trace_ubsan_div_by_zero.txt").read_text().splitlines(),
    )
    assert crashInfo.createShortSignature() == (
        "UndefinedBehaviorSanitizer: src/opus_demo.c:870:40: "
        "runtime error: division by zero"
    )
    assert len(crashInfo.backtrace) == 3
    assert crashInfo.backtrace[0] == "main"
    assert crashInfo.crashAddress is None


def test_UBSanParserTestCrash3() -> None:
    config = ProgramConfiguration("test", "x86-64", "linux")
    crashInfo = CrashInfo.fromRawCrashData(
        [],
        [],
        config,
        (FIXTURE_PATH / "trace_ubsan_missing_pattern.txt").read_text().splitlines(),
    )
    assert crashInfo.createShortSignature() == "No crash detected"
    assert len(crashInfo.backtrace) == 0
    assert crashInfo.crashAddress is None


def test_UBSanParserTestCrash4() -> None:
    config = ProgramConfiguration("test", "x86-64", "linux")
    crashInfo = CrashInfo.fromRawCrashData(
        [],
        [],
        config,
        (FIXTURE_PATH / "trace_ubsan_generic_crash.txt").read_text().splitlines(),
    )
    assert crashInfo.createShortSignature() == ("[@ mozilla::dom::ToJSValue]")
    assert len(crashInfo.backtrace) == 2
    assert crashInfo.backtrace[0] == "mozilla::dom::ToJSValue"
    assert crashInfo.backtrace[1] == "js::jit::DoCallFallback"

    assert crashInfo.crashAddress == 0x000000004141
    assert crashInfo.registers["pc"] == 0x7F070B805037
    assert crashInfo.registers["bp"] == 0x7F06626006B0
    assert crashInfo.registers["sp"] == 0x7F0662600680


def test_RustParserTests1() -> None:
    """test RUST_BACKTRACE=1 is parsed correctly"""
    config = ProgramConfiguration("test", "x86-64", "linux")
    crashInfo = CrashInfo.fromRawCrashData(
        [],
        [],
        config,
        (FIXTURE_PATH / "trace_rust_sample_1.txt").read_text().splitlines(),
    )
    assert isinstance(crashInfo, RustCrashInfo)
    assert crashInfo.createShortSignature() == (
        "thread 'StyleThread#2' panicked at "
        "'assertion failed: self.get_data().is_some()', "
        "/home/worker/workspace/build/src/servo/components/"
        "style/gecko/wrapper.rs:976"
    )
    assert len(crashInfo.backtrace) == 20
    assert (
        crashInfo.backtrace[0]
        == "std::sys::imp::backtrace::tracing::imp::unwind_backtrace"
    )
    assert crashInfo.backtrace[14] == (
        "<style::gecko::traversal::RecalcStyleOnly<'recalc> as "
        "style::traversal::DomTraversal<style::gecko::wrapper::"
        "GeckoElement<'le>>>::process_preorder"
    )
    assert crashInfo.backtrace[19] == "<unknown>"
    assert crashInfo.crashAddress == 0


def test_RustParserTests2() -> None:
    """test RUST_BACKTRACE=full is parsed correctly"""
    config = ProgramConfiguration("test", "x86-64", "linux")
    crashInfo = CrashInfo.fromRawCrashData(
        [],
        [],
        config,
        (FIXTURE_PATH / "trace_rust_sample_2.txt").read_text().splitlines(),
    )
    assert isinstance(crashInfo, RustCrashInfo)
    assert crashInfo.createShortSignature() == (
        "thread 'StyleThread#3' panicked at "
        "'assertion failed: self.get_data().is_some()', "
        "/home/worker/workspace/build/src/servo/components/style/"
        "gecko/wrapper.rs:1040"
    )
    assert len(crashInfo.backtrace) == 21
    assert (
        crashInfo.backtrace[0]
        == "std::sys::imp::backtrace::tracing::imp::unwind_backtrace"
    )
    assert crashInfo.backtrace[14] == (
        "<style::gecko::traversal::RecalcStyleOnly<'recalc> as "
        "style::traversal::DomTraversal<style::gecko::wrapper::"
        "GeckoElement<'le>>>::process_preorder"
    )
    assert crashInfo.backtrace[20] == "<unknown>"
    assert crashInfo.crashAddress == 0
    crashInfo = CrashInfo.fromRawCrashData(
        [],
        [],
        config,
        (FIXTURE_PATH / "trace_rust_sample_3.txt").read_text().splitlines(),
    )
    assert isinstance(crashInfo, RustCrashInfo)
    assert crashInfo.createShortSignature() == (
        "thread 'StyleThread#2' panicked at "
        "'already mutably borrowed', /home/worker/workspace/build/"
        "src/third_party/rust/atomic_refcell/src/lib.rs:161"
    )
    assert len(crashInfo.backtrace) == 7
    assert (
        crashInfo.backtrace[0]
        == "std::sys::imp::backtrace::tracing::imp::unwind_backtrace"
    )
    assert crashInfo.backtrace[3] == "std::panicking::rust_panic_with_hook"
    assert crashInfo.backtrace[6] == (
        "<style::values::specified::color::Color as style::values::computed"
        "::ToComputedValue>::to_computed_value"
    )
    assert crashInfo.crashAddress == 0


def test_RustParserTests3() -> None:
    """test rust backtraces are weakly found, ie. minidump output wins even if it comes
    after"""
    config = ProgramConfiguration("test", "x86-64", "win")
    crashInfo = CrashInfo.fromRawCrashData(
        [],
        [],
        config,
        (FIXTURE_PATH / "trace_rust_sample_4.txt").read_text().splitlines(),
    )
    assert isinstance(crashInfo, MinidumpCrashInfo)
    assert crashInfo.createShortSignature() == (
        r"thread 'StyleThread#2' panicked at "
        r"'already mutably borrowed', "
        r"Z:\build\build\src\third_party\rust\atomic_"
        r"refcell\src\lib.rs:161"
    )
    assert len(crashInfo.backtrace) == 4
    assert crashInfo.backtrace[0] == "std::panicking::rust_panic_with_hook"
    assert crashInfo.backtrace[1] == "std::panicking::begin_panic<&str>"
    assert crashInfo.backtrace[2] == "atomic_refcell::AtomicBorrowRef::do_panic"
    assert (
        crashInfo.backtrace[3]
        == "style::values::specified::color::{{impl}}::to_computed_value"
    )
    assert crashInfo.crashAddress == 0x7FFC41F2F276


def test_RustParserTests4() -> None:
    """test another rust backtrace"""
    config = ProgramConfiguration("test", "x86-64", "linux")
    crashInfo = CrashInfo.fromRawCrashData(
        [],
        [],
        config,
        (FIXTURE_PATH / "trace_rust_sample_5.txt").read_text().splitlines(),
    )
    assert isinstance(crashInfo, RustCrashInfo)
    assert crashInfo.createShortSignature() == (
        "thread 'RenderBackend' panicked at 'called "
        "`Option::unwrap()` on a `None` value', /checkout/src/"
        "libcore/option.rs:335:20"
    )
    assert len(crashInfo.backtrace) == 3
    assert (
        crashInfo.backtrace[0]
        == "std::sys::imp::backtrace::tracing::imp::unwind_backtrace"
    )
    assert crashInfo.backtrace[1] == "std::panicking::default_hook::{{closure}}"
    assert crashInfo.backtrace[2] == "std::panicking::default_hook"
    assert crashInfo.crashAddress == 0


def test_RustParserTests5() -> None:
    """test multi-line with minidump trace in sterror rust backtrace"""
    auxData = [
        "OS|Linux|0.0.0 Linux ... x86_64",
        "CPU|amd64|family 6 model 63 stepping 2|8",
        "GPU|||",
        "Crash|SIGSEGV|0x0|0",
        (
            "0|0|firefox|mozalloc_abort|hg:hg.mozilla.org/mozilla-central:memory"
            "/mozalloc/mozalloc_abort.cpp:6d82e132348f|33|0x0"
        ),
        (
            "0|1|firefox|abort|hg:hg.mozilla.org/mozilla-central:memory/mozalloc"
            "/mozalloc_abort.cpp:6d82e132348f|80|0x5"
        ),
        (
            "0|2|libxul.so|panic_abort::__rust_start_panic|git:github.com/rust-lang"
            "/rust:src/libpanic_abort/"
            "lib.rs:05e2e1c41414e8fc73d0f267ea8dab1a3eeeaa99|59|0x5"
        ),
    ]
    config = ProgramConfiguration("test", "x86-64", "linux")
    crashInfo = CrashInfo.fromRawCrashData(
        [],
        (FIXTURE_PATH / "trace_rust_sample_6.txt").read_text().splitlines(),
        config,
        auxData,
    )
    assert isinstance(crashInfo, MinidumpCrashInfo)
    assert (
        "panicked at 'assertion failed: `(left == right)`"
        in crashInfo.createShortSignature()
    )
    assert len(crashInfo.backtrace) == 3
    assert crashInfo.backtrace[0] == "mozalloc_abort"
    assert crashInfo.backtrace[1] == "abort"
    assert crashInfo.backtrace[2] == "panic_abort::__rust_start_panic"
    assert crashInfo.crashAddress == 0


def test_RustParserTests6() -> None:
    """test parsing rust assertion failure backtrace"""
    config = ProgramConfiguration("test", "x86-64", "linux")
    crashInfo = CrashInfo.fromRawCrashData(
        [],
        (FIXTURE_PATH / "trace_rust_sample_6.txt").read_text().splitlines(),
        config,
        [],
    )
    assert isinstance(crashInfo, RustCrashInfo)
    assert (
        "panicked at 'assertion failed: `(left == right)`"
        in crashInfo.createShortSignature()
    )
    assert len(crashInfo.backtrace) == 4
    assert crashInfo.backtrace[1] == "std::sys_common::backtrace::_print"
    assert crashInfo.crashAddress == 0


def test_MinidumpModuleInStackTest() -> None:
    config = ProgramConfiguration("test", "x86-64", "linux")

    crashInfo = CrashInfo.fromRawCrashData(
        [],
        [],
        config,
        (FIXTURE_PATH / "trace_minidump_swrast.txt").read_text().splitlines(),
    )
    assert crashInfo.backtrace[0] == "??"
    assert crashInfo.backtrace[1] == "swrast_dri.so+0x470ecc"


def test_LSanParserTestLeakDetected() -> None:
    config = ProgramConfiguration("test", "x86-64", "linux")

    crashInfo = CrashInfo.fromRawCrashData(
        [],
        [],
        config,
        (FIXTURE_PATH / "trace_lsan_leak_detected.txt").read_text().splitlines(),
    )
    assert crashInfo.createShortSignature() == ("LeakSanitizer: [@ malloc]")
    assert len(crashInfo.backtrace) == 4
    assert crashInfo.backtrace[0] == "malloc"
    assert crashInfo.backtrace[1] == "moz_xmalloc"
    assert crashInfo.backtrace[2] == "operator new"
    assert crashInfo.backtrace[3] == "mozilla::net::nsStandardURL::StartClone"
    assert crashInfo.crashAddress is None


def test_TSanParserSimpleLeakTest() -> None:
    config = ProgramConfiguration("test", "x86-64", "linux")

    crashInfo = CrashInfo.fromRawCrashData(
        [],
        [],
        config,
        (FIXTURE_PATH / "tsan-simple-leak-report.txt").read_text().splitlines(),
    )

    assert crashInfo.createShortSignature() == (
        "ThreadSanitizer: thread leak [@ pthread_create]"
    )

    assert len(crashInfo.backtrace) == 2
    assert crashInfo.backtrace[0] == "pthread_create"
    assert crashInfo.backtrace[1] == "main"

    assert crashInfo.crashInstruction is None
    assert crashInfo.crashAddress is None


def test_TSanParserSimpleRaceTest() -> None:
    config = ProgramConfiguration("test", "x86-64", "linux")

    for fn in ["tsan-simple-race-report.txt", "tsan-simple-race-report-swapped.txt"]:
        crashInfo = CrashInfo.fromRawCrashData(
            [], [], config, (FIXTURE_PATH / fn).read_text().splitlines()
        )

        assert crashInfo.createShortSignature() == (
            "ThreadSanitizer: data race [@ foo1] vs. [@ foo2]"
        )

        assert len(crashInfo.backtrace) == 8
        assert crashInfo.backtrace[0] == "foo1"
        assert crashInfo.backtrace[1] == "bar1"
        assert crashInfo.backtrace[2] == "Thread1"
        assert crashInfo.backtrace[3] == "foo2"
        assert crashInfo.backtrace[4] == "bar2"

        assert crashInfo.crashInstruction is None
        assert crashInfo.crashAddress is None


def test_TSanParserLockReportTest() -> None:
    config = ProgramConfiguration("test", "x86-64", "linux")

    crashInfo = CrashInfo.fromRawCrashData(
        [], [], config, (FIXTURE_PATH / "tsan-lock-report.txt").read_text().splitlines()
    )

    assert crashInfo.createShortSignature() == (
        "ThreadSanitizer: lock-order-inversion (potential deadlock) [@ PR_Lock]"
    )

    assert len(crashInfo.backtrace) == 12
    assert crashInfo.backtrace[0] == "pthread_mutex_lock"
    assert crashInfo.backtrace[1] == "PR_Lock"
    assert crashInfo.backtrace[2] == "sftk_hasAttribute"
    assert crashInfo.backtrace[3] == "sftk_CopyObject"
    assert crashInfo.backtrace[4] == "pthread_mutex_lock"

    assert crashInfo.crashInstruction is None
    assert crashInfo.crashAddress is None


def test_TSanParserTestCrash() -> None:
    config = ProgramConfiguration("test", "x86", "linux")

    crashInfo = CrashInfo.fromRawCrashData(
        [], [], config, (FIXTURE_PATH / "trace_tsan_crash.txt").read_text().splitlines()
    )
    assert crashInfo.createShortSignature() == "[@ mozalloc_abort]"
    assert len(crashInfo.backtrace) == 6
    assert crashInfo.backtrace[0] == "mozalloc_abort"
    assert crashInfo.backtrace[1] == "mozalloc_handle_oom"
    assert crashInfo.backtrace[2] == "GeckoHandleOOM"
    assert crashInfo.backtrace[3] == "gkrust_shared::oom_hook::hook"
    assert crashInfo.backtrace[4] == "swrast_dri.so+0x75dc33"
    assert crashInfo.backtrace[5] == "<missing>"

    assert crashInfo.crashAddress == 0
    assert crashInfo.registers["pc"] == 0x559ED71AA5E3
    assert crashInfo.registers["bp"] == 0x033
    assert crashInfo.registers["sp"] == 0x7FE1A51BCF00


def test_TSanParserTest() -> None:
    config = ProgramConfiguration("test", "x86-64", "linux")

    crashInfo = CrashInfo.fromRawCrashData(
        [], [], config, (FIXTURE_PATH / "tsan-report.txt").read_text().splitlines()
    )

    assert crashInfo.createShortSignature() == (
        "ThreadSanitizer: data race "
        "[@ js::ProtectedData<js::CheckMainThread"
        "<(js::AllowedHelperThread)0>, unsigned long>::operator++] "
        "vs. [@ js::gc::GCRuntime::majorGCCount]"
    )

    assert len(crashInfo.backtrace) == 146
    assert crashInfo.backtrace[1] == "js::gc::GCRuntime::incMajorGcNumber"
    assert crashInfo.backtrace[5] == "js::gc::GCRuntime::gcIfNeededAtAllocation"

    assert crashInfo.crashInstruction is None
    assert crashInfo.crashAddress is None


<<<<<<< HEAD
def test_ValgrindCJMParser() -> None:
=======
def test_TSanParserTestClang14():
    config = ProgramConfiguration("test", "x86-64", "linux")

    crashInfo = CrashInfo.fromRawCrashData(
        [],
        [],
        config,
        (FIXTURE_PATH / "trace_tsan_clang14.txt").read_text().splitlines(),
    )
    assert (
        "ThreadSanitizer: data race [@ operator new] vs. [@ pthread_mutex_lock]"
        == crashInfo.createShortSignature()
    )
    assert crashInfo.crashAddress is None
    assert crashInfo.crashInstruction is None
    assert len(crashInfo.backtrace) == 166
    assert crashInfo.backtrace[0] == "operator new"
    assert crashInfo.backtrace[5:9] == [
        "pthread_mutex_lock",
        "libLLVM-12.so.1+0xb6f3ea",
        "nsThread::ThreadFunc",
        "_pt_root",
    ]


def test_ValgrindCJMParser():
>>>>>>> 05559c1d
    config = ProgramConfiguration("test", "x86-64", "linux")
    crashInfo = CrashInfo.fromRawCrashData(
        [], [], config, (FIXTURE_PATH / "valgrind-cjm-01.txt").read_text().splitlines()
    )

    assert crashInfo.createShortSignature() == (
        "Valgrind: Conditional jump or move depends on uninitialised value(s) "
        "[@ PyObject_Free]"
    )
    assert len(crashInfo.backtrace) == 7
    assert crashInfo.backtrace[0] == "PyObject_Free"
    assert crashInfo.backtrace[1] == "/usr/bin/python3.6"
    assert crashInfo.backtrace[3] == "main"
    assert crashInfo.backtrace[-1] == "main"
    assert crashInfo.crashInstruction is None
    assert crashInfo.crashAddress is None

    config = ProgramConfiguration("test", "x86-64", "linux")
    crashInfo = CrashInfo.fromRawCrashData(
        [], [], config, (FIXTURE_PATH / "valgrind-cjm-02.txt").read_text().splitlines()
    )

    assert crashInfo.createShortSignature() == (
        "Valgrind: Conditional jump or move depends on uninitialised value(s) "
        "[@ strlen]"
    )
    assert len(crashInfo.backtrace) == 5
    assert crashInfo.backtrace[0] == "strlen"
    assert crashInfo.backtrace[1] == "puts"
    assert crashInfo.backtrace[3] == "(below main)"
    assert crashInfo.backtrace[4] == "/home/user/a.out"
    assert crashInfo.crashInstruction is None
    assert crashInfo.crashAddress is None


def test_ValgrindIRWParser() -> None:
    config = ProgramConfiguration("test", "x86-64", "linux")
    crashInfo = CrashInfo.fromRawCrashData(
        [], [], config, (FIXTURE_PATH / "valgrind-ir-01.txt").read_text().splitlines()
    )

    assert (
        crashInfo.createShortSignature()
        == "Valgrind: Invalid read of size 4 [@ blah_func]"
    )
    assert len(crashInfo.backtrace) == 4
    assert crashInfo.backtrace[0] == "blah_func"
    assert crashInfo.backtrace[1] == "main"
    assert crashInfo.backtrace[-1] == "asdf"
    assert crashInfo.crashInstruction is None
    assert crashInfo.crashAddress == 0xBADF00D

    config = ProgramConfiguration("test", "x86-64", "linux")
    crashInfo = CrashInfo.fromRawCrashData(
        [], [], config, (FIXTURE_PATH / "valgrind-ir-02.txt").read_text().splitlines()
    )

    assert (
        crashInfo.createShortSignature() == "Valgrind: Invalid read of size 4 [@ main]"
    )
    assert len(crashInfo.backtrace) == 1
    assert crashInfo.backtrace[0] == "main"
    assert crashInfo.crashInstruction is None
    assert crashInfo.crashAddress == 0x5204068

    config = ProgramConfiguration("test", "x86-64", "linux")
    crashInfo = CrashInfo.fromRawCrashData(
        [], [], config, (FIXTURE_PATH / "valgrind-iw-01.txt").read_text().splitlines()
    )

    assert (
        crashInfo.createShortSignature()
        == "Valgrind: Invalid write of size 8 [@ memcpy]"
    )
    assert len(crashInfo.backtrace) == 2
    assert crashInfo.backtrace[0] == "memcpy"
    assert crashInfo.backtrace[1] == "main"
    assert crashInfo.crashInstruction is None
    assert crashInfo.crashAddress == 0x41414141


def test_ValgrindUUVParser() -> None:
    config = ProgramConfiguration("test", "x86-64", "linux")
    crashInfo = CrashInfo.fromRawCrashData(
        [], [], config, (FIXTURE_PATH / "valgrind-uuv-01.txt").read_text().splitlines()
    )

    assert (
        crashInfo.createShortSignature()
        == "Valgrind: Use of uninitialised value of size 8 [@ foo<123>::Init]"
    )
    assert len(crashInfo.backtrace) == 5
    assert crashInfo.backtrace[0] == "foo<123>::Init"
    assert crashInfo.backtrace[
        1
    ], "bar::func<bar::Init()::$_0, Promise<type1, type2 == true> >::Run"
    assert crashInfo.backtrace[2] == "non-virtual thunk to Run"
    assert crashInfo.backtrace[-1] == "posix_memalign"
    assert crashInfo.crashInstruction is None
    assert crashInfo.crashAddress is None


def test_ValgrindIFParser() -> None:
    config = ProgramConfiguration("test", "x86-64", "linux")
    crashInfo = CrashInfo.fromRawCrashData(
        [], [], config, (FIXTURE_PATH / "valgrind-if-01.txt").read_text().splitlines()
    )

    assert (
        crashInfo.createShortSignature()
        == "Valgrind: Invalid free() / delete / delete[] / realloc() [@ free]"
    )
    assert len(crashInfo.backtrace) == 4
    assert crashInfo.backtrace[0] == "free"
    assert crashInfo.backtrace[1] == "main"
    assert crashInfo.backtrace[-1] == "main"
    assert crashInfo.crashInstruction is None
    assert crashInfo.crashAddress == 0x43F2931

    config = ProgramConfiguration("test", "x86-64", "linux")
    crashInfo = CrashInfo.fromRawCrashData(
        [], [], config, (FIXTURE_PATH / "valgrind-if-02.txt").read_text().splitlines()
    )

    assert (
        crashInfo.createShortSignature()
        == "Valgrind: Invalid free() / delete / delete[] / realloc() [@ free]"
    )
    assert len(crashInfo.backtrace) == 6
    assert crashInfo.backtrace[0] == "free"
    assert crashInfo.backtrace[1] == "main"
    assert crashInfo.backtrace[-1] == "main"
    assert crashInfo.crashInstruction is None
    assert crashInfo.crashAddress == 0x5204040

    config = ProgramConfiguration("test", "x86-64", "linux")
    crashInfo = CrashInfo.fromRawCrashData(
        [], [], config, (FIXTURE_PATH / "valgrind-if-03.txt").read_text().splitlines()
    )

    assert (
        crashInfo.createShortSignature()
        == "Valgrind: Invalid free() / delete / delete[] / realloc() [@ free]"
    )
    assert len(crashInfo.backtrace) == 2
    assert crashInfo.backtrace[0] == "free"
    assert crashInfo.backtrace[1] == "main"
    assert crashInfo.crashInstruction is None
    assert crashInfo.crashAddress == 0xBADF00D


def test_ValgrindSDOParser() -> None:
    config = ProgramConfiguration("test", "x86-64", "linux")
    crashInfo = CrashInfo.fromRawCrashData(
        [], [], config, (FIXTURE_PATH / "valgrind-sdo-01.txt").read_text().splitlines()
    )

    assert crashInfo.createShortSignature() == (
        "Valgrind: Source and destination overlap [@ memcpy]"
    )
    assert len(crashInfo.backtrace) == 2
    assert crashInfo.backtrace[0] == "memcpy"
    assert crashInfo.backtrace[1] == "main"
    assert crashInfo.crashInstruction is None
    assert crashInfo.crashAddress is None


def test_ValgrindSCParser() -> None:
    config = ProgramConfiguration("test", "x86-64", "linux")
    crashInfo = CrashInfo.fromRawCrashData(
        [], [], config, (FIXTURE_PATH / "valgrind-sc-01.txt").read_text().splitlines()
    )

    assert crashInfo.createShortSignature() == (
        "Valgrind: Syscall param write(buf) points to uninitialised byte(s) [@ write]"
    )
    assert len(crashInfo.backtrace) == 6
    assert crashInfo.backtrace[0] == "write"
    assert crashInfo.backtrace[1] == "main"
    assert crashInfo.backtrace[-1] == "main"
    assert crashInfo.crashInstruction is None
    assert crashInfo.crashAddress == 0x522E040

    config = ProgramConfiguration("test", "x86-64", "linux")
    crashInfo = CrashInfo.fromRawCrashData(
        [], [], config, (FIXTURE_PATH / "valgrind-sc-02.txt").read_text().splitlines()
    )

    assert crashInfo.createShortSignature() == (
        "Valgrind: Syscall param socketcall.sendto(msg) points to uninitialised byte(s)"
        " [@ send]"
    )
    assert len(crashInfo.backtrace) == 5
    assert crashInfo.backtrace[0] == "send"
    assert crashInfo.backtrace[2] == "start_thread"
    assert crashInfo.backtrace[-1] == "start_thread"
    assert crashInfo.crashInstruction is None
    assert crashInfo.crashAddress == 0x5E7B6B4


def test_ValgrindNMParser() -> None:
    config = ProgramConfiguration("test", "x86-64", "linux")
    crashInfo = CrashInfo.fromRawCrashData(
        [], [], config, (FIXTURE_PATH / "valgrind-nm-01.txt").read_text().splitlines()
    )

    assert crashInfo.createShortSignature() == (
        "Valgrind: Argument 'size' of function malloc has a fishy (possibly negative) "
        "value: -1 [@ malloc]"
    )
    assert len(crashInfo.backtrace) == 2
    assert crashInfo.backtrace[0] == "malloc"
    assert crashInfo.backtrace[1] == "main"
    assert crashInfo.crashInstruction is None
    assert crashInfo.crashAddress is None


def test_ValgrindPTParser() -> None:
    config = ProgramConfiguration("test", "x86-64", "linux")
    crashInfo = CrashInfo.fromRawCrashData(
        [], [], config, (FIXTURE_PATH / "valgrind-pt-01.txt").read_text().splitlines()
    )

    assert crashInfo.createShortSignature() == (
        "Valgrind: Process terminating with default action of signal 11 (SIGSEGV) "
        "[@ strlen]"
    )
    assert len(crashInfo.backtrace) == 3
    assert crashInfo.backtrace[0] == "strlen"
    assert crashInfo.backtrace[2] == "main"
    assert crashInfo.crashInstruction is None
    assert crashInfo.crashAddress is None


def test_ValgrindLeakParser() -> None:
    config = ProgramConfiguration("test", "x86-64", "linux")
    crashInfo = CrashInfo.fromRawCrashData(
        [], [], config, (FIXTURE_PATH / "valgrind-leak-01.txt").read_text().splitlines()
    )

    assert crashInfo.createShortSignature() == (
        "Valgrind: 102,400 bytes in 1,024 blocks are definitely lost [@ malloc]"
    )
    assert len(crashInfo.backtrace) == 3
    assert crashInfo.backtrace[0] == "malloc"
    assert crashInfo.backtrace[2] == "main"
    assert crashInfo.crashInstruction is None
    assert crashInfo.crashAddress is None

    config = ProgramConfiguration("test", "x86-64", "linux")
    crashInfo = CrashInfo.fromRawCrashData(
        [], [], config, (FIXTURE_PATH / "valgrind-leak-02.txt").read_text().splitlines()
    )

    assert crashInfo.createShortSignature() == (
        "Valgrind: 16 bytes in 1 blocks are possibly lost [@ malloc]"
    )
    assert len(crashInfo.backtrace) == 3
    assert crashInfo.backtrace[0] == "malloc"
    assert crashInfo.backtrace[2] == "main"
    assert crashInfo.crashInstruction is None
    assert crashInfo.crashAddress is None


def test_SanitizerSoftRssLimitHeapProfile():
    """test that heap profile given after soft rss limit is exceeded
    is used in place of the (useless) SEGV stack"""
    config = ProgramConfiguration("test", "x86-64", "linux")
    crashInfo = CrashInfo.fromRawCrashData(
        [],
        [],
        config,
        (FIXTURE_PATH / "trace_asan_soft_rss_heap_report.txt").read_text().splitlines(),
    )

    assert crashInfo.createShortSignature() == "[@ __interceptor_calloc]"
    assert len(crashInfo.backtrace) == 153
    assert crashInfo.backtrace[0] == "__interceptor_calloc"
    assert (
        crashInfo.backtrace[8] == "webrender_bindings::moz2d_renderer::rasterize_blob"
    )
    assert crashInfo.backtrace[-1] == "wl_display_dispatch_queue_pending"
    assert crashInfo.crashInstruction is None
    assert crashInfo.crashAddress == 40


def test_SanitizerHardRssLimitHeapProfile():
    """test that heap profile given after hard rss limit is exceeded
    is used in place of the (useless) SEGV stack"""
    config = ProgramConfiguration("test", "x86-64", "linux")
    crashInfo = CrashInfo.fromRawCrashData(
        [],
        [],
        config,
        (FIXTURE_PATH / "trace_asan_hard_rss_heap_report.txt").read_text().splitlines(),
    )

    assert crashInfo.createShortSignature() == (
        "AddressSanitizer: hard rss limit exhausted"
    )
    assert len(crashInfo.backtrace) == 32
    assert crashInfo.backtrace[0] == "__interceptor_realloc"
    assert crashInfo.backtrace[9] == "webrender::image_tiling::for_each_tile_in_range"
    assert crashInfo.backtrace[-1] == "start_thread"
    assert crashInfo.crashInstruction is None
    assert crashInfo.crashAddress is None<|MERGE_RESOLUTION|>--- conflicted
+++ resolved
@@ -329,10 +329,7 @@
     assert "Insufficient data" in crashInfo.failureReason
 
 
-<<<<<<< HEAD
-def test_GDBParserTestCrash() -> None:
-=======
-def test_ASanParserTestClang14():
+def test_ASanParserTestClang14() -> None:
     config = ProgramConfiguration("test", "x86-64", "linux")
 
     crashInfo = ASanCrashInfo(
@@ -348,8 +345,7 @@
     assert "[@ raise]" == crashInfo.createShortSignature()
 
 
-def test_GDBParserTestCrash():
->>>>>>> 05559c1d
+def test_GDBParserTestCrash() -> None:
     config = ProgramConfiguration("test", "x86", "linux")
 
     crashInfo = GDBCrashInfo(
@@ -2650,10 +2646,7 @@
     assert crashInfo.crashAddress is None
 
 
-<<<<<<< HEAD
-def test_ValgrindCJMParser() -> None:
-=======
-def test_TSanParserTestClang14():
+def test_TSanParserTestClang14() -> None:
     config = ProgramConfiguration("test", "x86-64", "linux")
 
     crashInfo = CrashInfo.fromRawCrashData(
@@ -2678,8 +2671,7 @@
     ]
 
 
-def test_ValgrindCJMParser():
->>>>>>> 05559c1d
+def test_ValgrindCJMParser() -> None:
     config = ProgramConfiguration("test", "x86-64", "linux")
     crashInfo = CrashInfo.fromRawCrashData(
         [], [], config, (FIXTURE_PATH / "valgrind-cjm-01.txt").read_text().splitlines()
