--- conflicted
+++ resolved
@@ -1,32 +1,21 @@
-<<<<<<< HEAD
 from __future__ import annotations
 
-from collections import OrderedDict
-from datetime import datetime, timedelta
-from django.core.exceptions import FieldError, SuspiciousOperation, PermissionDenied
-from django.db.models import F, Q, Model
-=======
 import json
 import os
 from collections import OrderedDict
 from datetime import datetime, timedelta
+from typing import Any, TypeVar, cast
 from wsgiref.util import FileWrapper
 
 from django.conf import settings as django_settings
 from django.core.exceptions import FieldError, PermissionDenied, SuspiciousOperation
-from django.db.models import F, Q
->>>>>>> d83b48f7
+from django.db.models import F, Model, Q
 from django.db.models.aggregates import Count, Min
 from django.db.models.query import QuerySet
 from django.http import Http404, HttpResponse
-<<<<<<< HEAD
 from django.http.request import HttpRequest
-from django.http.response import HttpResponsePermanentRedirect
-from django.http.response import HttpResponseRedirect
-from django.shortcuts import render, redirect, get_object_or_404
-=======
+from django.http.response import HttpResponsePermanentRedirect, HttpResponseRedirect
 from django.shortcuts import get_object_or_404, redirect, render
->>>>>>> d83b48f7
 from django.urls import reverse, reverse_lazy
 from django.utils import timezone
 from django.views.generic import TemplateView
@@ -41,16 +30,6 @@
 from rest_framework.request import Request
 from rest_framework.response import Response
 from rest_framework.views import APIView
-<<<<<<< HEAD
-import six
-from typing import Any
-from typing import Type
-from typing import TypeVar
-from typing import cast
-
-from wsgiref.util import FileWrapper
-=======
->>>>>>> d83b48f7
 
 from FTB.ProgramConfiguration import ProgramConfiguration
 from FTB.Signatures.CrashInfo import CrashInfo
@@ -132,7 +111,9 @@
         raise PermissionDenied({"message": "Restricted users cannot use this feature."})
 
 
-def filter_crash_entries_by_toolfilter(request: HttpRequest, entries: QuerySet[MT], restricted_only: bool = False) -> QuerySet[MT]:
+def filter_crash_entries_by_toolfilter(
+    request: HttpRequest, entries: QuerySet[MT], restricted_only: bool = False
+) -> QuerySet[MT]:
     user = cast(User, User.get_or_create_restricted(request.user)[0])
 
     if restricted_only and not user.restricted:
@@ -147,15 +128,13 @@
     return entries
 
 
-<<<<<<< HEAD
-def filter_signatures_by_toolfilter(request: HttpRequest, signatures: QuerySet[MT], restricted_only: bool = False, legacy_filters: bool = True) -> QuerySet[MT]:
+def filter_signatures_by_toolfilter(
+    request: HttpRequest,
+    signatures: QuerySet[MT],
+    restricted_only: bool = False,
+    legacy_filters: bool = True,
+) -> QuerySet[MT]:
     user = cast(User, User.get_or_create_restricted(request.user)[0])
-=======
-def filter_signatures_by_toolfilter(
-    request, signatures, restricted_only=False, legacy_filters=True
-):
-    user = User.get_or_create_restricted(request.user)[0]
->>>>>>> d83b48f7
 
     if restricted_only and not user.restricted:
         return signatures
@@ -182,7 +161,9 @@
     return signatures
 
 
-def filter_bucket_hits_by_toolfilter(request: HttpRequest, hits: QuerySet[MT], restricted_only: bool = False) -> QuerySet[MT]:
+def filter_bucket_hits_by_toolfilter(
+    request: HttpRequest, hits: QuerySet[MT], restricted_only: bool = False
+) -> QuerySet[MT]:
     user = cast(User, User.get_or_create_restricted(request.user)[0])
 
     if restricted_only and not user.restricted:
@@ -197,13 +178,8 @@
     return hits
 
 
-<<<<<<< HEAD
 def renderError(request: HttpRequest, err: str) -> HttpResponse:
-    return render(request, 'error.html', {'error_message': err})
-=======
-def renderError(request, err):
     return render(request, "error.html", {"error_message": err})
->>>>>>> d83b48f7
 
 
 def stats(request: HttpRequest) -> HttpResponse:
@@ -226,15 +202,10 @@
     frequentBuckets = []
 
     if bucketFrequencyMap:
-<<<<<<< HEAD
-        bucketFrequencyMap_ = sorted(bucketFrequencyMap.items(), key=lambda t: t[1], reverse=True)[:10]
-        for pk, freq in bucketFrequencyMap_:
-=======
-        bucketFrequencyMap = sorted(
+        bucketFrequencyMap_ = sorted(
             bucketFrequencyMap.items(), key=lambda t: t[1], reverse=True
         )[:10]
-        for pk, freq in bucketFrequencyMap:
->>>>>>> d83b48f7
+        for pk, freq in bucketFrequencyMap_:
             obj = Bucket.objects.get(pk=pk)
             obj.rph = freq
             frequentBuckets.append(obj)
@@ -252,13 +223,8 @@
     )
 
 
-<<<<<<< HEAD
 def settings(request: HttpRequest) -> HttpResponse:
-    return render(request, 'settings.html')
-=======
-def settings(request):
     return render(request, "settings.html")
->>>>>>> d83b48f7
 
 
 def watchedSignatures(request: HttpRequest) -> HttpResponse:
@@ -289,19 +255,12 @@
     newBuckets = list(buckets)
     # get all buckets watched by this user
     # this is the result, but we will replace any buckets also found in newBuckets
-<<<<<<< HEAD
-    bucketsAll = Bucket.objects.filter(user=user).order_by('-id')
-    bucketsAll = bucketsAll.extra(select={'lastCrash': 'crashmanager_bucketwatch.lastCrash'})
-    buckets_list = list(bucketsAll)
-    for idx, bucket in enumerate(buckets_list):
-=======
     bucketsAll = Bucket.objects.filter(user=user).order_by("-id")
     bucketsAll = bucketsAll.extra(
         select={"lastCrash": "crashmanager_bucketwatch.lastCrash"}
     )
-    buckets = list(bucketsAll)
-    for idx, bucket in enumerate(buckets):
->>>>>>> d83b48f7
+    buckets_list = list(bucketsAll)
+    for idx, bucket in enumerate(buckets_list):
         for newIdx, newBucket in enumerate(newBuckets):
             if newBucket == bucket:
                 # replace with this one
@@ -310,22 +269,16 @@
                 break
         else:
             bucket.newCrashes = 0
-<<<<<<< HEAD
-    return render(request, 'signatures/watch.html', {'siglist': buckets_list})
-=======
-    return render(request, "signatures/watch.html", {"siglist": buckets})
->>>>>>> d83b48f7
-
-
-def deleteBucketWatch(request: HttpRequest, sigid: int) -> HttpResponseRedirect | HttpResponsePermanentRedirect | HttpResponse:
+    return render(request, "signatures/watch.html", {"siglist": buckets_list})
+
+
+def deleteBucketWatch(
+    request: HttpRequest, sigid: int
+) -> HttpResponseRedirect | HttpResponsePermanentRedirect | HttpResponse:
     user = cast(User, User.get_or_create_restricted(request.user)[0])
 
-<<<<<<< HEAD
     entry: BucketWatch | Bucket
-    if request.method == 'POST':
-=======
     if request.method == "POST":
->>>>>>> d83b48f7
         entry = get_object_or_404(BucketWatch, user=user, bucket=sigid)
         entry.delete()
         return redirect("crashmanager:sigwatch")
@@ -336,17 +289,12 @@
         raise SuspiciousOperation()
 
 
-<<<<<<< HEAD
-def newBucketWatch(request: HttpRequest) -> HttpResponseRedirect | HttpResponsePermanentRedirect:
-    if request.method == 'POST':
+def newBucketWatch(
+    request: HttpRequest,
+) -> HttpResponseRedirect | HttpResponsePermanentRedirect:
+    if request.method == "POST":
         user = cast(User, User.get_or_create_restricted(request.user)[0])
-        bucket = get_object_or_404(Bucket, pk=int(request.POST['bucket']))
-=======
-def newBucketWatch(request):
-    if request.method == "POST":
-        user = User.get_or_create_restricted(request.user)[0]
         bucket = get_object_or_404(Bucket, pk=int(request.POST["bucket"]))
->>>>>>> d83b48f7
         for watch in BucketWatch.objects.filter(user=user, bucket=bucket):
             watch.lastCrash = int(request.POST["crash"])
             watch.save()
@@ -384,23 +332,13 @@
     )
 
 
-<<<<<<< HEAD
 def index(request: HttpRequest) -> HttpResponse:
-    return redirect('crashmanager:crashes')
+    return redirect("crashmanager:crashes")
 
 
 def crashes(request: HttpRequest) -> HttpResponse:
     user = cast(User, User.get_or_create_restricted(request.user)[0])
-    return render(request, 'crashes/index.html', {'restricted': user.restricted})
-=======
-def index(request):
-    return redirect("crashmanager:crashes")
-
-
-def crashes(request):
-    user = User.get_or_create_restricted(request.user)[0]
     return render(request, "crashes/index.html", {"restricted": user.restricted})
->>>>>>> d83b48f7
 
 
 def viewCrashEntry(request: HttpRequest, crashid: int) -> HttpResponse:
@@ -420,7 +358,9 @@
     )
 
 
-def editCrashEntry(request: HttpRequest, crashid: int) -> HttpResponseRedirect | HttpResponsePermanentRedirect | HttpResponse:
+def editCrashEntry(
+    request: HttpRequest, crashid: int
+) -> HttpResponseRedirect | HttpResponsePermanentRedirect | HttpResponse:
     entry = get_object_or_404(CrashEntry, pk=crashid)
     check_authorized_for_crash_entry(request, entry)
     entry.deserializeFields()
@@ -443,27 +383,17 @@
 
         if entry.testcase:
             if entry.testcase.isBinary:
-<<<<<<< HEAD
-                if request.POST['testcase'] != "(binary)":
+                if request.POST["testcase"] != "(binary)":
                     assert entry.testcase.content is not None
-                    entry.testcase.content = request.POST['testcase']
-=======
-                if request.POST["testcase"] != "(binary)":
                     entry.testcase.content = request.POST["testcase"]
->>>>>>> d83b48f7
                     entry.testcase.isBinary = False
                     # TODO: The file extension stored on the server remains and is
                     # likely to be wrong
                     entry.testcase.storeTestAndSave()
             else:
-<<<<<<< HEAD
-                if request.POST['testcase'] != entry.testcase.content:
+                if request.POST["testcase"] != entry.testcase.content:
                     assert entry.testcase.content is not None
-                    entry.testcase.content = request.POST['testcase']
-=======
-                if request.POST["testcase"] != entry.testcase.content:
                     entry.testcase.content = request.POST["testcase"]
->>>>>>> d83b48f7
                     entry.testcase.storeTestAndSave()
 
         return redirect("crashmanager:crashview", crashid=entry.pk)
@@ -471,7 +401,9 @@
         return render(request, "crashes/edit.html", {"entry": entry})
 
 
-def deleteCrashEntry(request: HttpRequest, crashid: int) -> HttpResponseRedirect | HttpResponsePermanentRedirect | HttpResponse:
+def deleteCrashEntry(
+    request: HttpRequest, crashid: int
+) -> HttpResponseRedirect | HttpResponsePermanentRedirect | HttpResponse:
     entry = get_object_or_404(CrashEntry, pk=crashid)
     check_authorized_for_crash_entry(request, entry)
 
@@ -484,13 +416,8 @@
         raise SuspiciousOperation
 
 
-<<<<<<< HEAD
 def newSignature(request: HttpRequest) -> HttpResponse:
-    if request.method != 'GET':
-=======
-def newSignature(request):
     if request.method != "GET":
->>>>>>> d83b48f7
         raise SuspiciousOperation
 
     data = {}
@@ -546,29 +473,19 @@
         proposedShortDesc = crashInfo.createShortSignature()
 
         data = {
-<<<<<<< HEAD
-            'proposedSig': json.loads(proposedSignature_str),
-            'proposedDesc': proposedShortDesc,
-            'warningMessage': errorMsg
-=======
-            "proposedSig": json.loads(proposedSignature),
+            "proposedSig": json.loads(proposedSignature_str),
             "proposedDesc": proposedShortDesc,
             "warningMessage": errorMsg,
->>>>>>> d83b48f7
         }
 
     return render(request, "signatures/edit.html", data)
 
 
-<<<<<<< HEAD
-def deleteSignature(request: HttpRequest, sigid: int) -> HttpResponseRedirect | HttpResponsePermanentRedirect | HttpResponse:
-    buckets = Bucket.objects.filter(pk=sigid).annotate(size=Count('crashentry'))
+def deleteSignature(
+    request: HttpRequest, sigid: int
+) -> HttpResponseRedirect | HttpResponsePermanentRedirect | HttpResponse:
+    buckets = Bucket.objects.filter(pk=sigid).annotate(size=Count("crashentry"))
     if not buckets:
-=======
-def deleteSignature(request, sigid):
-    bucket = Bucket.objects.filter(pk=sigid).annotate(size=Count("crashentry"))
-    if not bucket:
->>>>>>> d83b48f7
         raise Http404
     bucket = buckets[0]
 
@@ -590,13 +507,8 @@
         raise SuspiciousOperation
 
 
-<<<<<<< HEAD
 def viewSignature(request: HttpRequest, sigid: int) -> HttpResponse:
-    response = BucketVueViewSet.as_view({'get': 'retrieve'})(request, pk=sigid)
-=======
-def viewSignature(request, sigid):
     response = BucketVueViewSet.as_view({"get": "retrieve"})(request, pk=sigid)
->>>>>>> d83b48f7
     if response.status_code == 404:
         raise Http404
     elif response.status_code != 200:
@@ -626,13 +538,8 @@
     )
 
 
-<<<<<<< HEAD
 def editSignature(request: HttpRequest, sigid: int) -> HttpResponse:
-    if request.method != 'GET' or sigid is None:
-=======
-def editSignature(request, sigid):
     if request.method != "GET" or sigid is None:
->>>>>>> d83b48f7
         raise SuspiciousOperation
 
     bucket = get_object_or_404(Bucket, pk=sigid)
@@ -916,18 +823,14 @@
         raise SuspiciousOperation
 
 
-<<<<<<< HEAD
 def viewBugProviders(request: HttpRequest) -> HttpResponse:
-    providers = BugProvider.objects.annotate(size=Count('bug'))
-    return render(request, 'providers/index.html', {'providers': providers})
-=======
-def viewBugProviders(request):
     providers = BugProvider.objects.annotate(size=Count("bug"))
     return render(request, "providers/index.html", {"providers": providers})
->>>>>>> d83b48f7
-
-
-def deleteBugProvider(request: HttpRequest, providerId: int) -> HttpResponseRedirect | HttpResponsePermanentRedirect | HttpResponse:
+
+
+def deleteBugProvider(
+    request: HttpRequest, providerId: int
+) -> HttpResponseRedirect | HttpResponsePermanentRedirect | HttpResponse:
     deny_restricted_users(request)
 
     provider = get_object_or_404(BugProvider, pk=providerId)
@@ -947,13 +850,8 @@
         raise SuspiciousOperation
 
 
-<<<<<<< HEAD
 def viewBugProvider(request: HttpRequest, providerId: int) -> HttpResponse:
-    provider = BugProvider.objects.filter(pk=providerId).annotate(size=Count('bug'))
-=======
-def viewBugProvider(request, providerId):
     provider = BugProvider.objects.filter(pk=providerId).annotate(size=Count("bug"))
->>>>>>> d83b48f7
 
     if not provider:
         raise Http404
@@ -963,7 +861,9 @@
     return render(request, "providers/view.html", {"provider": provider})
 
 
-def editBugProvider(request: HttpRequest, providerId: int) -> HttpResponseRedirect | HttpResponsePermanentRedirect | HttpResponse:
+def editBugProvider(
+    request: HttpRequest, providerId: int
+) -> HttpResponseRedirect | HttpResponsePermanentRedirect | HttpResponse:
     deny_restricted_users(request)
 
     provider = get_object_or_404(BugProvider, pk=providerId)
@@ -989,7 +889,9 @@
         raise SuspiciousOperation
 
 
-def createBugProvider(request: HttpRequest) -> HttpResponseRedirect | HttpResponsePermanentRedirect | HttpResponse:
+def createBugProvider(
+    request: HttpRequest,
+) -> HttpResponseRedirect | HttpResponsePermanentRedirect | HttpResponse:
     deny_restricted_users(request)
 
     if request.method == "POST":
@@ -1016,7 +918,9 @@
         raise SuspiciousOperation
 
 
-def duplicateBugzillaTemplate(request: HttpRequest, templateId: int) -> HttpResponseRedirect | HttpResponsePermanentRedirect:
+def duplicateBugzillaTemplate(
+    request: HttpRequest, templateId: int
+) -> HttpResponseRedirect | HttpResponsePermanentRedirect:
     clone = get_object_or_404(BugzillaTemplate, pk=templateId)
     clone.pk = None  # to autogen a new pk on save()
     clone.name = "Clone of " + clone.name
@@ -1029,12 +933,10 @@
     Accepts filtering with a query parameter which builds a Django query from JSON
     (see json_to_query)
     """
-<<<<<<< HEAD
-    def filter_queryset(self, request: Request, queryset: QuerySet[MT], view: APIView) -> QuerySet[MT]:
-=======
-
-    def filter_queryset(self, request, queryset, view):
->>>>>>> d83b48f7
+
+    def filter_queryset(
+        self, request: Request, queryset: QuerySet[MT], view: APIView
+    ) -> QuerySet[MT]:
         """
         Return a filtered queryset.
         """
@@ -1056,16 +958,12 @@
     Filters the queryset by the user's toolfilter unless '?ignore_toolfilter=1' is
     given.  Only unrestricted users can use ignore_toolfilter.
     """
-<<<<<<< HEAD
-    def filter_queryset(self, request: Request, queryset: QuerySet[MT], view: APIView) -> QuerySet[MT]:
+
+    def filter_queryset(
+        self, request: Request, queryset: QuerySet[MT], view: APIView
+    ) -> QuerySet[MT]:
         """Return a filtered queryset"""
-        ignore_toolfilter_requested = request.query_params.get('ignore_toolfilter', '0')
-=======
-
-    def filter_queryset(self, request, queryset, view):
-        """Return a filtered queryset"""
-        ignore_toolfilter = request.query_params.get("ignore_toolfilter", "0")
->>>>>>> d83b48f7
+        ignore_toolfilter_requested = request.query_params.get("ignore_toolfilter", "0")
         try:
             ignore_toolfilter = int(ignore_toolfilter_requested)
             assert ignore_toolfilter in {0, 1}
@@ -1081,16 +979,12 @@
 
 class WatchFilterCrashesBackend(BaseFilterBackend):
     """Filters the queryset to retrieve watched entries if '?watch=<int>'"""
-<<<<<<< HEAD
-    def filter_queryset(self, request: Request, queryset: QuerySet[MT], view: APIView) -> QuerySet[MT]:
-        watch_id = request.query_params.get('watch', 'false').lower()
-        if watch_id == 'false':
-=======
-
-    def filter_queryset(self, request, queryset, view):
+
+    def filter_queryset(
+        self, request: Request, queryset: QuerySet[MT], view: APIView
+    ) -> QuerySet[MT]:
         watch_id = request.query_params.get("watch", "false").lower()
         if watch_id == "false":
->>>>>>> d83b48f7
             return queryset
         watch = BucketWatch.objects.get(id=watch_id)
         return queryset.filter(bucket=watch.bucket, id__gt=watch.lastCrash)
@@ -1101,16 +995,12 @@
     Filters the queryset by the user's toolfilter unless '?ignore_toolfilter=1' is
     given.  Only unrestricted users can use ignore_toolfilter.
     """
-<<<<<<< HEAD
-    def filter_queryset(self, request: Request, queryset: QuerySet[MT], view: APIView) -> QuerySet[MT]:
+
+    def filter_queryset(
+        self, request: Request, queryset: QuerySet[MT], view: APIView
+    ) -> QuerySet[MT]:
         """Return a filtered queryset"""
-        ignore_toolfilter_requested = request.query_params.get('ignore_toolfilter', '0')
-=======
-
-    def filter_queryset(self, request, queryset, view):
-        """Return a filtered queryset"""
-        ignore_toolfilter = request.query_params.get("ignore_toolfilter", "0")
->>>>>>> d83b48f7
+        ignore_toolfilter_requested = request.query_params.get("ignore_toolfilter", "0")
         try:
             ignore_toolfilter = int(ignore_toolfilter_requested)
             assert ignore_toolfilter in {0, 1}
@@ -1127,28 +1017,22 @@
 
 class BucketAnnotateFilterBackend(BaseFilterBackend):
     """Annotates bucket queryset with size and best_quality"""
-<<<<<<< HEAD
-    def filter_queryset(self, request: Request, queryset: QuerySet[MT], view: APIView) -> QuerySet[MT]:
-        return queryset.annotate(size=Count('crashentry'), quality=Min('crashentry__testcase__quality'))
-=======
-
-    def filter_queryset(self, request, queryset, view):
+
+    def filter_queryset(
+        self, request: Request, queryset: QuerySet[MT], view: APIView
+    ) -> QuerySet[MT]:
         return queryset.annotate(
             size=Count("crashentry"), quality=Min("crashentry__testcase__quality")
         )
->>>>>>> d83b48f7
 
 
 class DeferRawFilterBackend(BaseFilterBackend):
     """Optionally defer raw fields"""
-<<<<<<< HEAD
-    def filter_queryset(self, request: Request, queryset: QuerySet[MT], view: APIView) -> QuerySet[MT]:
-        include_raw_requested = request.query_params.get('include_raw', '1')
-=======
-
-    def filter_queryset(self, request, queryset, view):
-        include_raw = request.query_params.get("include_raw", "1")
->>>>>>> d83b48f7
+
+    def filter_queryset(
+        self, request: Request, queryset: QuerySet[MT], view: APIView
+    ) -> QuerySet[MT]:
+        include_raw_requested = request.query_params.get("include_raw", "1")
         try:
             include_raw = int(include_raw_requested)
             assert include_raw in {0, 1}
@@ -1255,16 +1139,11 @@
     ]
     pagination_class = None
 
-<<<<<<< HEAD
     def get_serializer(self, *args: Any, **kwds: Any):
-        self.vue = self.request.query_params.get('vue', 'false').lower() not in ('false', '0')
-=======
-    def get_serializer(self, *args, **kwds):
         self.vue = self.request.query_params.get("vue", "false").lower() not in (
             "false",
             "0",
         )
->>>>>>> d83b48f7
         if self.vue:
             return BucketVueSerializer(*args, **kwds)
         else:
@@ -1331,18 +1210,12 @@
             instance.quality = agg["quality"]
 
         if instance.quality is not None:
-<<<<<<< HEAD
-            best_crash = crashes_in_filter.filter(testcase__quality=instance.quality).order_by(
-                "testcase__size", "-id"
-            ).first()
-            assert best_crash is not None
-=======
             best_crash = (
                 crashes_in_filter.filter(testcase__quality=instance.quality)
                 .order_by("testcase__size", "-id")
                 .first()
             )
->>>>>>> d83b48f7
+            assert best_crash is not None
             instance.best_entry = best_crash.id
 
         if instance.size:
@@ -1374,7 +1247,9 @@
 
         return response
 
-    def __validate(self, request: Request, bucket: Bucket, submitSave: bool, reassign: bool):
+    def __validate(
+        self, request: Request, bucket: Bucket, submitSave: bool, reassign: bool
+    ):
         try:
             bucket.getSignature()
         except RuntimeError as e:
@@ -1429,14 +1304,9 @@
         bucket = get_object_or_404(Bucket, id=self.kwargs["pk"])
         check_authorized_for_signature(request, bucket)
 
-<<<<<<< HEAD
         bug: QuerySet[Bug] | Bug | None
-        if 'bug' in serializer.validated_data:
-            if serializer.validated_data['bug'] is None:
-=======
         if "bug" in serializer.validated_data:
             if serializer.validated_data["bug"] is None:
->>>>>>> d83b48f7
                 bug = None
             else:
                 bug = Bug.objects.filter(
@@ -1499,12 +1369,8 @@
 
 class BucketVueViewSet(BucketViewSet):
     """API endpoint that allows viewing Buckets and always uses Vue serializer"""
-<<<<<<< HEAD
+
     def get_serializer(self, *args: Any, **kwds: Any) -> BucketVueSerializer:
-=======
-
-    def get_serializer(self, *args, **kwds):
->>>>>>> d83b48f7
         self.vue = True
         return BucketVueSerializer(*args, **kwds)
 
@@ -1545,13 +1411,8 @@
     def get_queryset(self) -> QuerySet[Notification]:
         return Notification.objects.unread().filter(recipient=self.request.user)
 
-<<<<<<< HEAD
-    @action(detail=True, methods=['patch'])
+    @action(detail=True, methods=["patch"])
     def mark_as_read(self, request: Request, pk: int | None = None) -> Response:
-=======
-    @action(detail=True, methods=["patch"])
-    def mark_as_read(self, request, pk=None):
->>>>>>> d83b48f7
         notification = self.get_object()
 
         if notification.recipient != request.user:
@@ -1560,13 +1421,8 @@
         notification.mark_as_read()
         return Response(status=status.HTTP_200_OK)
 
-<<<<<<< HEAD
-    @action(detail=False, methods=['patch'])
+    @action(detail=False, methods=["patch"])
     def mark_all_as_read(self, request: Request) -> Response:
-=======
-    @action(detail=False, methods=["patch"])
-    def mark_all_as_read(self, request):
->>>>>>> d83b48f7
         notifications = self.get_queryset()
         notifications.mark_all_as_read()
         return Response(status=status.HTTP_200_OK)
@@ -1643,11 +1499,12 @@
     authentication_classes = (TokenAuthentication, SessionAuthentication)
     permission_classes = (CheckAppPermission,)
 
-<<<<<<< HEAD
-    def response(self, file_path: str, filename: str, content_type: str = 'application/octet-stream') -> HttpResponse:
-=======
-    def response(self, file_path, filename, content_type="application/octet-stream"):
->>>>>>> d83b48f7
+    def response(
+        self,
+        file_path: str,
+        filename: str,
+        content_type: str = "application/octet-stream",
+    ) -> HttpResponse:
         if not os.path.exists(file_path):
             return HttpResponse(status=404)
 
@@ -1663,13 +1520,8 @@
 
 
 class TestDownloadView(AbstractDownloadView):
-<<<<<<< HEAD
     def get(self, request: HttpRequest, crashid: int) -> HttpResponse:
-        storage_base = getattr(django_settings, 'TEST_STORAGE', None)
-=======
-    def get(self, request, crashid):
         storage_base = getattr(django_settings, "TEST_STORAGE", None)
->>>>>>> d83b48f7
         if not storage_base:
             # This is a misconfiguration
             return HttpResponse(status=500)
@@ -1723,7 +1575,9 @@
         context["title"] = "Edit template"
         return context
 
-    def get_form_class(self) -> Type[BugzillaTemplateBugForm] | Type[BugzillaTemplateCommentForm]:
+    def get_form_class(
+        self,
+    ) -> type[BugzillaTemplateBugForm] | type[BugzillaTemplateCommentForm]:
         if self.object.mode == BugzillaTemplateMode.Bug:
             return BugzillaTemplateBugForm
         else:
@@ -1768,15 +1622,9 @@
     form_class = UserSettingsForm
     success_url = reverse_lazy("crashmanager:usersettings")
 
-<<<<<<< HEAD
     def get_form_kwargs(self, **kwargs: Any):
-        kwargs = super(UserSettingsEditView, self).get_form_kwargs(**kwargs)
-        kwargs['user'] = self.get_queryset().get(user=self.request.user)
-=======
-    def get_form_kwargs(self, **kwargs):
         kwargs = super().get_form_kwargs(**kwargs)
         kwargs["user"] = self.get_queryset().get(user=self.request.user)
->>>>>>> d83b48f7
         return kwargs
 
     def get_object(self):
