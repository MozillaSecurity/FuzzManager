"""
CovReporter -- Coverage reporting client for CoverageManager

Provide process and class level interfaces to post-process and submit
coverage data to CoverageManager.

@author:     Christian Holler (:decoder)

@license:

This Source Code Form is subject to the terms of the Mozilla Public
License, v. 2.0. If a copy of the MPL was not distributed with this
file, You can obtain one at http://mozilla.org/MPL/2.0/.

@contact:    choller@mozilla.com
<<<<<<< HEAD
'''

from __future__ import annotations

=======
"""
>>>>>>> d83b48f7
import sys

from .CovReporter import main

sys.exit(main())<|MERGE_RESOLUTION|>--- conflicted
+++ resolved
@@ -13,14 +13,7 @@
 file, You can obtain one at http://mozilla.org/MPL/2.0/.
 
 @contact:    choller@mozilla.com
-<<<<<<< HEAD
-'''
-
-from __future__ import annotations
-
-=======
 """
->>>>>>> d83b48f7
 import sys
 
 from .CovReporter import main
