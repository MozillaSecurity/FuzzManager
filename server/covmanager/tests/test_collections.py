--- conflicted
+++ resolved
@@ -7,14 +7,10 @@
 This Source Code Form is subject to the terms of the Mozilla Public
 License, v. 2.0. If a copy of the MPL was not distributed with this
 file, You can obtain one at http://mozilla.org/MPL/2.0/.
-<<<<<<< HEAD
-'''
+"""
 
 from __future__ import annotations
 
-=======
-"""
->>>>>>> d83b48f7
 import json
 import logging
 import os
@@ -25,23 +21,12 @@
 from django.test.client import Client
 from django.urls import reverse
 
-<<<<<<< HEAD
-from covmanager.tests.conftest import _result
+from .conftest import _result
 
-
-=======
->>>>>>> d83b48f7
 LOG = logging.getLogger("fm.covmanager.tests.collections")
 pytestmark = pytest.mark.usefixtures("covmanager_test")  # pylint: disable=invalid-name
 
 
-<<<<<<< HEAD
-@pytest.mark.parametrize("name", ["covmanager:collections",
-                                  "covmanager:collections_api",
-                                  "covmanager:collections_diff",
-                                  "covmanager:collections_patch"])
-def test_collections_no_login(name: str, client: Client) -> None:
-=======
 @pytest.mark.parametrize(
     "name",
     [
@@ -51,8 +36,7 @@
         "covmanager:collections_patch",
     ],
 )
-def test_collections_no_login(name, client):
->>>>>>> d83b48f7
+def test_collections_no_login(name: str, client: Client) -> None:
     """Request without login hits the login redirect"""
     path = reverse(name)
     response = client.get(path, follow=False)
@@ -60,13 +44,6 @@
     assert response.url == "/login/?next=" + path
 
 
-<<<<<<< HEAD
-@pytest.mark.parametrize("name", ["covmanager:collections",
-                                  "covmanager:collections_api",
-                                  "covmanager:collections_diff",
-                                  "covmanager:collections_patch"])
-def test_collections_view_simple_get(name: str, client: Client) -> None:
-=======
 @pytest.mark.parametrize(
     "name",
     [
@@ -76,8 +53,7 @@
         "covmanager:collections_patch",
     ],
 )
-def test_collections_view_simple_get(name, client):
->>>>>>> d83b48f7
+def test_collections_view_simple_get(name: str, client: Client) -> None:
     """No errors are thrown in template"""
     client.login(username="test", password="test")
     response = client.get(reverse(name))
@@ -142,21 +118,15 @@
     with open(os.path.join(repo.location, "test.c"), "w") as fp:
         fp.write("world")
     cm.hg(repo, "commit", "-m", "update")
-<<<<<<< HEAD
     re_match = re.match(r"changeset:   1:([0-9a-f]+)", cm.hg(repo, "log"))
     assert re_match is not None
     rev = re_match.group(1)
-    response = client.get(reverse("covmanager:collections_patch_api",
-                                  kwargs={'collectionid': col.pk, 'patch_revision': rev}))
-=======
-    rev = re.match(r"changeset:   1:([0-9a-f]+)", cm.hg(repo, "log")).group(1)
     response = client.get(
         reverse(
             "covmanager:collections_patch_api",
             kwargs={"collectionid": col.pk, "patch_revision": rev},
         )
     )
->>>>>>> d83b48f7
     LOG.debug(response)
     assert response.status_code == requests.codes["ok"]
 
