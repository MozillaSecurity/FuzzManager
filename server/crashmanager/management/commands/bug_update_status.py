--- conflicted
+++ resolved
@@ -1,10 +1,7 @@
-<<<<<<< HEAD
 from __future__ import annotations
 
+import logging
 from typing import Any
-=======
-import logging
->>>>>>> 05559c1d
 
 from django.conf import settings
 from django.contrib.contenttypes.models import ContentType
