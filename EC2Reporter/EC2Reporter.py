#!/usr/bin/env python3
"""
EC2Reporter -- Simple EC2 status reporting tool for EC2SpotManager

Provide process and class level interfaces to send simple textual
status reports to EC2SpotManager.

@author:     Christian Holler (:decoder)

@license:

This Source Code Form is subject to the terms of the Mozilla Public
License, v. 2.0. If a copy of the MPL was not distributed with this
file, You can obtain one at http://mozilla.org/MPL/2.0/.

@contact:    choller@mozilla.com
<<<<<<< HEAD
'''

from __future__ import annotations

=======
"""
>>>>>>> d83b48f7
import argparse
import functools
import os
import random
import sys
import time
from typing import Any

import requests
from fasteners import InterProcessLock

from FTB.ConfigurationFiles import ConfigurationFiles  # noqa
from Reporter.Reporter import Reporter, remote_checks

__all__: list[str] = []
__version__ = 0.1
__date__ = "2014-10-01"
__updated__ = "2014-10-01"


class EC2Reporter(Reporter):
    @functools.wraps(Reporter.__init__)
<<<<<<< HEAD
    def __init__(self, *args: Any, **kwargs: Any) -> None:
        kwargs.setdefault('tool', 'N/A')  # tool is required by remote_checks, but unused by EC2Reporter
        super(EC2Reporter, self).__init__(*args, **kwargs)

    @remote_checks
    def report(self, text: str) -> None:
        '''
=======
    def __init__(self, *args, **kwargs):
        kwargs.setdefault(
            "tool", "N/A"
        )  # tool is required by remote_checks, but unused by EC2Reporter
        super().__init__(*args, **kwargs)

    @remote_checks
    def report(self, text):
        """
>>>>>>> d83b48f7
        Send textual report to server, overwriting any existing reports.

        @param text: Report text to send
        """
        url = "{}://{}:{}/ec2spotmanager/rest/report/".format(
            self.serverProtocol,
            self.serverHost,
            self.serverPort,
        )

        # Serialize our report information
        data = {}

        data["client"] = self.clientId
        data["status_data"] = text

        self.post(url, data)

    @remote_checks
<<<<<<< HEAD
    def cycle(self, poolid: int) -> None:
        '''
=======
    def cycle(self, poolid):
        """
>>>>>>> d83b48f7
        Cycle the pool with the given id.

        @param poolid: ID of the pool to cycle
        """
        url = "{}://{}:{}/ec2spotmanager/rest/pool/{}/cycle/".format(
            self.serverProtocol,
            self.serverHost,
            self.serverPort,
            poolid,
        )

        self.post(url, {}, expected=requests.codes["ok"])

    @remote_checks
<<<<<<< HEAD
    def disable(self, poolid: int) -> None:
        '''
=======
    def disable(self, poolid):
        """
>>>>>>> d83b48f7
        Disable the pool with the given id.

        @param poolid: ID of the pool to disable
        """
        url = "{}://{}:{}/ec2spotmanager/rest/pool/{}/disable/".format(
            self.serverProtocol,
            self.serverHost,
            self.serverPort,
            poolid,
        )

        self.post(url, {}, expected=requests.codes["ok"])

    @remote_checks
<<<<<<< HEAD
    def enable(self, poolid: int) -> None:
        '''
=======
    def enable(self, poolid):
        """
>>>>>>> d83b48f7
        Enable the pool with the given id.

        @param poolid: ID of the pool to enable
        """
        url = "{}://{}:{}/ec2spotmanager/rest/pool/{}/enable/".format(
            self.serverProtocol,
            self.serverHost,
            self.serverPort,
            poolid,
        )

        self.post(url, {}, expected=requests.codes["ok"])


<<<<<<< HEAD
def main(argv: list[str] | None = None) -> int:
    '''Command line options.'''
=======
def main(argv=None):
    """Command line options."""
>>>>>>> d83b48f7

    # setup argparser
    parser = argparse.ArgumentParser()

    parser.add_argument(
        "--version",
        action="version",
        version=f"{os.path.basename(__file__)} v{__version__} ({__updated__})",
    )

    # Actions
    action_group = parser.add_argument_group(
        "Actions", "A single action must be selected."
    )
    actions = action_group.add_mutually_exclusive_group(required=True)
    actions.add_argument(
        "--report",
        dest="report",
        type=str,
        help="Submit the given textual report",
        metavar="TEXT",
    )
    actions.add_argument(
        "--report-from-file",
        dest="report_file",
        type=str,
        help="Submit the given file as textual report",
        metavar="FILE",
    )
    actions.add_argument(
        "--cycle",
        dest="cycle",
        type=str,
        help="Cycle the pool with the given ID",
        metavar="ID",
    )
    actions.add_argument(
        "--disable",
        dest="disable",
        type=str,
        help="Disable the pool with the given ID",
        metavar="ID",
    )
    actions.add_argument(
        "--enable",
        dest="enable",
        type=str,
        help="Enable the pool with the given ID",
        metavar="ID",
    )

    # Options
    parser.add_argument(
        "--keep-reporting",
        dest="keep_reporting",
        default=0,
        type=int,
        help="Keep reporting from the specified file with specified interval",
        metavar="SECONDS",
    )
    parser.add_argument(
        "--random-offset",
        dest="random_offset",
        default=0,
        type=int,
        help="Random offset for the reporting interval (+/-)",
        metavar="SECONDS",
    )

    # Settings
    parser.add_argument(
        "--serverhost",
        dest="serverhost",
        help="Server hostname for remote signature management",
        metavar="HOST",
    )
    parser.add_argument(
        "--serverport",
        dest="serverport",
        type=int,
        help="Server port to use",
        metavar="PORT",
    )
    parser.add_argument(
        "--serverproto",
        dest="serverproto",
        help="Server protocol to use (default is https)",
        metavar="PROTO",
    )
    parser.add_argument(
        "--serverauthtokenfile",
        dest="serverauthtokenfile",
        help="File containing the server authentication token",
        metavar="FILE",
    )
    parser.add_argument(
        "--clientid",
        dest="clientid",
        help="Client ID to use when submitting issues",
        metavar="ID",
    )

    # process options
    opts = parser.parse_args(argv)

    if opts.keep_reporting and not opts.report_file:
        print(
            "Error: --keep-reporting is only valid with --report-from-file",
            file=sys.stderr,
        )
        return 2

    serverauthtoken = None
    if opts.serverauthtokenfile:
        with open(opts.serverauthtokenfile) as f:
            serverauthtoken = f.read().rstrip()

    reporter = EC2Reporter(
        opts.serverhost,
        opts.serverport,
        opts.serverproto,
        serverauthtoken,
        opts.clientid,
    )
    report = None

    if opts.cycle:
        reporter.cycle(opts.cycle)
        return 0
    elif opts.enable:
        reporter.enable(opts.enable)
        return 0
    elif opts.disable:
        reporter.disable(opts.disable)
        return 0
    elif opts.report_file:
        if opts.keep_reporting:
            if opts.random_offset > 0:
                random.seed(reporter.clientId)

            lock = InterProcessLock(opts.report_file + ".lock")
            while True:
                if os.path.exists(opts.report_file):
                    if not lock.acquire(timeout=opts.keep_reporting):
                        continue
                    try:
                        with open(opts.report_file) as f:
                            report = f.read()
                        try:
                            reporter.report(report)
                        except RuntimeError as e:
                            # Ignore errors if the server is temporarily unavailable
                            print(f"Failed to contact server: {e}", file=sys.stderr)
                    finally:
                        lock.release()

                random_offset = 0
                if opts.random_offset:
                    random_offset = random.randint(
                        -opts.random_offset, opts.random_offset
                    )
                time.sleep(opts.keep_reporting + random_offset)
        else:
            with open(opts.report_file) as f:
                report = f.read()
    else:
        report = opts.report

    reporter.report(report)
    return 0


if __name__ == "__main__":
    sys.exit(main())<|MERGE_RESOLUTION|>--- conflicted
+++ resolved
@@ -14,14 +14,10 @@
 file, You can obtain one at http://mozilla.org/MPL/2.0/.
 
 @contact:    choller@mozilla.com
-<<<<<<< HEAD
-'''
+"""
 
 from __future__ import annotations
 
-=======
-"""
->>>>>>> d83b48f7
 import argparse
 import functools
 import os
@@ -44,25 +40,15 @@
 
 class EC2Reporter(Reporter):
     @functools.wraps(Reporter.__init__)
-<<<<<<< HEAD
     def __init__(self, *args: Any, **kwargs: Any) -> None:
-        kwargs.setdefault('tool', 'N/A')  # tool is required by remote_checks, but unused by EC2Reporter
-        super(EC2Reporter, self).__init__(*args, **kwargs)
-
-    @remote_checks
-    def report(self, text: str) -> None:
-        '''
-=======
-    def __init__(self, *args, **kwargs):
         kwargs.setdefault(
             "tool", "N/A"
         )  # tool is required by remote_checks, but unused by EC2Reporter
         super().__init__(*args, **kwargs)
 
     @remote_checks
-    def report(self, text):
-        """
->>>>>>> d83b48f7
+    def report(self, text: str) -> None:
+        """
         Send textual report to server, overwriting any existing reports.
 
         @param text: Report text to send
@@ -82,13 +68,8 @@
         self.post(url, data)
 
     @remote_checks
-<<<<<<< HEAD
     def cycle(self, poolid: int) -> None:
-        '''
-=======
-    def cycle(self, poolid):
-        """
->>>>>>> d83b48f7
+        """
         Cycle the pool with the given id.
 
         @param poolid: ID of the pool to cycle
@@ -103,13 +84,8 @@
         self.post(url, {}, expected=requests.codes["ok"])
 
     @remote_checks
-<<<<<<< HEAD
     def disable(self, poolid: int) -> None:
-        '''
-=======
-    def disable(self, poolid):
-        """
->>>>>>> d83b48f7
+        """
         Disable the pool with the given id.
 
         @param poolid: ID of the pool to disable
@@ -124,13 +100,8 @@
         self.post(url, {}, expected=requests.codes["ok"])
 
     @remote_checks
-<<<<<<< HEAD
     def enable(self, poolid: int) -> None:
-        '''
-=======
-    def enable(self, poolid):
-        """
->>>>>>> d83b48f7
+        """
         Enable the pool with the given id.
 
         @param poolid: ID of the pool to enable
@@ -145,13 +116,8 @@
         self.post(url, {}, expected=requests.codes["ok"])
 
 
-<<<<<<< HEAD
 def main(argv: list[str] | None = None) -> int:
-    '''Command line options.'''
-=======
-def main(argv=None):
     """Command line options."""
->>>>>>> d83b48f7
 
     # setup argparser
     parser = argparse.ArgumentParser()
