<<<<<<< HEAD
from __future__ import annotations

from django.conf.urls import include, url
=======
from django.conf.urls import include
from django.urls import re_path
>>>>>>> 05559c1d
from rest_framework import routers

from . import views

router = routers.DefaultRouter()
router.register(
    r"configurations", views.PoolConfigurationViewSet, basename="configurations"
)


app_name = "ec2spotmanager"
urlpatterns = [
    re_path(
        r"^rest/api-auth/", include("rest_framework.urls", namespace="rest_framework")
    ),
    re_path(r"^rest/report/$", views.MachineStatusViewSet.as_view()),
    re_path(r"^rest/pool/(?P<poolid>\d+)/cycle/$", views.PoolCycleView.as_view()),
    re_path(r"^rest/pool/(?P<poolid>\d+)/enable/$", views.PoolEnableView.as_view()),
    re_path(r"^rest/pool/(?P<poolid>\d+)/disable/$", views.PoolDisableView.as_view()),
    re_path(r"^$", views.index, name="index"),
    re_path(
        r"^providers/messages/(?P<msgid>\d+)/delete/$",
        views.deleteProviderMsg,
        name="providermsgdel",
    ),
    re_path(r"^pools/$", views.pools, name="pools"),
    re_path(r"^pools/create/$", views.createPool, name="poolcreate"),
    re_path(r"^pools/(?P<poolid>\d+)/$", views.viewPool, name="poolview"),
    re_path(
        r"^pools/(?P<poolid>\d+)/prices/$", views.viewPoolPrices, name="poolprices"
    ),
    re_path(r"^pools/(?P<poolid>\d+)/delete/$", views.deletePool, name="pooldel"),
    re_path(r"^pools/(?P<poolid>\d+)/enable/$", views.enablePool, name="poolenable"),
    re_path(r"^pools/(?P<poolid>\d+)/disable/$", views.disablePool, name="pooldisable"),
    re_path(r"^pools/(?P<poolid>\d+)/cycle/$", views.forceCyclePool, name="poolcycle"),
    re_path(
        r"^pools/messages/(?P<msgid>\d+)/delete/$",
        views.deletePoolMsg,
        name="poolmsgdel",
    ),
    re_path(
        r"^pools/messages/(?P<msgid>\d+)/delete/from_pool$",
        views.deletePoolMsg,
        name="poolmsgdel_from_pool",
        kwargs={"from_pool": "1"},
    ),
    re_path(r"^configurations/$", views.viewConfigs, name="configs"),
    re_path(r"^configurations/create/$", views.createConfig, name="configcreate"),
    re_path(
        r"^configurations/(?P<configid>\d+)/$", views.viewConfig, name="configview"
    ),
    re_path(
        r"^configurations/(?P<configid>\d+)/edit/$", views.editConfig, name="configedit"
    ),
    re_path(
        r"^configurations/(?P<configid>\d+)/delete/$",
        views.deleteConfig,
        name="configdel",
    ),
    re_path(
        r"^configurations/(?P<configid>\d+)/cycle/$",
        views.forceCyclePoolsByConfig,
        name="configcycle",
    ),
    re_path(
        r"^pools/(?P<poolid>\d+)/chart_json_detailed/$",
        views.UptimeChartViewDetailed.as_view(),
        name="line_chart_json_detailed",
    ),
    re_path(
        r"^pools/(?P<poolid>\d+)/chart_json_accumulated/$",
        views.UptimeChartViewAccumulated.as_view(),
        name="line_chart_json_accumulated",
    ),
    re_path(r"^rest/", include(router.urls)),
]<|MERGE_RESOLUTION|>--- conflicted
+++ resolved
@@ -1,11 +1,7 @@
-<<<<<<< HEAD
 from __future__ import annotations
 
-from django.conf.urls import include, url
-=======
 from django.conf.urls import include
 from django.urls import re_path
->>>>>>> 05559c1d
 from rest_framework import routers
 
 from . import views
