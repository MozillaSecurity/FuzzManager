from __future__ import annotations

from typing import cast

import pytest
from django.contrib.auth.models import Permission, User
from django.contrib.contenttypes.models import ContentType
from rest_framework.authtoken.models import Token

from crashmanager.models import User as CMUser

pytestmark = pytest.mark.django_db(transaction=True)


@pytest.fixture
<<<<<<< HEAD
def fm_user() -> User:
    user = User.objects.create_user('fuzzmanager', 'test@example.com', 'test')
=======
def fm_user():
    user = User.objects.create_user("fuzzmanager", "test@example.com", "test")
>>>>>>> d83b48f7
    content_type = ContentType.objects.get_for_model(CMUser)
    user.user_permissions.add(
        Permission.objects.get(
            content_type=content_type, codename="view_ec2spotmanager"
        )
    )
    user.user_permissions.add(
        Permission.objects.get(content_type=content_type, codename="view_crashmanager")
    )
    user.user_permissions.add(
        Permission.objects.get(content_type=content_type, codename="view_taskmanager")
    )
    user.password_raw = "test"

    (token, created) = Token.objects.get_or_create(user=user)
    if created:
        token.save()

    user.token = token.key
    return cast(User, user)<|MERGE_RESOLUTION|>--- conflicted
+++ resolved
@@ -13,13 +13,8 @@
 
 
 @pytest.fixture
-<<<<<<< HEAD
 def fm_user() -> User:
-    user = User.objects.create_user('fuzzmanager', 'test@example.com', 'test')
-=======
-def fm_user():
     user = User.objects.create_user("fuzzmanager", "test@example.com", "test")
->>>>>>> d83b48f7
     content_type = ContentType.objects.get_for_model(CMUser)
     user.user_permissions.add(
         Permission.objects.get(
