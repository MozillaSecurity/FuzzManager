"""
CoverageHelper -- Various methods around processing coverage data

@author:     Christian Holler (:decoder)

@license:

This Source Code Form is subject to the terms of the Mozilla Public
License, v. 2.0. If a copy of the MPL was not distributed with this
file, You can obtain one at http://mozilla.org/MPL/2.0/.

@contact:    choller@mozilla.com
<<<<<<< HEAD
'''

from __future__ import annotations

=======
"""
>>>>>>> d83b48f7
import re

from server.covmanager.models import Collection


def merge_coverage_data(r: Collection, s) -> dict[str, int]:
    # These variables are mainly for debugging purposes. We count the number
    # of warnings we encounter during merging, which are mostly due to
    # bugs in GCOV. These statistics can be included in the report description
    # to track the status of these bugs.
    stats = {
        "null_coverable_count": 0,
        "length_mismatch_count": 0,
        "coverable_mismatch_count": 0,
    }

<<<<<<< HEAD
    def merge_recursive(r: Collection, s):
        assert(r['name'] == s['name'])
=======
    def merge_recursive(r, s):
        assert r["name"] == s["name"]
>>>>>>> d83b48f7

        if "children" in s:
            for child in s["children"]:
                if child in r["children"]:
                    # Slow path, child is in both data blobs,
                    # perform recursive merge.
                    merge_recursive(r["children"][child], s["children"][child])
                else:
                    # Fast path, subtree only in merge source
                    r["children"][child] = s["children"][child]
        else:
            rc = r["coverage"]
            sc = s["coverage"]

            # GCOV bug, if the file has 0% coverage, then all of the file
            # is reported as not coverable. If s has that property, we simply
            # ignore it. If r has that property, we replace it by s.
            if sc.count(-1) == len(sc):
                if rc.count(-1) != len(rc):
                    # print("Warning: File %s reports no coverable lines" % r['name'])
                    stats["null_coverable_count"] += 1
                return

            if rc.count(-1) == len(rc):
                if sc.count(-1) != len(sc):
                    # print("Warning: File %s reports no coverable lines" % r['name'])
                    stats["null_coverable_count"] += 1

                r["coverage"] = sc
                return

            # grcov does not always output the correct length for files when they end in
            # non-coverable lines.  We record this, then ignore the excess lines.
            if len(rc) != len(sc):
                # print(
                #     "Warning: Length mismatch for file %s (%s vs. %s)"
                #     % (r['name'], len(rc), len(sc))
                # )
                stats["length_mismatch_count"] += 1

            # Disable the assertion for now
            # assert(len(r['coverage']) == len(s['coverage']))

            minlen = min(len(rc), len(sc))

            for idx in range(0, minlen):
                # There are multiple situations where coverage reports might disagree
                # about which lines are coverable and which are not. Sometimes, GCOV
                # reports this wrong in headers, but it can also happen when mixing
                # Clang and GCOV reports. Clang seems to consider more lines as
                # coverable than GCOV.
                #
                # As a short-term solution we will always treat a location as *not*
                # coverable if any of the reports says it is not coverable. We will
                # still record these mismatches so we can track them and confirm them
                # going down once we fix the various root causes for this behavior.
                if (sc[idx] < 0 and rc[idx] >= 0) or (rc[idx] < 0 and sc[idx] >= 0):
                    # print(
                    #     "Warning: Coverable/Non-Coverable mismatch for file %s (idx "
                    #     "%s, %s vs. %s)" %
                    #     (r['name'], idx, rc[idx], sc[idx])
                    # )
                    stats["coverable_mismatch_count"] += 1

                    # Explicitly mark as not coverable
                    rc[idx] = -1
                if sc[idx] < 0 and rc[idx] >= 0:
                    rc[idx] = sc[idx]
                elif rc[idx] < 0 and sc[idx] >= 0:
                    pass
                elif rc[idx] >= 0 and sc[idx] >= 0:
                    rc[idx] += sc[idx]

    # Merge recursively
    merge_recursive(r, s)

    # Recursively re-calculate all summary fields
    calculate_summary_fields(r)

    return stats


def calculate_summary_fields(node: Collection, name: str | None = None) -> None:
    node["name"] = name
    node["linesTotal"] = 0
    node["linesCovered"] = 0

    if "children" in node:
        # This node has subtrees, recurse on them
        for child_name in node["children"]:
            child = node["children"][child_name]
            calculate_summary_fields(child, child_name)
            node["linesTotal"] += child["linesTotal"]
            node["linesCovered"] += child["linesCovered"]
    else:
        # This is a leaf, calculate linesTotal and linesCovered from
        # actual coverage data.
        coverage = node["coverage"]

        for line in coverage:
            if line >= 0:
                node["linesTotal"] += 1
                if line > 0:
                    node["linesCovered"] += 1

    # Calculate two more values based on total/covered because we need
    # them in the UI later anyway and can save some time by doing it here.
    node["linesMissed"] = node["linesTotal"] - node["linesCovered"]

    if node["linesTotal"] > 0:
        node["coveragePercent"] = round(
            ((float(node["linesCovered"]) / node["linesTotal"]) * 100), 2
        )
    else:
        node["coveragePercent"] = 0.0


def apply_include_exclude_directives(node: Collection, directives: list[str]) -> None:
    """
    Applies the given include and exclude directives to the given nodeself.
    Directives either start with a + or a - for include or exclude, followed
    by a colon and a glob expression. The glob expression must match the
    full path of the file(s) or dir(s) to include or exclude. All slashes in paths
    are forward slashes, must not have a trailing slash and glob characters
    are not allowed. ** is additionally supported for recursive directory matching.
    @param node: The coverage node to modify, in server-side recursive format
    @param directives: The directives to apply
    This method modifies the node in-place, nothing is returned.
    IMPORTANT: This method does *not* recalculate any total/summary fields.
               You *must* call L{calculate_summary_fields} after applying
               this function one or more times to ensure correct results.
    """

    # Pre-process the directives
    #
    # all directives become a tuple of their "/" separated parts
    #
    # there are only two base-cases:
    #  <directive> ::= "**"
    #                | pattern
    #                | <directive> "/" <directive>
    #
    # ** are left as a string
    # patterns are converted to regex and compile
    directives_new = [
        ("+", ["**"])
    ]  # start with an implicit +:** so we don't have to handle the empty case
    for directive in directives:
        directive = directive.lstrip()
        if directive.startswith("#") or not len(directive):
            # Ignore empty lines and Python style comments
            continue

        if ":" not in directive:
            raise RuntimeError("malformed directive: " + repr(directive))
        what, pattern = directive.split(":", 1)
        if what not in "+-":
            raise RuntimeError("Unexpected directive prefix: " + what)
        parts = []
        for part in pattern.split("/"):
            if part == "**":
                parts.append(part)
            elif "**" in part:
                # although this is technically still a valid glob, raise an error since
                # ** has special meaning and this probably indicates a misunderstanding
                # of what it will do (functionally, ** == * if it was left in)
                raise RuntimeError("** cannot be used in an expression")
            else:
                # escape regex characters
                part = re.escape(part) + "$"  # add $ so whole pattern must match
                # convert glob pattern to regex
                part = part.replace("\\*", ".*").replace("\\?", ".")
                # compile the resulting regex
                parts.append(str(re.compile(part)))
        directives_new.append((what, parts))

    def _is_dir(node: Collection) -> bool:
        return "children" in node

    def __apply_include_exclude_directives(node: Collection, directives) -> None:
        if not _is_dir(node):
            return

        # print(
        #     "\tdirectives = [ " +
        #     ", ".join(
        #         w + ":" + "/".join(
        #             "**" if d == "**" else d.pattern for d in p
        #         ) for (w, p) in directives
        #     ) +
        #     "]"
        # )

        # separate out files from dirs
        original_files = []
        original_dirs = []
        for child in node["children"]:
            if _is_dir(node["children"][child]):
                original_dirs.append(child)
            else:
                original_files.append(child)

        # run directives on files
        files = set()
        for what, parts in directives:
            pattern, subtree_pattern = parts[0], parts[1:]

            # there is still a "/" in the pattern, so it shouldn't be applied to files
            # at this point
            if subtree_pattern:
                continue

            if what == "+":
                if pattern == "**":
                    files = set(original_files)
                else:
                    files |= {
                        child
                        for child in original_files
                        if pattern.match(child) is not None
                    }
            else:  # what == "-"
                if pattern == "**":
                    files = set()
                else:
                    files = {child for child in files if pattern.match(child) is None}

        # run directives on dirs
        universal_directives = (
            []
        )  # patterns beginning with **/ should always be applied recursively
        dirs = {}
        for what, parts in directives:
            pattern, subtree_pattern = parts[0], parts[1:]

            if pattern == "**":
                # ** is unique in that it applies to both files and directories at every
                # level.  it is also the only pattern that can remove a directory from
                # recursion
                if subtree_pattern:
                    universal_directives.append((what, parts))
                else:
                    # +:** or -:** means it doesn't matter what preceded this,
                    #   so ignore the existing universal_directives
                    universal_directives = [(what, parts)]

                    # this is a unique case, so handle it separately.  it will either
                    # reset dirs to all directory children of the current node, or
                    # clear dirs
                    if what == "+":
                        dirs = {child: [(what, parts)] for child in original_dirs}
                    else:  # what == "-"
                        dirs = {}
                    continue

            # ** is the only case we care about that is not a subtree pattern, and it
            # was already handled above
            if not subtree_pattern:
                continue

            if what == "+":
                for child in original_dirs:
                    if pattern == "**" or pattern.match(child) is not None:
                        if child not in dirs:
                            dirs[child] = universal_directives[:]
                        elif pattern == "**":
                            dirs[child].append((what, parts))
                        dirs[child].append((what, subtree_pattern))
            else:  # what == "-"
                for child in dirs:
                    if pattern == "**":
                        dirs[child].append((what, parts))
                    if pattern == "**" or pattern.match(child) is not None:
                        dirs[child].append((what, subtree_pattern))

            if pattern == "**":
                universal_directives.append((what, subtree_pattern))

        # filters are applied, now remove/recurse for each child
        for child in list(
            node["children"]
        ):  # make a copy since elements will be removed during iteration
            if _is_dir(node["children"][child]):
                if child in dirs:
                    # print(
                    #     f"recursing to {node['name']}/"
                    #     f"{node['children'][child]['name']}"
                    # )
                    __apply_include_exclude_directives(
                        node["children"][child], dirs[child]
                    )
                    # the child is now empty, so remove it too
                    if not node["children"][child]["children"]:
                        del node["children"][child]
                else:
                    del node["children"][child]  # removing excluded subtree
            elif child not in files:
                del node["children"][child]  # removing excluded file

    # begin recursion
    __apply_include_exclude_directives(node, directives_new)


def get_flattened_names(node: Collection, prefix: str = "") -> set[str | None]:
    """
    Returns a list of flattened paths (files and directories) of the given node.

    Paths will include the leading slash if the node a top-level node.
    All slashes in paths will be forward slashes and not use any trailing slashes.

    @param node: The coverage node to process, in server-side recursive format
    @param prefix: An optional prefix to prepend to each name
    @return The list of all paths occurring in the given node.
    """
<<<<<<< HEAD
    def __get_flattened_names(node: Collection, prefix: str, result: set[str | None]) -> set[str | None]:
=======

    def __get_flattened_names(node, prefix, result):
>>>>>>> d83b48f7
        current_name = node["name"]
        if current_name is None:
            new_prefix = ""
        else:
            if prefix:
                new_prefix = f"{prefix}/{current_name}"
            else:
                new_prefix = current_name
            result.add(new_prefix)

        if "children" in node:
            for child_name in node["children"]:
                child = node["children"][child_name]
                __get_flattened_names(child, new_prefix, result)
        return result

    return __get_flattened_names(node, prefix, set())<|MERGE_RESOLUTION|>--- conflicted
+++ resolved
@@ -10,14 +10,10 @@
 file, You can obtain one at http://mozilla.org/MPL/2.0/.
 
 @contact:    choller@mozilla.com
-<<<<<<< HEAD
-'''
+"""
 
 from __future__ import annotations
 
-=======
-"""
->>>>>>> d83b48f7
 import re
 
 from server.covmanager.models import Collection
@@ -34,13 +30,8 @@
         "coverable_mismatch_count": 0,
     }
 
-<<<<<<< HEAD
     def merge_recursive(r: Collection, s):
-        assert(r['name'] == s['name'])
-=======
-    def merge_recursive(r, s):
         assert r["name"] == s["name"]
->>>>>>> d83b48f7
 
         if "children" in s:
             for child in s["children"]:
@@ -355,12 +346,10 @@
     @param prefix: An optional prefix to prepend to each name
     @return The list of all paths occurring in the given node.
     """
-<<<<<<< HEAD
-    def __get_flattened_names(node: Collection, prefix: str, result: set[str | None]) -> set[str | None]:
-=======
-
-    def __get_flattened_names(node, prefix, result):
->>>>>>> d83b48f7
+
+    def __get_flattened_names(
+        node: Collection, prefix: str, result: set[str | None]
+    ) -> set[str | None]:
         current_name = node["name"]
         if current_name is None:
             new_prefix = ""
