--- conflicted
+++ resolved
@@ -7,14 +7,10 @@
 This Source Code Form is subject to the terms of the Mozilla Public
 License, v. 2.0. If a copy of the MPL was not distributed with this
 file, You can obtain one at http://mozilla.org/MPL/2.0/.
-<<<<<<< HEAD
-'''
+"""
 
 from __future__ import annotations
 
-=======
-"""
->>>>>>> d83b48f7
 import json
 import logging
 
@@ -23,26 +19,16 @@
 from django.test.client import Client
 from django.urls import reverse
 
-<<<<<<< HEAD
-from covmanager.tests.conftest import _result
+from .conftest import _result
 
-
-=======
->>>>>>> d83b48f7
 LOG = logging.getLogger("fm.covmanager.tests.repos")
 pytestmark = pytest.mark.usefixtures("covmanager_test")  # pylint: disable=invalid-name
 
 
-<<<<<<< HEAD
-@pytest.mark.parametrize("name", ["covmanager:repositories",
-                                  "covmanager:repositories_search_api"])
-def test_repositories_no_login(name: str, client: Client) -> None:
-=======
 @pytest.mark.parametrize(
     "name", ["covmanager:repositories", "covmanager:repositories_search_api"]
 )
-def test_repositories_no_login(name, client):
->>>>>>> d83b48f7
+def test_repositories_no_login(name: str, client: Client) -> None:
     """Request without login hits the login redirect"""
     path = reverse(name)
     response = client.get(path, follow=False)
@@ -87,18 +73,21 @@
 def test_repositories_search_view_search_git(client: Client, cm: _result) -> None:
     cm.create_repository("git", name="gittest1")
     cm.create_repository("git", name="gittest2")
-<<<<<<< HEAD
-    client.login(username='test', password='test')
-    response_blah = client.get(reverse("covmanager:repositories_search_api"), {"name": "blah"})
+    client.login(username="test", password="test")
+    response_blah = client.get(
+        reverse("covmanager:repositories_search_api"), {"name": "blah"}
+    )
     LOG.debug(response_blah)
-    assert response_blah.status_code == requests.codes['ok']
-    response_blah_json = json.loads(response_blah.content.decode('utf-8'))
+    assert response_blah.status_code == requests.codes["ok"]
+    response_blah_json = json.loads(response_blah.content.decode("utf-8"))
     assert set(response_blah_json.keys()) == {"results"}
     assert response_blah_json["results"] == []
-    response_test = client.get(reverse("covmanager:repositories_search_api"), {"name": "test"})
+    response_test = client.get(
+        reverse("covmanager:repositories_search_api"), {"name": "test"}
+    )
     LOG.debug(response_test)
-    assert response_test.status_code == requests.codes['ok']
-    response_test_json = json.loads(response_test.content.decode('utf-8'))
+    assert response_test.status_code == requests.codes["ok"]
+    response_test_json = json.loads(response_test.content.decode("utf-8"))
     assert set(response_test_json.keys()) == {"results"}
     assert set(response_test_json["results"]) == {"gittest1", "gittest2"}
 
@@ -106,57 +95,20 @@
 def test_repositories_search_view_search_hg(client: Client, cm: _result) -> None:
     cm.create_repository("hg", name="hgtest1")
     cm.create_repository("hg", name="hgtest2")
-    client.login(username='test', password='test')
-    response_blah = client.get(reverse("covmanager:repositories_search_api"), {"name": "blah"})
+    client.login(username="test", password="test")
+    response_blah = client.get(
+        reverse("covmanager:repositories_search_api"), {"name": "blah"}
+    )
     LOG.debug(response_blah)
-    assert response_blah.status_code == requests.codes['ok']
-    response_blah_json = json.loads(response_blah.content.decode('utf-8'))
+    assert response_blah.status_code == requests.codes["ok"]
+    response_blah_json = json.loads(response_blah.content.decode("utf-8"))
     assert set(response_blah_json.keys()) == {"results"}
     assert response_blah_json["results"] == []
-    response_test = client.get(reverse("covmanager:repositories_search_api"), {"name": "test"})
-    LOG.debug(response_test)
-    assert response_test.status_code == requests.codes['ok']
-    response_test_json = json.loads(response_test.content.decode('utf-8'))
-    assert set(response_test_json.keys()) == {"results"}
-    assert set(response_test_json["results"]) == {"hgtest1", "hgtest2"}
-=======
-    client.login(username="test", password="test")
-    response = client.get(
-        reverse("covmanager:repositories_search_api"), {"name": "blah"}
-    )
-    LOG.debug(response)
-    assert response.status_code == requests.codes["ok"]
-    response = json.loads(response.content.decode("utf-8"))
-    assert set(response.keys()) == {"results"}
-    assert response["results"] == []
-    response = client.get(
+    response_test = client.get(
         reverse("covmanager:repositories_search_api"), {"name": "test"}
     )
-    LOG.debug(response)
-    assert response.status_code == requests.codes["ok"]
-    response = json.loads(response.content.decode("utf-8"))
-    assert set(response.keys()) == {"results"}
-    assert set(response["results"]) == {"gittest1", "gittest2"}
-
-
-def test_repositories_search_view_search_hg(client, cm):
-    cm.create_repository("hg", name="hgtest1")
-    cm.create_repository("hg", name="hgtest2")
-    client.login(username="test", password="test")
-    response = client.get(
-        reverse("covmanager:repositories_search_api"), {"name": "blah"}
-    )
-    LOG.debug(response)
-    assert response.status_code == requests.codes["ok"]
-    response = json.loads(response.content.decode("utf-8"))
-    assert set(response.keys()) == {"results"}
-    assert response["results"] == []
-    response = client.get(
-        reverse("covmanager:repositories_search_api"), {"name": "test"}
-    )
-    LOG.debug(response)
-    assert response.status_code == requests.codes["ok"]
-    response = json.loads(response.content.decode("utf-8"))
-    assert set(response.keys()) == {"results"}
-    assert set(response["results"]) == {"hgtest1", "hgtest2"}
->>>>>>> d83b48f7
+    LOG.debug(response_test)
+    assert response_test.status_code == requests.codes["ok"]
+    response_test_json = json.loads(response_test.content.decode("utf-8"))
+    assert set(response_test_json.keys()) == {"results"}
+    assert set(response_test_json["results"]) == {"hgtest1", "hgtest2"}