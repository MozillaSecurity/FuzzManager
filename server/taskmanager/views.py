<<<<<<< HEAD
# -*- coding: utf-8 -*-

from __future__ import annotations

=======
>>>>>>> d83b48f7
import datetime
import logging
import re
from typing import Any

<<<<<<< HEAD
from django.http.request import HttpRequest
from django.http.response import HttpResponse
from django.http.response import HttpResponsePermanentRedirect
from django.http.response import HttpResponseRedirect
from django.shortcuts import render, redirect, get_object_or_404
=======
from django.shortcuts import get_object_or_404, redirect, render
>>>>>>> d83b48f7
from django.utils import timezone
from rest_framework import mixins, status, viewsets
from rest_framework.authentication import SessionAuthentication, TokenAuthentication
from rest_framework.decorators import action
from rest_framework.filters import OrderingFilter
from rest_framework.request import Request
from rest_framework.response import Response

from server.auth import CheckAppPermission
from server.views import (
    JsonQueryFilterBackend,
    SimpleQueryFilterBackend,
    deny_restricted_users,
)

from .models import Pool, Task
from .serializers import (
    PoolSerializer,
    PoolVueSerializer,
    TaskSerializer,
    TaskVueSerializer,
)

LOG = logging.getLogger("fm.taskmanager.views")

# If status is reported for an unknown task, we store it in the DB with the Pool key
# nulled.  We can't show this in taskmanager until we know what pool it belongs to.
# If for some reason the task is never claimed by a pool, we set an expiry so it will
# be deleted.
UNKNOWN_TASK_STATUS_EXPIRES = datetime.timedelta(hours=1)


@deny_restricted_users
<<<<<<< HEAD
def index(request: HttpRequest) -> HttpResponsePermanentRedirect | HttpResponseRedirect:
    return redirect('taskmanager:pool-list-ui')


@deny_restricted_users
def list_pools(request: HttpRequest) -> HttpResponse:
    return render(request, 'pool/index.html', {})
=======
def index(request):
    return redirect("taskmanager:pool-list-ui")


@deny_restricted_users
def list_pools(request):
    return render(request, "pool/index.html", {})
>>>>>>> d83b48f7


@deny_restricted_users
def view_pool(request: HttpRequest, pk: int) -> HttpResponse:
    pool = get_object_or_404(Pool, pk=pk)
    return render(
        request,
        "pool/view.html",
        {
            "pool": PoolVueSerializer(pool).data,
        },
    )


class PoolViewSet(viewsets.ReadOnlyModelViewSet):
    """
    API endpoint that allows viewing Pools
    """

    authentication_classes = (TokenAuthentication, SessionAuthentication)
    permission_classes = (CheckAppPermission,)
    queryset = Pool.objects.all()
    serializer_class = PoolSerializer
    paginate_by_param = "limit"
    filter_backends = [
        JsonQueryFilterBackend,
        SimpleQueryFilterBackend,
        OrderingFilter,
    ]

<<<<<<< HEAD
    def get_serializer(self, *args: Any, **kwds: Any):
        vue = self.request.query_params.get('vue', 'false').lower() not in ('false', '0')
=======
    def get_serializer(self, *args, **kwds):
        vue = self.request.query_params.get("vue", "false").lower() not in (
            "false",
            "0",
        )
>>>>>>> d83b48f7
        if vue:
            return PoolVueSerializer(*args, **kwds)
        return super().get_serializer(*args, **kwds)


class TaskViewSet(
    mixins.ListModelMixin, mixins.RetrieveModelMixin, viewsets.GenericViewSet
):
    """
    API endpoint that allows viewing Tasks
    """

    authentication_classes = (TokenAuthentication, SessionAuthentication)
    permission_classes = (CheckAppPermission,)
    queryset = Task.objects.all()
    serializer_class = TaskSerializer
    paginate_by_param = "limit"
    filter_backends = [
        JsonQueryFilterBackend,
        SimpleQueryFilterBackend,
        OrderingFilter,
    ]

<<<<<<< HEAD
    def get_serializer(self, *args: Any, **kwds: Any):
        vue = self.request.query_params.get('vue', 'false').lower() not in ('false', '0')
=======
    def get_serializer(self, *args, **kwds):
        vue = self.request.query_params.get("vue", "false").lower() not in (
            "false",
            "0",
        )
>>>>>>> d83b48f7
        if vue:
            return TaskVueSerializer(*args, **kwds)
        return super().get_serializer(*args, **kwds)

<<<<<<< HEAD
    @action(detail=False, methods=['post'], authentication_classes=(TokenAuthentication,))
    def update_status(self, request: Request) -> Response:
=======
    @action(
        detail=False, methods=["post"], authentication_classes=(TokenAuthentication,)
    )
    def update_status(self, request):
>>>>>>> d83b48f7
        if set(request.data.keys()) != {"client", "status_data"}:
            LOG.debug("request.data.keys(): %s", request.data.keys())
            errors = {}
            if "client" not in request.data:
                errors["client"] = ["This field is required."]
            if "status_data" not in request.data:
                errors["status_data"] = ["This field is required."]
            return Response(errors, status=status.HTTP_400_BAD_REQUEST)
        match = re.match(r"^task-(.+)-run-(\d+)$", request.data["client"])
        if match is None:
            return Response(status=status.HTTP_404_NOT_FOUND)

        now = datetime.datetime.now(timezone.utc)
        task, created = Task.objects.get_or_create(
            task_id=match.group(1),
            run_id=int(match.group(2)),
            defaults={
                "expires": now + UNKNOWN_TASK_STATUS_EXPIRES,
            },
        )

        serializer = TaskSerializer(
            task,
            data={"status_data": request.data["status_data"]},
            partial=True,
        )
        if serializer.is_valid():
            serializer.save()
            return Response(status=status.HTTP_200_OK)
        LOG.debug("TaskSerializer returned errors: %s", serializer.errors)
        return Response(serializer.errors, status=status.HTTP_400_BAD_REQUEST)<|MERGE_RESOLUTION|>--- conflicted
+++ resolved
@@ -1,24 +1,17 @@
-<<<<<<< HEAD
-# -*- coding: utf-8 -*-
-
 from __future__ import annotations
 
-=======
->>>>>>> d83b48f7
 import datetime
 import logging
 import re
 from typing import Any
 
-<<<<<<< HEAD
 from django.http.request import HttpRequest
-from django.http.response import HttpResponse
-from django.http.response import HttpResponsePermanentRedirect
-from django.http.response import HttpResponseRedirect
-from django.shortcuts import render, redirect, get_object_or_404
-=======
+from django.http.response import (
+    HttpResponse,
+    HttpResponsePermanentRedirect,
+    HttpResponseRedirect,
+)
 from django.shortcuts import get_object_or_404, redirect, render
->>>>>>> d83b48f7
 from django.utils import timezone
 from rest_framework import mixins, status, viewsets
 from rest_framework.authentication import SessionAuthentication, TokenAuthentication
@@ -52,23 +45,13 @@
 
 
 @deny_restricted_users
-<<<<<<< HEAD
 def index(request: HttpRequest) -> HttpResponsePermanentRedirect | HttpResponseRedirect:
-    return redirect('taskmanager:pool-list-ui')
+    return redirect("taskmanager:pool-list-ui")
 
 
 @deny_restricted_users
 def list_pools(request: HttpRequest) -> HttpResponse:
-    return render(request, 'pool/index.html', {})
-=======
-def index(request):
-    return redirect("taskmanager:pool-list-ui")
-
-
-@deny_restricted_users
-def list_pools(request):
     return render(request, "pool/index.html", {})
->>>>>>> d83b48f7
 
 
 @deny_restricted_users
@@ -99,16 +82,11 @@
         OrderingFilter,
     ]
 
-<<<<<<< HEAD
     def get_serializer(self, *args: Any, **kwds: Any):
-        vue = self.request.query_params.get('vue', 'false').lower() not in ('false', '0')
-=======
-    def get_serializer(self, *args, **kwds):
         vue = self.request.query_params.get("vue", "false").lower() not in (
             "false",
             "0",
         )
->>>>>>> d83b48f7
         if vue:
             return PoolVueSerializer(*args, **kwds)
         return super().get_serializer(*args, **kwds)
@@ -132,29 +110,19 @@
         OrderingFilter,
     ]
 
-<<<<<<< HEAD
     def get_serializer(self, *args: Any, **kwds: Any):
-        vue = self.request.query_params.get('vue', 'false').lower() not in ('false', '0')
-=======
-    def get_serializer(self, *args, **kwds):
         vue = self.request.query_params.get("vue", "false").lower() not in (
             "false",
             "0",
         )
->>>>>>> d83b48f7
         if vue:
             return TaskVueSerializer(*args, **kwds)
         return super().get_serializer(*args, **kwds)
 
-<<<<<<< HEAD
-    @action(detail=False, methods=['post'], authentication_classes=(TokenAuthentication,))
-    def update_status(self, request: Request) -> Response:
-=======
     @action(
         detail=False, methods=["post"], authentication_classes=(TokenAuthentication,)
     )
-    def update_status(self, request):
->>>>>>> d83b48f7
+    def update_status(self, request: Request) -> Response:
         if set(request.data.keys()) != {"client", "status_data"}:
             LOG.debug("request.data.keys(): %s", request.data.keys())
             errors = {}
