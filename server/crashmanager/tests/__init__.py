--- conflicted
+++ resolved
@@ -7,8 +7,7 @@
 This Source Code Form is subject to the terms of the Mozilla Public
 License, v. 2.0. If a copy of the MPL was not distributed with this
 file, You can obtain one at http://mozilla.org/MPL/2.0/.
-<<<<<<< HEAD
-'''
+"""
 
 from __future__ import annotations
 
@@ -17,43 +16,20 @@
 
 
 def assert_contains(response: HttpResponse, text: str) -> None:
-    """Assert that the response was successful, and contains the given text.
-    """
-
-    class _(DjangoTestCase):
-
-        def runTest(self) -> None:
-=======
-"""
-from django.test import SimpleTestCase as DjangoTestCase
-
-
-def assert_contains(response, text):
     """Assert that the response was successful, and contains the given text."""
 
     class _(DjangoTestCase):
-        def runTest(self):
->>>>>>> d83b48f7
+        def runTest(self) -> None:
             pass
 
     _().assertContains(response, text)
 
 
-<<<<<<< HEAD
 def assert_not_contains(response: HttpResponse, text: str) -> None:
-    """Assert that the response was successful, and does not contain the given text.
-    """
-
-    class _(DjangoTestCase):
-
-        def runTest(self) -> None:
-=======
-def assert_not_contains(response, text):
     """Assert that the response was successful, and does not contain the given text."""
 
     class _(DjangoTestCase):
-        def runTest(self):
->>>>>>> d83b48f7
+        def runTest(self) -> None:
             pass
 
     _().assertNotContains(response, text)