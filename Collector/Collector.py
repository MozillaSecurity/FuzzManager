#!/usr/bin/env python3
"""
Collector -- Crash processing client

Provide process and class level interfaces to process crash information with
a remote server.

@author:     Christian Holler (:decoder)

@license:

This Source Code Form is subject to the terms of the Mozilla Public
License, v. 2.0. If a copy of the MPL was not distributed with this
file, You can obtain one at http://mozilla.org/MPL/2.0/.

@contact:    choller@mozilla.com
<<<<<<< HEAD
'''

from __future__ import annotations

=======
"""
>>>>>>> d83b48f7
import argparse
import base64
from collections.abc import Iterator
import hashlib
import json
import os
import shutil
import sys
from tempfile import mkstemp
from typing import Dict
from typing import cast
from zipfile import ZipFile

<<<<<<< HEAD
from typing_extensions import NotRequired
from typing_extensions import TypedDict

from FTB.ProgramConfiguration import ProgramConfiguration  # noqa
from FTB.Running.AutoRunner import AutoRunner  # noqa
from FTB.Signatures.CrashInfo import CrashInfo  # noqa
from FTB.Signatures.CrashSignature import CrashSignature  # noqa
from Reporter.Reporter import Reporter, signature_checks, remote_checks  # noqa
=======
from FTB.ProgramConfiguration import ProgramConfiguration
from FTB.Running.AutoRunner import AutoRunner
from FTB.Signatures.CrashInfo import CrashInfo
from FTB.Signatures.CrashSignature import CrashSignature
from Reporter.Reporter import Reporter, remote_checks, signature_checks
>>>>>>> d83b48f7

__all__: list[str] = []
__version__ = 0.1
__date__ = "2014-10-01"
__updated__ = "2014-10-01"


class DataType(TypedDict):
    """Type information for the data dictionary."""

    rawStdout: NotRequired[str]
    rawStderr: NotRequired[str]
    rawCrashData: NotRequired[str]
    testcase: NotRequired[bytes | str]
    testcase_isbinary: NotRequired[bool]
    testcase_quality: NotRequired[int]
    testcase_ext: NotRequired[str]
    testcase_size: NotRequired[int]
    platform: NotRequired[str]
    product: NotRequired[str]
    product_version: NotRequired[str]
    os: NotRequired[str]
    client: NotRequired[str]
    tool: NotRequired[str]
    metadata: NotRequired[str]
    env: NotRequired[str]
    args: NotRequired[str]


class Collector(Reporter):
    @remote_checks
    @signature_checks
<<<<<<< HEAD
    def refresh(self) -> None:
        '''
        Refresh signatures by contacting the server, downloading new signatures
        and invalidating old ones.
        '''
        assert self.serverHost is not None
        assert self.serverPort is not None
        assert self.serverProtocol is not None
        url = "%s://%s:%d/crashmanager/rest/signatures/download/" % (self.serverProtocol, self.serverHost,
                                                                     self.serverPort)
=======
    def refresh(self):
        """
        Refresh signatures by contacting the server, downloading new signatures
        and invalidating old ones.
        """
        url = "%s://%s:%d/crashmanager/rest/signatures/download/" % (
            self.serverProtocol,
            self.serverHost,
            self.serverPort,
        )
>>>>>>> d83b48f7

        response = self.get(url, stream=True)

        (zipFileFd, zipFileName) = mkstemp(prefix="fuzzmanager-signatures")

        with os.fdopen(zipFileFd, "wb") as zipFile:
            shutil.copyfileobj(response.raw, zipFile)

        self.refreshFromZip(zipFileName)
        os.remove(zipFileName)

    @signature_checks
<<<<<<< HEAD
    def refreshFromZip(self, zipFileName: str) -> None:
        '''
        Refresh signatures from a local zip file, adding new signatures
        and invalidating old ones. (This is a non-standard use case;
        you probably want to use refresh() instead.)
        '''
        assert self.sigCacheDir is not None
=======
    def refreshFromZip(self, zipFileName):
        """
        Refresh signatures from a local zip file, adding new signatures
        and invalidating old ones. (This is a non-standard use case;
        you probably want to use refresh() instead.)
        """
>>>>>>> d83b48f7
        with ZipFile(zipFileName, "r") as zipFile:
            if zipFile.testzip():
                raise RuntimeError(f"Bad CRC for downloaded zipfile {zipFileName}")

            # Now clean the signature directory, only deleting signatures and metadata
            for sigFile in os.listdir(self.sigCacheDir):
                if sigFile.endswith(".signature") or sigFile.endswith(".metadata"):
                    os.remove(os.path.join(self.sigCacheDir, sigFile))
                else:
                    print(
                        "Warning: Skipping deletion of non-signature file:",
                        sigFile,
                        file=sys.stderr,
                    )

            zipFile.extractall(self.sigCacheDir)

    @remote_checks
    def submit(
<<<<<<< HEAD
            self,
            crashInfo: CrashInfo,
            testCase: str | None = None,
            testCaseQuality: int = 0,
            testCaseSize: int | None = None,
            metaData: dict[str, object] | None = None,
        ) -> dict[str, object]:
        '''
=======
        self,
        crashInfo,
        testCase=None,
        testCaseQuality=0,
        testCaseSize=None,
        metaData=None,
    ):
        """
>>>>>>> d83b48f7
        Submit the given crash information and an optional testcase/metadata
        to the server for processing and storage.

        @param crashInfo: CrashInfo instance obtained from L{CrashInfo.fromRawCrashData}
        @param testCase: A file containing a testcase for reproduction
<<<<<<< HEAD
        @param testCaseQuality: A value indicating the quality of the test (less is better)
        @param testCaseSize: The size of the testcase to report. If None, use the file size.
        @param metaData: A map containing arbitrary (application-specific) data which
                         will be stored on the server in JSON format. This metadata is combined
                         with possible metadata stored in the L{ProgramConfiguration} inside crashInfo.
        '''
        assert self.serverHost is not None
        assert self.serverPort is not None
        assert self.serverProtocol is not None
        url = "%s://%s:%d/crashmanager/rest/crashes/" % (self.serverProtocol, self.serverHost, self.serverPort)

        # Serialize our crash information, testcase and metadata into a dictionary to POST
        data: DataType = {}
=======

        @type testCaseQuality: int
        @param testCaseQuality: A value indicating the quality of the test (less is
                                better)

        @type testCaseSize: int or None
        @param testCaseSize: The size of the testcase to report. If None, use the file
                             size.

        @type metaData: map
        @param metaData: A map containing arbitrary (application-specific) data which
                         will be stored on the server in JSON format. This metadata is
                         combined with possible metadata stored in the
                         L{ProgramConfiguration} inside crashInfo.
        """
        url = "%s://%s:%d/crashmanager/rest/crashes/" % (
            self.serverProtocol,
            self.serverHost,
            self.serverPort,
        )

        # Serialize our crash information, testcase and metadata into a dictionary to
        # POST
        data = {}
>>>>>>> d83b48f7

        data["rawStdout"] = os.linesep.join(crashInfo.rawStdout)
        data["rawStderr"] = os.linesep.join(crashInfo.rawStderr)
        data["rawCrashData"] = os.linesep.join(crashInfo.rawCrashData)

        if testCase:
            (testCaseData, isBinary) = Collector.read_testcase(testCase)

            if testCaseSize is None:
                testCaseSize = len(testCaseData)

            if isBinary:
                testCaseData = base64.b64encode(testCaseData)

            data["testcase"] = testCaseData
            data["testcase_isbinary"] = isBinary
            data["testcase_quality"] = testCaseQuality
            data["testcase_size"] = testCaseSize
            data["testcase_ext"] = os.path.splitext(testCase)[1].lstrip(".")

        assert crashInfo.configuration is not None
        data["platform"] = crashInfo.configuration.platform
        data["product"] = crashInfo.configuration.product
        data["os"] = crashInfo.configuration.os

        if crashInfo.configuration.version:
            data["product_version"] = crashInfo.configuration.version

        assert self.clientId is not None
        assert self.tool is not None
        data["client"] = self.clientId
        data["tool"] = self.tool

        if crashInfo.configuration.metadata or metaData:
            aggrMetaData: dict[str, object] = {}

            if crashInfo.configuration.metadata:
                aggrMetaData.update(crashInfo.configuration.metadata)

            if metaData:
                aggrMetaData.update(metaData)

            data["metadata"] = json.dumps(aggrMetaData)

        if crashInfo.configuration.env:
            data["env"] = json.dumps(crashInfo.configuration.env)

        if crashInfo.configuration.args:
            data["args"] = json.dumps(crashInfo.configuration.args)

        return cast(Dict[str, object], self.post(url, data).json())

    @signature_checks
<<<<<<< HEAD
    def search(self, crashInfo: CrashInfo) -> tuple[str | None, dict[str, object] | None]:
        '''
=======
    def search(self, crashInfo):
        """
>>>>>>> d83b48f7
        Searches within the local signature cache directory for a signature matching the
        given crash.

        @param crashInfo: CrashInfo instance obtained from L{CrashInfo.fromRawCrashData}
<<<<<<< HEAD
        @return: Tuple containing filename of the signature and metadata matching, or None if no match.
        '''
        assert self.sigCacheDir is not None
=======

        @rtype: tuple
        @return: Tuple containing filename of the signature and metadata matching, or
                 None if no match.
        """

>>>>>>> d83b48f7
        cachedSigFiles = os.listdir(self.sigCacheDir)

        for sigFile in cachedSigFiles:
            if not sigFile.endswith(".signature"):
                continue

            sigFile = os.path.join(self.sigCacheDir, sigFile)
            if not os.path.isdir(sigFile):
                with open(sigFile) as f:
                    sigData = f.read()
                    crashSig = CrashSignature(sigData)
                    if crashSig.matches(crashInfo):
                        metadataFile = sigFile.replace(".signature", ".metadata")
                        metadata = None
                        if os.path.exists(metadataFile):
                            with open(metadataFile) as m:
                                metadata = json.loads(m.read())

                        return (sigFile, metadata)

        return (None, None)

    @signature_checks
<<<<<<< HEAD
    def generate(self, crashInfo: CrashInfo, forceCrashAddress: bool = False,
                 forceCrashInstruction: bool = False, numFrames: int = 8) -> str | None:
        '''
        Generates a signature in the local cache directory. It will be deleted when L{refresh} is called
        on the same local cache directory.
=======
    def generate(
        self,
        crashInfo,
        forceCrashAddress=None,
        forceCrashInstruction=None,
        numFrames=None,
    ):
        """
        Generates a signature in the local cache directory. It will be deleted when
        L{refresh} is called on the same local cache directory.
>>>>>>> d83b48f7

        @param crashInfo: CrashInfo instance obtained from L{CrashInfo.fromRawCrashData}
        @param forceCrashAddress: Force including the crash address into the signature
<<<<<<< HEAD
        @param forceCrashInstruction: Force including the crash instruction into the signature (GDB only)
=======
        @type forceCrashInstruction: bool
        @param forceCrashInstruction: Force including the crash instruction into the
                                      signature (GDB only)
        @type numFrames: int
>>>>>>> d83b48f7
        @param numFrames: How many frames to include in the signature
        @return: File containing crash signature in JSON format
        """

        sig = crashInfo.createCrashSignature(
            forceCrashAddress, forceCrashInstruction, numFrames
        )

        if not sig:
            return None

        # Write the file to a unique file name
        return self.__store_signature_hashed(sig)

    @remote_checks
<<<<<<< HEAD
    def download(self, crashId: int) -> tuple[str, dict[str, str]] | None:
        '''
=======
    def download(self, crashId):
        """
>>>>>>> d83b48f7
        Download the testcase for the specified crashId.

        @param crashId: ID of the requested crash entry on the server side
<<<<<<< HEAD
        @return: Tuple containing name of the file where the test was stored and the raw JSON response
        '''
        assert self.serverHost is not None
        assert self.serverPort is not None
        assert self.serverProtocol is not None
        url = "%s://%s:%d/crashmanager/rest/crashes/%s/" % (self.serverProtocol, self.serverHost, self.serverPort,
                                                            crashId)

        dlurl = "%s://%s:%d/crashmanager/rest/crashes/%s/download/" % (self.serverProtocol, self.serverHost,
                                                                       self.serverPort, crashId)
=======

        @rtype: tuple
        @return: Tuple containing name of the file where the test was stored and the raw
                 JSON response
        """
        url = "%s://%s:%d/crashmanager/rest/crashes/%s/" % (
            self.serverProtocol,
            self.serverHost,
            self.serverPort,
            crashId,
        )

        dlurl = "%s://%s:%d/crashmanager/rest/crashes/%s/download/" % (
            self.serverProtocol,
            self.serverHost,
            self.serverPort,
            crashId,
        )
>>>>>>> d83b48f7

        resp_json = self.get(url).json()

        if not isinstance(resp_json, dict):
            raise RuntimeError(f"Server sent malformed JSON response: {resp_json!r}")

        if not resp_json["testcase"]:
            return None

        response = self.get(dlurl)

        if "content-disposition" not in response.headers:
            raise RuntimeError(f"Server sent malformed response: {response!r}")

        local_filename = f"{crashId}{os.path.splitext(resp_json['testcase'])[1]}"
        with open(local_filename, "wb") as output:
            output.write(response.content)

        return (local_filename, resp_json)

    @remote_checks
<<<<<<< HEAD
    def download_all(self, bucketId: int) -> Iterator[str]:
        '''
=======
    def download_all(self, bucketId):
        """
>>>>>>> d83b48f7
        Download all testcases for the specified bucketId.

        @param bucketId: ID of the requested bucket on the server side
        @return: generator of filenames where tests were stored.
<<<<<<< HEAD
        '''
        assert self.serverHost is not None
        assert self.serverPort is not None
        assert self.serverProtocol is not None
        params: dict[str, str] | None = {
            "query": json.dumps({
                "op": "OR",
                "bucket": bucketId
            })
        }
        next_url = "%s://%s:%d/crashmanager/rest/crashes/" % (self.serverProtocol, self.serverHost, self.serverPort)
=======
        """
        params = {"query": json.dumps({"op": "OR", "bucket": bucketId})}
        next_url = "%s://%s:%d/crashmanager/rest/crashes/" % (
            self.serverProtocol,
            self.serverHost,
            self.serverPort,
        )
>>>>>>> d83b48f7

        while next_url:

            resp_json = self.get(next_url, params=params).json()

            if not isinstance(resp_json, dict):
                raise RuntimeError(
                    f"Server sent malformed JSON response: {resp_json!r}"
                )

            next_url = resp_json["next"]
            params = None

            for crash in resp_json["results"]:

                if not crash["testcase"]:
                    continue

                url = "%s://%s:%d/crashmanager/rest/crashes/%s/download/" % (
                    self.serverProtocol,
                    self.serverHost,
                    self.serverPort,
                    crash["id"],
                )
                response = self.get(url)

                if "content-disposition" not in response.headers:
                    raise RuntimeError(f"Server sent malformed response: {response!r}")

                local_filename = "%d%s" % (
                    crash["id"],
                    os.path.splitext(crash["testcase"])[1],
                )
                with open(local_filename, "wb") as output:
                    output.write(response.content)

                yield local_filename

<<<<<<< HEAD
    def __store_signature_hashed(self, signature: CrashSignature) -> str:
        '''
=======
    def __store_signature_hashed(self, signature):
        """
>>>>>>> d83b48f7
        Store a signature, using the sha1 hash hex representation as filename.

        @param signature: CrashSignature to store
        @return: Name of the file that the signature was written to
<<<<<<< HEAD
        '''
        assert self.sigCacheDir is not None
        h = hashlib.new('sha1')
=======

        """
        h = hashlib.new("sha1")
>>>>>>> d83b48f7
        if str is bytes:
            h.update(str(signature))
        else:
            h.update(str(signature).encode("utf-8"))
        sigfile = os.path.join(self.sigCacheDir, h.hexdigest() + ".signature")
        with open(sigfile, "w") as f:
            f.write(str(signature))

        return sigfile

    @staticmethod
<<<<<<< HEAD
    def read_testcase(testCase: str) -> tuple[bytes, bool]:
        '''
=======
    def read_testcase(testCase):
        """
>>>>>>> d83b48f7
        Read a testcase file, return the content and indicate if it is binary or not.

        @param testCase: Filename of the file to open
<<<<<<< HEAD
        @return: Tuple containing the file contents and a boolean indicating if the content is binary
        '''
        with open(testCase, 'rb') as f:
=======

        @rtype: tuple(string, bool)
        @return: Tuple containing the file contents and a boolean indicating if the
                 content is binary
        """
        with open(testCase, "rb") as f:
>>>>>>> d83b48f7
            testCaseData = f.read()

        noopBytes = bytearray(range(0x100))
        textBytes = bytearray([7, 8, 9, 10, 12, 13, 27]) + bytearray(range(0x20, 0x100))
        isBinary = bool(testCaseData.translate(noopBytes, textBytes))

        return (testCaseData, isBinary)


<<<<<<< HEAD
def main(args: list[str] | None = None) -> int:
    '''Command line options.'''
=======
def main(args=None):
    """Command line options."""
>>>>>>> d83b48f7

    # setup argparser
    parser = argparse.ArgumentParser()

    parser.add_argument(
        "--version",
        action="version",
        version=f"{__file__} v{__version__} ({__updated__})",
    )

    # Crash information
    parser.add_argument("--stdout", help="File containing STDOUT data", metavar="FILE")
    parser.add_argument("--stderr", help="File containing STDERR data", metavar="FILE")
    parser.add_argument(
        "--crashdata", help="File containing external crash data", metavar="FILE"
    )

    # Actions
    action_group = parser.add_argument_group(
        "Actions", "A single action must be selected."
    )
    actions = action_group.add_mutually_exclusive_group(required=True)
    actions.add_argument(
        "--refresh", action="store_true", help="Perform a signature refresh"
    )
    actions.add_argument(
        "--submit", action="store_true", help="Submit a signature to the server"
    )
    actions.add_argument(
        "--search",
        action="store_true",
        help="Search cached signatures for the given crash",
    )
    actions.add_argument(
        "--generate",
        action="store_true",
        help="Create a (temporary) local signature in the cache directory",
    )
    actions.add_argument(
        "--autosubmit",
        action="store_true",
        help=(
            "Go into auto-submit mode. In this mode, all remaining arguments are "
            "interpreted as the crashing command. This tool will automatically obtain "
            "GDB crash information and submit it."
        ),
    )
    actions.add_argument(
        "--download",
        type=int,
        help="Download the testcase for the specified crash entry",
        metavar="ID",
    )
    actions.add_argument(
        "--download-all",
        type=int,
        help="Download all testcases for the specified signature entry",
        metavar="ID",
    )
    actions.add_argument(
        "--get-clientid",
        action="store_true",
        help="Print the client ID used when submitting issues",
    )

    # Settings
    parser.add_argument("--sigdir", help="Signature cache directory", metavar="DIR")
    parser.add_argument(
        "--serverhost",
        help="Server hostname for remote signature management",
        metavar="HOST",
    )
    parser.add_argument(
        "--serverport", type=int, help="Server port to use", metavar="PORT"
    )
    parser.add_argument(
        "--serverproto",
        help="Server protocol to use (default is https)",
        metavar="PROTO",
    )
    parser.add_argument(
        "--serverauthtokenfile",
        help="File containing the server authentication token",
        metavar="FILE",
    )
    parser.add_argument(
        "--clientid", help="Client ID to use when submitting issues", metavar="ID"
    )
    parser.add_argument(
        "--platform", help="Platform this crash appeared on", metavar="(x86|x86-64|arm)"
    )
    parser.add_argument(
        "--product", help="Product this crash appeared on", metavar="PRODUCT"
    )
    parser.add_argument(
        "--productversion",
        dest="product_version",
        help="Product version this crash appeared on",
        metavar="VERSION",
    )
    parser.add_argument(
        "--os",
        help="OS this crash appeared on",
        metavar="(windows|linux|macosx|b2g|android)",
    )
    parser.add_argument(
        "--tool", help="Name of the tool that found this issue", metavar="NAME"
    )
    parser.add_argument(
        "--args",
        nargs="+",
        type=str,
        help=(
            "List of program arguments. Backslashes can be used for escaping and are "
            "stripped."
        ),
    )
    parser.add_argument(
        "--env",
        nargs="+",
        type=str,
        help="List of environment variables in the form 'KEY=VALUE'",
    )
    parser.add_argument(
        "--metadata",
        nargs="+",
        type=str,
        help="List of metadata variables in the form 'KEY=VALUE'",
    )
    parser.add_argument(
        "--binary",
        help="Binary that has a configuration file for reading",
        metavar="BINARY",
    )

    parser.add_argument("--testcase", help="File containing testcase", metavar="FILE")
    parser.add_argument(
        "--testcasequality",
        default=0,
        type=int,
        help="Integer indicating test case quality (%(default)s is best and default)",
        metavar="VAL",
    )
    parser.add_argument(
        "--testcasesize",
        type=int,
        help="Integer indicating test case size (default is size of testcase data)",
        metavar="SIZE",
    )

    # Options that affect how signatures are generated
    parser.add_argument(
        "--forcecrashaddr",
        action="store_true",
        help="Force including the crash address into the signature",
    )
    parser.add_argument(
        "--forcecrashinst",
        action="store_true",
        help="Force including the crash instruction into the signature (GDB only)",
    )
    parser.add_argument(
        "--numframes",
        default=8,
        type=int,
        help="How many frames to include into the signature (default: %(default)s)",
    )

    parser.add_argument("rargs", nargs=argparse.REMAINDER)

    # process options
    opts = parser.parse_args(args=args)

    # In autosubmit mode, we try to open a configuration file for the binary specified
    # on the command line. It should contain the binary-specific settings for
    # submitting.
    if opts.autosubmit:
        if not opts.rargs:
            parser.error("Action --autosubmit requires test arguments to be specified")

        # Store the binary candidate only if --binary wasn't also specified
        if not opts.binary:
            opts.binary = opts.rargs[0]

        # We also need to check that (apart from the binary), there is only one file on
        # the command line (the testcase), if it hasn't been explicitly specified.
        testcase = opts.testcase
        testcaseidx = None
        if testcase is None:
            for idx, arg in enumerate(opts.rargs[1:]):
                if os.path.exists(arg):
                    if testcase:
                        parser.error(
                            "Multiple potential testcases specified on command line. "
                            "Must explicitly specify test using --testcase."
                        )
                    testcase = arg
                    testcaseidx = idx

    # Either --autosubmit was specified, or someone specified --binary manually
    # Check that the binary actually exists
    if opts.binary and not os.path.exists(opts.binary):
        parser.error(f"Error: Specified binary does not exist: {opts.binary}")

    stdout = None
    stderr = None
    crashdata = None
    crashInfo = None
    args = None
    env = None
    metadata: dict[str, object] | None = {}

    if opts.search or opts.generate or opts.submit or opts.autosubmit:
        if opts.metadata:
<<<<<<< HEAD
            assert metadata is not None
            metadata.update(dict(kv.split('=', 1) for kv in opts.metadata))
=======
            metadata.update(dict(kv.split("=", 1) for kv in opts.metadata))
>>>>>>> d83b48f7

        if opts.autosubmit:
            # Try to automatically get arguments from the command line
            # If the testcase is not the last argument, leave it in the
            # command line arguments and replace it with a generic placeholder.
            if testcaseidx == len(opts.rargs[1:]) - 1:
                args = opts.rargs[1:-1]
            else:
                args = opts.rargs[1:]
                if testcaseidx is not None:
                    args[testcaseidx] = "TESTFILE"
        else:
            if opts.args:
                args = [arg.replace("\\", "") for arg in opts.args]

        if opts.env:
            env = dict(kv.split("=", 1) for kv in opts.env)

        # Start without any ProgramConfiguration
        configuration = None

        # If we have a binary, try using that to create our ProgramConfiguration
        if opts.binary:
            configuration = ProgramConfiguration.fromBinary(opts.binary)
            if configuration:
                if env:
                    configuration.addEnvironmentVariables(env)
                if args:
                    configuration.addProgramArguments(args)
                if metadata:
                    configuration.addMetadata(metadata)

        # If configuring through binary failed, try to manually create
        # ProgramConfiguration from command line arguments
        if configuration is None:
            if opts.platform is None or opts.product is None or opts.os is None:
                parser.error(
                    "Must specify/configure at least --platform, --product and --os"
                )

            configuration = ProgramConfiguration(
                opts.product,
                opts.platform,
                opts.os,
                opts.product_version,
                env,
                args,
                metadata,
            )

        if not opts.autosubmit:
            if opts.stderr is None and opts.crashdata is None:
                parser.error(
                    "Must specify at least either --stderr or --crashdata file"
                )

            if opts.stdout:
                with open(opts.stdout) as f:
                    stdout = f.read()

            if opts.stderr:
                with open(opts.stderr) as f:
                    stderr = f.read()

            if opts.crashdata:
                with open(opts.crashdata) as f:
                    crashdata = f.read()

            crashInfo = CrashInfo.fromRawCrashData(
                stdout, stderr, configuration, auxCrashData=crashdata
            )
            if opts.testcase:
                (testCaseData, isBinary) = Collector.read_testcase(opts.testcase)
                if not isBinary:
                    crashInfo.testcase = testCaseData

    serverauthtoken = None
    if opts.serverauthtokenfile:
        with open(opts.serverauthtokenfile) as f:
            serverauthtoken = f.read().rstrip()

    collector = Collector(
        opts.sigdir,
        opts.serverhost,
        opts.serverport,
        opts.serverproto,
        serverauthtoken,
        opts.clientid,
        opts.tool,
    )

    if opts.refresh:
        collector.refresh()
        return 0

    if opts.submit:
        testcase = opts.testcase
        collector.submit(
            crashInfo, testcase, opts.testcasequality, opts.testcasesize, metadata
        )
        return 0

    if opts.search:
        (sig, metadata) = collector.search(crashInfo)
        if sig is None:
            print("No match found", file=sys.stderr)
            return 3
        print(sig)
        if metadata:
            print(json.dumps(metadata, indent=4))
        return 0

    if opts.generate:
        sigFile = collector.generate(
            crashInfo, opts.forcecrashaddr, opts.forcecrashinst, opts.numframes
        )
        if not sigFile:
            print(
                "Failed to generate a signature for the given crash information.",
                file=sys.stderr,
            )
            return 1
        print(sigFile)
        return 0

    if opts.autosubmit:
        runner = AutoRunner.fromBinaryArgs(opts.rargs[0], opts.rargs[1:])
        if runner.run():
            assert configuration is not None
            crashInfo = runner.getCrashInfo(configuration)
            collector.submit(
                crashInfo, testcase, opts.testcasequality, opts.testcasesize, metadata
            )
        else:
            print(
                "Error: Failed to reproduce the given crash, cannot submit.",
                file=sys.stderr,
            )
            return 1

    if opts.download:
        collector_download_ret_val = collector.download(opts.download)
        if collector_download_ret_val:
            (retFile, retJSON) = collector_download_ret_val
        else:
            raise AssertionError("collector.download function returned a None")
        if not retFile:
            print("Specified crash entry does not have a testcase", file=sys.stderr)
            return 1

        if "args" in retJSON and retJSON["args"]:
            args = json.loads(retJSON["args"])
<<<<<<< HEAD
            assert args is not None
            print("Command line arguments: %s" % " ".join(args))
=======
            print(
                "Command line arguments:",
                " ".join(args),
            )
>>>>>>> d83b48f7
            print("")

        if "env" in retJSON and retJSON["env"]:
            env = json.loads(retJSON["env"])
<<<<<<< HEAD
            assert env is not None
            print("Environment variables: %s", " ".join("%s = %s" % (k, v) for (k, v) in env.items()))
=======
            print(
                "Environment variables:",
                " ".join(f"{k} = {v}" for (k, v) in env.items()),
            )
>>>>>>> d83b48f7
            print("")

        if "metadata" in retJSON and retJSON["metadata"]:
            metadata = json.loads(retJSON["metadata"])
            assert metadata is not None
            print("== Metadata ==")
            for k, v in metadata.items():
                print(f"{k} = {v}")
            print("")

        print(retFile)
        return 0

    if opts.download_all:
        downloaded = False

        for result in collector.download_all(opts.download_all):
            downloaded = True
            print(result)

        if not downloaded:
            print("Specified signature does not have any testcases", file=sys.stderr)
            return 1

        return 0

    if opts.get_clientid:
        print(collector.clientId)
        return 0

    return 0


if __name__ == "__main__":
    sys.exit(main())<|MERGE_RESOLUTION|>--- conflicted
+++ resolved
@@ -14,43 +14,29 @@
 file, You can obtain one at http://mozilla.org/MPL/2.0/.
 
 @contact:    choller@mozilla.com
-<<<<<<< HEAD
-'''
+"""
 
 from __future__ import annotations
 
-=======
-"""
->>>>>>> d83b48f7
 import argparse
 import base64
-from collections.abc import Iterator
 import hashlib
 import json
 import os
 import shutil
 import sys
+from collections.abc import Iterator
 from tempfile import mkstemp
-from typing import Dict
-from typing import cast
+from typing import Dict, cast
 from zipfile import ZipFile
 
-<<<<<<< HEAD
-from typing_extensions import NotRequired
-from typing_extensions import TypedDict
-
-from FTB.ProgramConfiguration import ProgramConfiguration  # noqa
-from FTB.Running.AutoRunner import AutoRunner  # noqa
-from FTB.Signatures.CrashInfo import CrashInfo  # noqa
-from FTB.Signatures.CrashSignature import CrashSignature  # noqa
-from Reporter.Reporter import Reporter, signature_checks, remote_checks  # noqa
-=======
+from typing_extensions import NotRequired, TypedDict
+
 from FTB.ProgramConfiguration import ProgramConfiguration
 from FTB.Running.AutoRunner import AutoRunner
 from FTB.Signatures.CrashInfo import CrashInfo
 from FTB.Signatures.CrashSignature import CrashSignature
 from Reporter.Reporter import Reporter, remote_checks, signature_checks
->>>>>>> d83b48f7
 
 __all__: list[str] = []
 __version__ = 0.1
@@ -83,29 +69,19 @@
 class Collector(Reporter):
     @remote_checks
     @signature_checks
-<<<<<<< HEAD
     def refresh(self) -> None:
-        '''
+        """
         Refresh signatures by contacting the server, downloading new signatures
         and invalidating old ones.
-        '''
+        """
         assert self.serverHost is not None
         assert self.serverPort is not None
         assert self.serverProtocol is not None
-        url = "%s://%s:%d/crashmanager/rest/signatures/download/" % (self.serverProtocol, self.serverHost,
-                                                                     self.serverPort)
-=======
-    def refresh(self):
-        """
-        Refresh signatures by contacting the server, downloading new signatures
-        and invalidating old ones.
-        """
         url = "%s://%s:%d/crashmanager/rest/signatures/download/" % (
             self.serverProtocol,
             self.serverHost,
             self.serverPort,
         )
->>>>>>> d83b48f7
 
         response = self.get(url, stream=True)
 
@@ -118,22 +94,13 @@
         os.remove(zipFileName)
 
     @signature_checks
-<<<<<<< HEAD
     def refreshFromZip(self, zipFileName: str) -> None:
-        '''
+        """
         Refresh signatures from a local zip file, adding new signatures
         and invalidating old ones. (This is a non-standard use case;
         you probably want to use refresh() instead.)
-        '''
+        """
         assert self.sigCacheDir is not None
-=======
-    def refreshFromZip(self, zipFileName):
-        """
-        Refresh signatures from a local zip file, adding new signatures
-        and invalidating old ones. (This is a non-standard use case;
-        you probably want to use refresh() instead.)
-        """
->>>>>>> d83b48f7
         with ZipFile(zipFileName, "r") as zipFile:
             if zipFile.testzip():
                 raise RuntimeError(f"Bad CRC for downloaded zipfile {zipFileName}")
@@ -153,60 +120,31 @@
 
     @remote_checks
     def submit(
-<<<<<<< HEAD
-            self,
-            crashInfo: CrashInfo,
-            testCase: str | None = None,
-            testCaseQuality: int = 0,
-            testCaseSize: int | None = None,
-            metaData: dict[str, object] | None = None,
-        ) -> dict[str, object]:
-        '''
-=======
         self,
-        crashInfo,
-        testCase=None,
-        testCaseQuality=0,
-        testCaseSize=None,
-        metaData=None,
-    ):
-        """
->>>>>>> d83b48f7
+        crashInfo: CrashInfo,
+        testCase: str | None = None,
+        testCaseQuality: int = 0,
+        testCaseSize: int | None = None,
+        metaData: dict[str, object] | None = None,
+    ) -> dict[str, object]:
+        """
         Submit the given crash information and an optional testcase/metadata
         to the server for processing and storage.
 
         @param crashInfo: CrashInfo instance obtained from L{CrashInfo.fromRawCrashData}
         @param testCase: A file containing a testcase for reproduction
-<<<<<<< HEAD
-        @param testCaseQuality: A value indicating the quality of the test (less is better)
-        @param testCaseSize: The size of the testcase to report. If None, use the file size.
-        @param metaData: A map containing arbitrary (application-specific) data which
-                         will be stored on the server in JSON format. This metadata is combined
-                         with possible metadata stored in the L{ProgramConfiguration} inside crashInfo.
-        '''
-        assert self.serverHost is not None
-        assert self.serverPort is not None
-        assert self.serverProtocol is not None
-        url = "%s://%s:%d/crashmanager/rest/crashes/" % (self.serverProtocol, self.serverHost, self.serverPort)
-
-        # Serialize our crash information, testcase and metadata into a dictionary to POST
-        data: DataType = {}
-=======
-
-        @type testCaseQuality: int
         @param testCaseQuality: A value indicating the quality of the test (less is
                                 better)
-
-        @type testCaseSize: int or None
         @param testCaseSize: The size of the testcase to report. If None, use the file
                              size.
-
-        @type metaData: map
         @param metaData: A map containing arbitrary (application-specific) data which
                          will be stored on the server in JSON format. This metadata is
                          combined with possible metadata stored in the
                          L{ProgramConfiguration} inside crashInfo.
         """
+        assert self.serverHost is not None
+        assert self.serverPort is not None
+        assert self.serverProtocol is not None
         url = "%s://%s:%d/crashmanager/rest/crashes/" % (
             self.serverProtocol,
             self.serverHost,
@@ -215,8 +153,7 @@
 
         # Serialize our crash information, testcase and metadata into a dictionary to
         # POST
-        data = {}
->>>>>>> d83b48f7
+        data: DataType = {}
 
         data["rawStdout"] = os.linesep.join(crashInfo.rawStdout)
         data["rawStderr"] = os.linesep.join(crashInfo.rawStderr)
@@ -270,29 +207,18 @@
         return cast(Dict[str, object], self.post(url, data).json())
 
     @signature_checks
-<<<<<<< HEAD
-    def search(self, crashInfo: CrashInfo) -> tuple[str | None, dict[str, object] | None]:
-        '''
-=======
-    def search(self, crashInfo):
-        """
->>>>>>> d83b48f7
+    def search(
+        self, crashInfo: CrashInfo
+    ) -> tuple[str | None, dict[str, object] | None]:
+        """
         Searches within the local signature cache directory for a signature matching the
         given crash.
 
         @param crashInfo: CrashInfo instance obtained from L{CrashInfo.fromRawCrashData}
-<<<<<<< HEAD
-        @return: Tuple containing filename of the signature and metadata matching, or None if no match.
-        '''
-        assert self.sigCacheDir is not None
-=======
-
-        @rtype: tuple
         @return: Tuple containing filename of the signature and metadata matching, or
                  None if no match.
         """
-
->>>>>>> d83b48f7
+        assert self.sigCacheDir is not None
         cachedSigFiles = os.listdir(self.sigCacheDir)
 
         for sigFile in cachedSigFiles:
@@ -316,35 +242,21 @@
         return (None, None)
 
     @signature_checks
-<<<<<<< HEAD
-    def generate(self, crashInfo: CrashInfo, forceCrashAddress: bool = False,
-                 forceCrashInstruction: bool = False, numFrames: int = 8) -> str | None:
-        '''
-        Generates a signature in the local cache directory. It will be deleted when L{refresh} is called
-        on the same local cache directory.
-=======
     def generate(
         self,
-        crashInfo,
-        forceCrashAddress=None,
-        forceCrashInstruction=None,
-        numFrames=None,
-    ):
+        crashInfo: CrashInfo,
+        forceCrashAddress: bool = False,
+        forceCrashInstruction: bool = False,
+        numFrames: int = 8,
+    ) -> str | None:
         """
         Generates a signature in the local cache directory. It will be deleted when
         L{refresh} is called on the same local cache directory.
->>>>>>> d83b48f7
 
         @param crashInfo: CrashInfo instance obtained from L{CrashInfo.fromRawCrashData}
         @param forceCrashAddress: Force including the crash address into the signature
-<<<<<<< HEAD
-        @param forceCrashInstruction: Force including the crash instruction into the signature (GDB only)
-=======
-        @type forceCrashInstruction: bool
         @param forceCrashInstruction: Force including the crash instruction into the
                                       signature (GDB only)
-        @type numFrames: int
->>>>>>> d83b48f7
         @param numFrames: How many frames to include in the signature
         @return: File containing crash signature in JSON format
         """
@@ -360,33 +272,17 @@
         return self.__store_signature_hashed(sig)
 
     @remote_checks
-<<<<<<< HEAD
     def download(self, crashId: int) -> tuple[str, dict[str, str]] | None:
-        '''
-=======
-    def download(self, crashId):
-        """
->>>>>>> d83b48f7
+        """
         Download the testcase for the specified crashId.
 
         @param crashId: ID of the requested crash entry on the server side
-<<<<<<< HEAD
-        @return: Tuple containing name of the file where the test was stored and the raw JSON response
-        '''
+        @return: Tuple containing name of the file where the test was stored and the raw
+                 JSON response
+        """
         assert self.serverHost is not None
         assert self.serverPort is not None
         assert self.serverProtocol is not None
-        url = "%s://%s:%d/crashmanager/rest/crashes/%s/" % (self.serverProtocol, self.serverHost, self.serverPort,
-                                                            crashId)
-
-        dlurl = "%s://%s:%d/crashmanager/rest/crashes/%s/download/" % (self.serverProtocol, self.serverHost,
-                                                                       self.serverPort, crashId)
-=======
-
-        @rtype: tuple
-        @return: Tuple containing name of the file where the test was stored and the raw
-                 JSON response
-        """
         url = "%s://%s:%d/crashmanager/rest/crashes/%s/" % (
             self.serverProtocol,
             self.serverHost,
@@ -400,7 +296,6 @@
             self.serverPort,
             crashId,
         )
->>>>>>> d83b48f7
 
         resp_json = self.get(url).json()
 
@@ -422,38 +317,24 @@
         return (local_filename, resp_json)
 
     @remote_checks
-<<<<<<< HEAD
     def download_all(self, bucketId: int) -> Iterator[str]:
-        '''
-=======
-    def download_all(self, bucketId):
-        """
->>>>>>> d83b48f7
+        """
         Download all testcases for the specified bucketId.
 
         @param bucketId: ID of the requested bucket on the server side
         @return: generator of filenames where tests were stored.
-<<<<<<< HEAD
-        '''
+        """
         assert self.serverHost is not None
         assert self.serverPort is not None
         assert self.serverProtocol is not None
         params: dict[str, str] | None = {
-            "query": json.dumps({
-                "op": "OR",
-                "bucket": bucketId
-            })
+            "query": json.dumps({"op": "OR", "bucket": bucketId})
         }
-        next_url = "%s://%s:%d/crashmanager/rest/crashes/" % (self.serverProtocol, self.serverHost, self.serverPort)
-=======
-        """
-        params = {"query": json.dumps({"op": "OR", "bucket": bucketId})}
         next_url = "%s://%s:%d/crashmanager/rest/crashes/" % (
             self.serverProtocol,
             self.serverHost,
             self.serverPort,
         )
->>>>>>> d83b48f7
 
         while next_url:
 
@@ -492,26 +373,15 @@
 
                 yield local_filename
 
-<<<<<<< HEAD
     def __store_signature_hashed(self, signature: CrashSignature) -> str:
-        '''
-=======
-    def __store_signature_hashed(self, signature):
-        """
->>>>>>> d83b48f7
+        """
         Store a signature, using the sha1 hash hex representation as filename.
 
         @param signature: CrashSignature to store
         @return: Name of the file that the signature was written to
-<<<<<<< HEAD
-        '''
+        """
         assert self.sigCacheDir is not None
-        h = hashlib.new('sha1')
-=======
-
-        """
         h = hashlib.new("sha1")
->>>>>>> d83b48f7
         if str is bytes:
             h.update(str(signature))
         else:
@@ -523,28 +393,15 @@
         return sigfile
 
     @staticmethod
-<<<<<<< HEAD
     def read_testcase(testCase: str) -> tuple[bytes, bool]:
-        '''
-=======
-    def read_testcase(testCase):
-        """
->>>>>>> d83b48f7
+        """
         Read a testcase file, return the content and indicate if it is binary or not.
 
         @param testCase: Filename of the file to open
-<<<<<<< HEAD
-        @return: Tuple containing the file contents and a boolean indicating if the content is binary
-        '''
-        with open(testCase, 'rb') as f:
-=======
-
-        @rtype: tuple(string, bool)
         @return: Tuple containing the file contents and a boolean indicating if the
                  content is binary
         """
         with open(testCase, "rb") as f:
->>>>>>> d83b48f7
             testCaseData = f.read()
 
         noopBytes = bytearray(range(0x100))
@@ -554,13 +411,8 @@
         return (testCaseData, isBinary)
 
 
-<<<<<<< HEAD
 def main(args: list[str] | None = None) -> int:
-    '''Command line options.'''
-=======
-def main(args=None):
     """Command line options."""
->>>>>>> d83b48f7
 
     # setup argparser
     parser = argparse.ArgumentParser()
@@ -775,12 +627,8 @@
 
     if opts.search or opts.generate or opts.submit or opts.autosubmit:
         if opts.metadata:
-<<<<<<< HEAD
             assert metadata is not None
-            metadata.update(dict(kv.split('=', 1) for kv in opts.metadata))
-=======
             metadata.update(dict(kv.split("=", 1) for kv in opts.metadata))
->>>>>>> d83b48f7
 
         if opts.autosubmit:
             # Try to automatically get arguments from the command line
@@ -933,28 +781,20 @@
 
         if "args" in retJSON and retJSON["args"]:
             args = json.loads(retJSON["args"])
-<<<<<<< HEAD
             assert args is not None
-            print("Command line arguments: %s" % " ".join(args))
-=======
             print(
                 "Command line arguments:",
                 " ".join(args),
             )
->>>>>>> d83b48f7
             print("")
 
         if "env" in retJSON and retJSON["env"]:
             env = json.loads(retJSON["env"])
-<<<<<<< HEAD
             assert env is not None
-            print("Environment variables: %s", " ".join("%s = %s" % (k, v) for (k, v) in env.items()))
-=======
             print(
                 "Environment variables:",
                 " ".join(f"{k} = {v}" for (k, v) in env.items()),
             )
->>>>>>> d83b48f7
             print("")
 
         if "metadata" in retJSON and retJSON["metadata"]:
