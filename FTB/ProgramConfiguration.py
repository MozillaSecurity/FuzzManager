"""
ProgramConfiguration -- Configuration of a target program

Container class that stores various configuration parameters, like platform,
product, OS, version and other parameters relevant for reproducing the issue.

@author:     Christian Holler (:decoder)

@license:

This Source Code Form is subject to the terms of the Mozilla Public
License, v. 2.0. If a copy of the MPL was not distributed with this
file, You can obtain one at http://mozilla.org/MPL/2.0/.

@contact:    choller@mozilla.com
<<<<<<< HEAD
'''

from __future__ import annotations

import sys
=======
"""
>>>>>>> d83b48f7
import os
import sys

from FTB.ConfigurationFiles import ConfigurationFiles


<<<<<<< HEAD
class ProgramConfiguration():
    def __init__(
            self,
            product: str,
            platform: str,
            os: str,
            version: str | None = None,
            env: dict[str, str] | None = None,
            args: list[str] | None = None,
            metadata: dict[str, object] | None = None,
        ):
        '''
=======
class ProgramConfiguration:
    def __init__(
        self, product, platform, os, version=None, env=None, args=None, metadata=None
    ):
        """
        @type product: string
>>>>>>> d83b48f7
        @param product: The name of the product/program/branch tested
        @param platform: Platform on which is tested (e.g. x86, x86-64 or arm)
        @param os: Operating system on which is tested (e.g. linux, windows, macosx)
        """
        self.product = product.lower()
        self.platform = platform.lower()
        self.os = os.lower()
        self.version = version

        if env is None:
            env = {}

        if args is None:
            args = []

        if metadata is None:
            metadata = {}

        assert isinstance(env, dict)
        assert isinstance(args, list)
        assert isinstance(metadata, dict)

        self.env = env
        self.args = args
        self.metadata = metadata

    @staticmethod
<<<<<<< HEAD
    def fromBinary(binaryPath: str) -> ProgramConfiguration | None:
        binaryConfig = "%s.fuzzmanagerconf" % binaryPath
=======
    def fromBinary(binaryPath):
        binaryConfig = f"{binaryPath}.fuzzmanagerconf"
>>>>>>> d83b48f7
        if not os.path.exists(binaryConfig):
            print(
                f"Warning: No binary configuration found at {binaryConfig}",
                file=sys.stderr,
            )
            return None

        config = ConfigurationFiles([binaryConfig])
        mainConfig = config.mainConfig

        for field in ["product", "platform", "os"]:
            if field not in mainConfig:
                raise RuntimeError(
                    f'Missing "{field}" in binary configuration file {binaryConfig}'
                )

        # Version field is optional
        version = None
        if "product_version" in mainConfig:
            version = mainConfig["product_version"]

        return ProgramConfiguration(
            mainConfig["product"],
            mainConfig["platform"],
            mainConfig["os"],
            version=version,
            metadata=config.metadataConfig,
        )

<<<<<<< HEAD
    def addEnvironmentVariables(self, env: dict[str, str]) -> None:
        '''
=======
    def addEnvironmentVariables(self, env):
        """
>>>>>>> d83b48f7
        Add (additional) environment variable definitions. Existing definitions
        will be overwritten if they are redefined in the given environment.

        @param env: Dictionary containing the environment variables
        """
        assert isinstance(env, dict)
        self.env.update(env)

<<<<<<< HEAD
    def addProgramArguments(self, args: list[str]) -> None:
        '''
=======
    def addProgramArguments(self, args):
        """
>>>>>>> d83b48f7
        Add (additional) program arguments.

        @param args: List containing the program arguments
        """
        assert isinstance(args, list)
        self.args.extend(args)

<<<<<<< HEAD
    def addMetadata(self, metadata: dict[str, object]) -> None:
        '''
=======
    def addMetadata(self, metadata):
        """
>>>>>>> d83b48f7
        Add (additional) metadata definitions. Existing definitions
        will be overwritten if they are redefined in the given metadata.

        @param metadata: Dictionary containing the metadata
        """
        assert isinstance(metadata, dict)
        self.metadata.update(metadata)<|MERGE_RESOLUTION|>--- conflicted
+++ resolved
@@ -13,42 +13,28 @@
 file, You can obtain one at http://mozilla.org/MPL/2.0/.
 
 @contact:    choller@mozilla.com
-<<<<<<< HEAD
-'''
+"""
 
 from __future__ import annotations
 
-import sys
-=======
-"""
->>>>>>> d83b48f7
 import os
 import sys
 
 from FTB.ConfigurationFiles import ConfigurationFiles
 
 
-<<<<<<< HEAD
-class ProgramConfiguration():
-    def __init__(
-            self,
-            product: str,
-            platform: str,
-            os: str,
-            version: str | None = None,
-            env: dict[str, str] | None = None,
-            args: list[str] | None = None,
-            metadata: dict[str, object] | None = None,
-        ):
-        '''
-=======
 class ProgramConfiguration:
     def __init__(
-        self, product, platform, os, version=None, env=None, args=None, metadata=None
+        self,
+        product: str,
+        platform: str,
+        os: str,
+        version: str | None = None,
+        env: dict[str, str] | None = None,
+        args: list[str] | None = None,
+        metadata: dict[str, object] | None = None,
     ):
         """
-        @type product: string
->>>>>>> d83b48f7
         @param product: The name of the product/program/branch tested
         @param platform: Platform on which is tested (e.g. x86, x86-64 or arm)
         @param os: Operating system on which is tested (e.g. linux, windows, macosx)
@@ -76,13 +62,8 @@
         self.metadata = metadata
 
     @staticmethod
-<<<<<<< HEAD
     def fromBinary(binaryPath: str) -> ProgramConfiguration | None:
-        binaryConfig = "%s.fuzzmanagerconf" % binaryPath
-=======
-    def fromBinary(binaryPath):
         binaryConfig = f"{binaryPath}.fuzzmanagerconf"
->>>>>>> d83b48f7
         if not os.path.exists(binaryConfig):
             print(
                 f"Warning: No binary configuration found at {binaryConfig}",
@@ -112,13 +93,8 @@
             metadata=config.metadataConfig,
         )
 
-<<<<<<< HEAD
     def addEnvironmentVariables(self, env: dict[str, str]) -> None:
-        '''
-=======
-    def addEnvironmentVariables(self, env):
         """
->>>>>>> d83b48f7
         Add (additional) environment variable definitions. Existing definitions
         will be overwritten if they are redefined in the given environment.
 
@@ -127,13 +103,8 @@
         assert isinstance(env, dict)
         self.env.update(env)
 
-<<<<<<< HEAD
     def addProgramArguments(self, args: list[str]) -> None:
-        '''
-=======
-    def addProgramArguments(self, args):
         """
->>>>>>> d83b48f7
         Add (additional) program arguments.
 
         @param args: List containing the program arguments
@@ -141,13 +112,8 @@
         assert isinstance(args, list)
         self.args.extend(args)
 
-<<<<<<< HEAD
     def addMetadata(self, metadata: dict[str, object]) -> None:
-        '''
-=======
-    def addMetadata(self, metadata):
         """
->>>>>>> d83b48f7
         Add (additional) metadata definitions. Existing definitions
         will be overwritten if they are redefined in the given metadata.
 
