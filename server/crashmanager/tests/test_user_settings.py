--- conflicted
+++ resolved
@@ -7,27 +7,20 @@
 This Source Code Form is subject to the terms of the Mozilla Public
 License, v. 2.0. If a copy of the MPL was not distributed with this
 file, You can obtain one at http://mozilla.org/MPL/2.0/.
-<<<<<<< HEAD
-'''
+"""
 
 from __future__ import annotations
 
-=======
-"""
->>>>>>> d83b48f7
 import logging
 
 import pytest
 import requests
 from django.test.client import Client
 from django.urls import reverse
-<<<<<<< HEAD
-from crashmanager.tests.conftest import _cm_result
-from crashmanager.models import Tool, User
-=======
->>>>>>> d83b48f7
 
 from crashmanager.models import Tool, User
+
+from .conftest import _cm_result
 
 LOG = logging.getLogger("fm.crashmanager.tests.usersettings")
 pytestmark = pytest.mark.usefixtures("crashmanager_test")
