from __future__ import annotations

from argparse import ArgumentParser
from typing import Any

from django.core.management import BaseCommand
from django.contrib.contenttypes.models import ContentType
from django.contrib.auth.models import User, Permission


class Command(BaseCommand):
    help = "Adds permissions to the specified user."

<<<<<<< HEAD
    @mgmt_lock_required
    def handle(self, *args: Any, **options: Any) -> None:
=======
    def handle(self, *args, **options):
>>>>>>> 9283969b
        user = User.objects.get(username=options['user'])

        for perm in options['permission']:
            model, perm = perm.split(':', 1)
            module, model = model.rsplit('.', 1)
            module = __import__(module, globals(), locals(), [model], 0)  # from module import model
            content_type = ContentType.objects.get_for_model(getattr(module, model))
            perm = Permission.objects.get(content_type=content_type, codename=perm)
            user.user_permissions.add(perm)
            print('user %s added permission %s:%s' % (user.username, model, perm))

        print('done')

    def add_arguments(self, parser: ArgumentParser) -> None:
        parser.add_argument('user')
        parser.add_argument('permission', nargs='+', choices=[
            'crashmanager.models.User:view_covmanager',
            'crashmanager.models.User:view_crashmanager',
            'crashmanager.models.User:view_ec2spotmanager',
            'crashmanager.models.User:view_taskmanager',
        ])<|MERGE_RESOLUTION|>--- conflicted
+++ resolved
@@ -11,12 +11,7 @@
 class Command(BaseCommand):
     help = "Adds permissions to the specified user."
 
-<<<<<<< HEAD
-    @mgmt_lock_required
     def handle(self, *args: Any, **options: Any) -> None:
-=======
-    def handle(self, *args, **options):
->>>>>>> 9283969b
         user = User.objects.get(username=options['user'])
 
         for perm in options['permission']:
