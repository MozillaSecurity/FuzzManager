"""
Tests for ec2spotmanager task graph.

@author:     Jesse Schwartzentruber (:truber)

@license:

This Source Code Form is subject to the terms of the Mozilla Public
License, v. 2.0. If a copy of the MPL was not distributed with this
file, You can obtain one at http://mozilla.org/MPL/2.0/.
<<<<<<< HEAD
'''

from __future__ import annotations

=======
"""
>>>>>>> d83b48f7
import logging
from unittest.mock import call

import pytest
<<<<<<< HEAD
from pytest_mock import MockerFixture
=======

from ec2spotmanager.CloudProvider.CloudProvider import INSTANCE_STATE
>>>>>>> d83b48f7
from ec2spotmanager.cron import check_instance_pools
from ec2spotmanager.tasks import terminate_instances

<<<<<<< HEAD
LOG = logging.getLogger('fm.ec2spotmanager.tests.task_graph')
pytestmark = pytest.mark.usefixtures('ec2spotmanager_test', 'mock_provider')  # pylint: disable=invalid-name


def test_update_pool_graph(mocker: MockerFixture) -> None:
    mock_group = mocker.patch('celery.group')
    mock_chain = mocker.patch('celery.chain')
    mock_chord = mocker.patch('celery.chord')
    mock_lock = mocker.patch('ec2spotmanager.cron.RedisLock')
    mock_check_and_resize_pool = mocker.patch('ec2spotmanager.tasks.check_and_resize_pool')
    mock_cycle_and_terminate_disabled = mocker.patch('ec2spotmanager.tasks.cycle_and_terminate_disabled')
    mock_terminate_instances = mocker.patch('ec2spotmanager.tasks.terminate_instances')
    mock_update_instances = mocker.patch('ec2spotmanager.tasks.update_instances')
    mock_update_requests = mocker.patch('ec2spotmanager.tasks.update_requests')
    mock_release_lock = mocker.patch('ec2spotmanager.cron._release_lock')

    config1 = create_config(name='config #1',
                            size=1, cycle_interval=1,
                            ec2_key_name='a',
                            ec2_image_name='a',
                            max_price='0.1',
                            ec2_userdata='a',
                            ec2_allowed_regions=['a', 'b', 'e', 'f'])
    config2 = create_config(name='config #2',
                            size=1, cycle_interval=1,
                            ec2_key_name='a',
                            ec2_image_name='a',
                            max_price='0.1',
                            ec2_userdata='a',
                            ec2_allowed_regions=['a', 'b', 'c', 'd'])
    config3 = create_config(name='config #3',
                            size=1, cycle_interval=1,
                            ec2_key_name='a',
                            ec2_image_name='a',
                            max_price='0.1',
                            ec2_userdata='a',
                            ec2_allowed_regions=['a', 'b'])
=======
from . import create_config, create_instance, create_pool

LOG = logging.getLogger("fm.ec2spotmanager.tests.task_graph")
pytestmark = pytest.mark.usefixtures(
    "ec2spotmanager_test", "mock_provider"
)  # pylint: disable=invalid-name


def test_update_pool_graph(mocker):
    mock_group = mocker.patch("celery.group")
    mock_chain = mocker.patch("celery.chain")
    mock_chord = mocker.patch("celery.chord")
    mock_lock = mocker.patch("ec2spotmanager.cron.RedisLock")
    mock_check_and_resize_pool = mocker.patch(
        "ec2spotmanager.tasks.check_and_resize_pool"
    )
    mock_cycle_and_terminate_disabled = mocker.patch(
        "ec2spotmanager.tasks.cycle_and_terminate_disabled"
    )
    mock_terminate_instances = mocker.patch("ec2spotmanager.tasks.terminate_instances")
    mock_update_instances = mocker.patch("ec2spotmanager.tasks.update_instances")
    mock_update_requests = mocker.patch("ec2spotmanager.tasks.update_requests")
    mock_release_lock = mocker.patch("ec2spotmanager.cron._release_lock")

    config1 = create_config(
        name="config #1",
        size=1,
        cycle_interval=1,
        ec2_key_name="a",
        ec2_image_name="a",
        max_price="0.1",
        ec2_userdata="a",
        ec2_allowed_regions=["a", "b", "e", "f"],
    )
    config2 = create_config(
        name="config #2",
        size=1,
        cycle_interval=1,
        ec2_key_name="a",
        ec2_image_name="a",
        max_price="0.1",
        ec2_userdata="a",
        ec2_allowed_regions=["a", "b", "c", "d"],
    )
    config3 = create_config(
        name="config #3",
        size=1,
        cycle_interval=1,
        ec2_key_name="a",
        ec2_image_name="a",
        max_price="0.1",
        ec2_userdata="a",
        ec2_allowed_regions=["a", "b"],
    )
>>>>>>> d83b48f7
    pool1 = create_pool(config=config1, enabled=True)
    pool2 = create_pool(config=config2, enabled=True)
    pool3 = create_pool(config=config3)

    check_instance_pools()

    # there are 2 providers, and 6 provider-regions
    # we should end up with 1 chain per provider-region + 1 final chain
    # each provider chain has 1 group, and the final chain has a group and a chord
    assert mock_group.call_count == 7
    assert mock_chain.call_count == 7
    assert mock_chord.call_count == 1
    assert mock_check_and_resize_pool.si.call_count == 2
    assert mock_cycle_and_terminate_disabled.si.call_count == 6
    assert mock_terminate_instances.s.call_count == 1
    assert mock_update_instances.si.call_count == 6
    assert mock_update_requests.si.call_count == 10
    assert mock_lock.call_count == 1
    assert mock_lock.return_value.acquire.call_count == 1
    assert mock_lock.return_value.release.call_count == 0
    assert mock_release_lock.si.call_count == 2

    cycle_and_terminate_disabled_idx = 0
    update_instances_idx = 0
    update_requests_idx = 0

    group1_regions = set("cdef")
    group3_regions = set("ab")

    for group_call in mock_group.call_args_list:
        LOG.debug("call args length %d", len(group_call[0][0]))
        if len(group_call[0][0]) == 1:
            assert group_call == call([mock_update_requests.si()])
            region = mock_update_requests.si.call_args_list[update_requests_idx][0][1]
            LOG.debug("region %s", region)
            assert region in group1_regions
            group1_regions.remove(region)
            provider = "prov1" if region in set("abcd") else "prov2"
            pool = pool1.pk if region in "ef" else pool2.pk
            assert mock_update_requests.si.call_args_list[update_requests_idx] == call(
                provider, region, pool
            )
            assert mock_update_instances.si.call_args_list[
                update_instances_idx
            ] == call(provider, region)
            assert mock_cycle_and_terminate_disabled.si.call_args_list[
                cycle_and_terminate_disabled_idx
            ] == call(provider, region)
            update_requests_idx += 1
            update_instances_idx += 1
            cycle_and_terminate_disabled_idx += 1
        elif len(group_call[0][0]) == 3:
            assert group_call == call(
                [
                    mock_update_requests.si(),
                    mock_update_requests.si(),
                    mock_update_requests.si(),
                ]
            )
            region = mock_update_requests.si.call_args_list[update_requests_idx][0][1]
            LOG.debug("region %s", region)
            assert region in group3_regions
            group3_regions.remove(region)
            assert mock_update_requests.si.call_args_list[update_requests_idx] == call(
                "prov1", region, pool1.pk
            )
            assert mock_update_requests.si.call_args_list[
                update_requests_idx + 1
            ] == call("prov1", region, pool2.pk)
            assert mock_update_requests.si.call_args_list[
                update_requests_idx + 2
            ] == call("prov1", region, pool3.pk)
            assert mock_update_instances.si.call_args_list[
                update_instances_idx
            ] == call("prov1", region)
            assert mock_cycle_and_terminate_disabled.si.call_args_list[
                cycle_and_terminate_disabled_idx
            ] == call("prov1", region)
            update_requests_idx += 3
            update_instances_idx += 1
            cycle_and_terminate_disabled_idx += 1
        else:
            assert group_call == call(
                [
                    mock_chain(),
                    mock_chain(),
                    mock_chain(),
                    mock_chain(),
                    mock_chain(),
                    mock_chain(),
                ]
            )

    assert mock_chord.call_args == call(
        [mock_check_and_resize_pool.si(), mock_check_and_resize_pool.si()],
        mock_terminate_instances.s(),
    )
    assert mock_check_and_resize_pool.si.call_args_list[0] == call(pool1.pk)
    assert mock_check_and_resize_pool.si.call_args_list[1] == call(pool2.pk)

    assert mock_terminate_instances.s.call_args_list[0] == call()

    assert cycle_and_terminate_disabled_idx == 6
    assert update_instances_idx == 6
    assert update_requests_idx == 10

    assert not group1_regions
    assert not group3_regions

    for i in range(6):
        assert mock_chain.call_args_list[i] == call(
            mock_group(),
            mock_update_instances.si(),
            mock_cycle_and_terminate_disabled.si(),
        )
    assert mock_chain.call_args_list[6] == call(
        mock_group(), mock_chord(), mock_release_lock.si()
    )
    assert mock_chain.return_value.on_error.call_count == 1
    assert mock_chain.return_value.on_error.return_value.call_count == 1
    assert mock_chain.return_value.on_error.return_value.call_args == call()


def test_update_pool_graph_unsupported_running(mocker: MockerFixture) -> None:
    """check that unsupported but running instances are still updated
    eg. if a config is edited to exclude a provider, but there are already instances.
    we should still update them.
    """
    mock_group = mocker.patch("celery.group")
    mock_chain = mocker.patch("celery.chain")
    mock_chord = mocker.patch("celery.chord")
    mock_lock = mocker.patch("ec2spotmanager.cron.RedisLock")
    mock_check_and_resize_pool = mocker.patch(
        "ec2spotmanager.tasks.check_and_resize_pool"
    )
    mock_cycle_and_terminate_disabled = mocker.patch(
        "ec2spotmanager.tasks.cycle_and_terminate_disabled"
    )
    mock_terminate_instances = mocker.patch("ec2spotmanager.tasks.terminate_instances")
    mock_update_instances = mocker.patch("ec2spotmanager.tasks.update_instances")
    mock_update_requests = mocker.patch("ec2spotmanager.tasks.update_requests")
    mock_release_lock = mocker.patch("ec2spotmanager.cron._release_lock")

    config = create_config(
        name="config #1",
        size=1,
        cycle_interval=1,
        ec2_key_name="a",
        ec2_image_name="a",
        max_price="0.1",
        ec2_userdata="a",
        ec2_allowed_regions=["a"],
    )
    pool = create_pool(config=config, enabled=False)
    create_instance(
        None,
        pool=pool,
        status_code=INSTANCE_STATE["requested"],
        ec2_instance_id="r-123",
        ec2_region="f",
        provider="prov2",
    )

    check_instance_pools()

    # there are 2 providers, and 3 provider-regions
    # we should end up with 1 chain per provider-region + 1 final chain
    # each provider chain has 1 group, and the final chain has 1 group and 1 chord
    assert mock_group.call_count == 3
    assert mock_chain.call_count == 3
    assert mock_chord.call_count == 1
    assert mock_check_and_resize_pool.si.call_count == 0
    assert mock_cycle_and_terminate_disabled.si.call_count == 2
    assert mock_terminate_instances.s.call_count == 1
    assert mock_update_instances.si.call_count == 2
    assert mock_update_requests.si.call_count == 2
    assert mock_lock.call_count == 1
    assert mock_lock.return_value.acquire.call_count == 1
    assert mock_lock.return_value.release.call_count == 0
    assert mock_release_lock.si.call_count == 2

    cycle_and_terminate_disabled_idx = 0
    update_instances_idx = 0
    update_requests_idx = 0

    group_regions = set("af")

    for group_call in mock_group.call_args_list:
        LOG.debug("call args length %d", len(group_call[0][0]))
        if len(group_call[0][0]) == 1:
            assert group_call == call([mock_update_requests.si()])
            region = mock_update_requests.si.call_args_list[update_requests_idx][0][1]
            LOG.debug("region %s", region)
            assert region in group_regions
            group_regions.remove(region)
            provider = "prov1" if region in set("abcd") else "prov2"
            assert mock_update_requests.si.call_args_list[update_requests_idx] == call(
                provider, region, pool.pk
            )
            assert mock_update_instances.si.call_args_list[
                update_instances_idx
            ] == call(provider, region)
            assert mock_cycle_and_terminate_disabled.si.call_args_list[
                cycle_and_terminate_disabled_idx
            ] == call(provider, region)
            update_requests_idx += 1
            update_instances_idx += 1
            cycle_and_terminate_disabled_idx += 1
            pass
        elif group_call[0][0]:
            assert group_call == call([mock_chain(), mock_chain()])

    assert mock_chord.call_args == call([], mock_terminate_instances.s())

    assert mock_terminate_instances.s.call_args_list[0] == call()

    assert cycle_and_terminate_disabled_idx == 2
    assert update_instances_idx == 2
    assert update_requests_idx == 2

    assert not group_regions

    for i in range(2):
        assert mock_chain.call_args_list[i] == call(
            mock_group(),
            mock_update_instances.si(),
            mock_cycle_and_terminate_disabled.si(),
        )
    assert mock_chain.call_args_list[2] == call(
        mock_group(), mock_chord(), mock_release_lock.si()
    )
    assert mock_chain.return_value.on_error.call_count == 1
    assert mock_chain.return_value.on_error.return_value.call_count == 1
    assert mock_chain.return_value.on_error.return_value.call_args == call()


def test_terminate_instances(mocker: MockerFixture) -> None:
    """test that terminate instances triggers the appropriate subtasks"""
    mock_group = mocker.patch("celery.group")
    mock_term_instance = mocker.patch("ec2spotmanager.tasks._terminate_instance_ids")
    mock_term_request = mocker.patch(
        "ec2spotmanager.tasks._terminate_instance_request_ids"
    )

    cfg = create_config(name="test config")
    pool = create_pool(config=cfg)

    inst1 = create_instance(
        None,
        pool=pool,
        status_code=INSTANCE_STATE["requested"],
        ec2_instance_id="r-123",
        ec2_region="redmond",
        ec2_zone="mshq",
    )
    inst2 = create_instance(
        None,
        pool=pool,
        status_code=INSTANCE_STATE["running"],
        ec2_instance_id="i-456",
        ec2_region="redmond",
        ec2_zone="mshq",
    )
    inst3 = create_instance(
        None,
        pool=pool,
        status_code=INSTANCE_STATE["running"],
        ec2_instance_id="i-789",
        ec2_region="bellevue",
        ec2_zone="mshq",
    )
    terminate_instances([[inst1.pk], [inst2.pk, inst3.pk]])

    assert mock_group.call_count == 1
    mock_group.assert_called_once_with([call(), call(), call()])
    mock_group.return_value.delay.assert_called_once_with()

    assert mock_term_instance.si.call_count == 2
    assert mock_term_request.si.call_count == 1

    mock_term_instance.si.assert_any_call("EC2Spot", "redmond", ["i-456"])
    mock_term_instance.si.assert_any_call("EC2Spot", "bellevue", ["i-789"])
    mock_term_request.si.assert_any_call("EC2Spot", "redmond", ["r-123"])<|MERGE_RESOLUTION|>--- conflicted
+++ resolved
@@ -8,66 +8,20 @@
 This Source Code Form is subject to the terms of the Mozilla Public
 License, v. 2.0. If a copy of the MPL was not distributed with this
 file, You can obtain one at http://mozilla.org/MPL/2.0/.
-<<<<<<< HEAD
-'''
+"""
 
 from __future__ import annotations
 
-=======
-"""
->>>>>>> d83b48f7
 import logging
 from unittest.mock import call
 
 import pytest
-<<<<<<< HEAD
 from pytest_mock import MockerFixture
-=======
 
 from ec2spotmanager.CloudProvider.CloudProvider import INSTANCE_STATE
->>>>>>> d83b48f7
 from ec2spotmanager.cron import check_instance_pools
 from ec2spotmanager.tasks import terminate_instances
 
-<<<<<<< HEAD
-LOG = logging.getLogger('fm.ec2spotmanager.tests.task_graph')
-pytestmark = pytest.mark.usefixtures('ec2spotmanager_test', 'mock_provider')  # pylint: disable=invalid-name
-
-
-def test_update_pool_graph(mocker: MockerFixture) -> None:
-    mock_group = mocker.patch('celery.group')
-    mock_chain = mocker.patch('celery.chain')
-    mock_chord = mocker.patch('celery.chord')
-    mock_lock = mocker.patch('ec2spotmanager.cron.RedisLock')
-    mock_check_and_resize_pool = mocker.patch('ec2spotmanager.tasks.check_and_resize_pool')
-    mock_cycle_and_terminate_disabled = mocker.patch('ec2spotmanager.tasks.cycle_and_terminate_disabled')
-    mock_terminate_instances = mocker.patch('ec2spotmanager.tasks.terminate_instances')
-    mock_update_instances = mocker.patch('ec2spotmanager.tasks.update_instances')
-    mock_update_requests = mocker.patch('ec2spotmanager.tasks.update_requests')
-    mock_release_lock = mocker.patch('ec2spotmanager.cron._release_lock')
-
-    config1 = create_config(name='config #1',
-                            size=1, cycle_interval=1,
-                            ec2_key_name='a',
-                            ec2_image_name='a',
-                            max_price='0.1',
-                            ec2_userdata='a',
-                            ec2_allowed_regions=['a', 'b', 'e', 'f'])
-    config2 = create_config(name='config #2',
-                            size=1, cycle_interval=1,
-                            ec2_key_name='a',
-                            ec2_image_name='a',
-                            max_price='0.1',
-                            ec2_userdata='a',
-                            ec2_allowed_regions=['a', 'b', 'c', 'd'])
-    config3 = create_config(name='config #3',
-                            size=1, cycle_interval=1,
-                            ec2_key_name='a',
-                            ec2_image_name='a',
-                            max_price='0.1',
-                            ec2_userdata='a',
-                            ec2_allowed_regions=['a', 'b'])
-=======
 from . import create_config, create_instance, create_pool
 
 LOG = logging.getLogger("fm.ec2spotmanager.tests.task_graph")
@@ -76,7 +30,7 @@
 )  # pylint: disable=invalid-name
 
 
-def test_update_pool_graph(mocker):
+def test_update_pool_graph(mocker: MockerFixture) -> None:
     mock_group = mocker.patch("celery.group")
     mock_chain = mocker.patch("celery.chain")
     mock_chord = mocker.patch("celery.chord")
@@ -122,7 +76,6 @@
         ec2_userdata="a",
         ec2_allowed_regions=["a", "b"],
     )
->>>>>>> d83b48f7
     pool1 = create_pool(config=config1, enabled=True)
     pool2 = create_pool(config=config2, enabled=True)
     pool3 = create_pool(config=config3)
