--- conflicted
+++ resolved
@@ -1,10 +1,7 @@
-<<<<<<< HEAD
 from __future__ import annotations
 
-=======
+from datetime import timedelta
 import logging
->>>>>>> 05559c1d
-from datetime import timedelta
 from typing import Any
 
 from django.conf import settings
