"""
Tests for PoolConfigurations REST API.

@author:     Jesse Schwartzentruber (:truber)

@license:

This Source Code Form is subject to the terms of the Mozilla Public
License, v. 2.0. If a copy of the MPL was not distributed with this
file, You can obtain one at http://mozilla.org/MPL/2.0/.
<<<<<<< HEAD
'''

from __future__ import annotations

=======
"""
>>>>>>> d83b48f7
import json
import logging

import pytest
import requests
from django.contrib.auth.models import User
<<<<<<< HEAD
import pytest
from rest_framework.test import APIClient
from . import create_config
=======
>>>>>>> d83b48f7

from . import create_config

LOG = logging.getLogger("fm.ec2spotmanager.tests.configs.rest")
pytestmark = pytest.mark.usefixtures("ec2spotmanager_test")


def test_rest_pool_configs_no_auth(api_client: APIClient) -> None:
    """must yield forbidden without authentication"""
    url = "/ec2spotmanager/rest/configurations/"
    assert api_client.get(url).status_code == requests.codes["unauthorized"]
    assert api_client.post(url).status_code == requests.codes["unauthorized"]
    assert api_client.put(url).status_code == requests.codes["unauthorized"]
    assert api_client.patch(url).status_code == requests.codes["unauthorized"]
    assert api_client.delete(url).status_code == requests.codes["unauthorized"]


def test_rest_pool_configs_no_perm(api_client: APIClient) -> None:
    """must yield forbidden without permission"""
    user = User.objects.get(username="test-noperm")
    api_client.force_authenticate(user=user)
    url = "/ec2spotmanager/rest/configurations/"
    assert api_client.get(url).status_code == requests.codes["forbidden"]
    assert api_client.post(url).status_code == requests.codes["forbidden"]
    assert api_client.put(url).status_code == requests.codes["forbidden"]
    assert api_client.patch(url).status_code == requests.codes["forbidden"]
    assert api_client.delete(url).status_code == requests.codes["forbidden"]


def test_rest_pool_configs_auth(api_client: APIClient) -> None:
    """test that authenticated requests work"""
    user = User.objects.get(username="test")
    api_client.force_authenticate(user=user)
    resp = api_client.get("/ec2spotmanager/rest/configurations/")
    assert resp.status_code == requests.codes["ok"]


def test_rest_pool_configs_patch(api_client: APIClient) -> None:
    """patch should not be allowed"""
    user = User.objects.get(username="test")
    api_client.force_authenticate(user=user)
    resp = api_client.patch("/ec2spotmanager/rest/configurations/")
    assert resp.status_code == requests.codes["method_not_allowed"]


def test_rest_pool_configs_put(api_client: APIClient) -> None:
    """put should not be allowed"""
    user = User.objects.get(username="test")
    api_client.force_authenticate(user=user)
    resp = api_client.put("/ec2spotmanager/rest/configurations/")
    assert resp.status_code == requests.codes["method_not_allowed"]


def test_rest_pool_configs_post(api_client: APIClient) -> None:
    """post should not be allowed"""
    user = User.objects.get(username="test")
    api_client.force_authenticate(user=user)
    resp = api_client.post("/ec2spotmanager/rest/configurations/")
    assert resp.status_code == requests.codes["method_not_allowed"]


def test_rest_pool_configs_delete(api_client: APIClient) -> None:
    """delete should not be allowed"""
    user = User.objects.get(username="test")
    api_client.force_authenticate(user=user)
    resp = api_client.delete("/ec2spotmanager/rest/configurations/")
    assert resp.status_code == requests.codes["method_not_allowed"]


def test_rest_pool_configs_list_no_configs(api_client: APIClient) -> None:
    """test empty response to config list"""
    user = User.objects.get(username="test")
    api_client.force_authenticate(user=user)
    resp = api_client.get("/ec2spotmanager/rest/configurations/")
    assert resp.status_code == requests.codes["ok"]
    resp = json.loads(resp.content.decode("utf-8"))
    assert set(resp.keys()), {"count", "next", "previous" == "results"}
    assert resp["count"] == 0
    assert resp["next"] is None
    assert resp["previous"] is None
    resp = resp["results"]
    assert len(resp) == 0


def test_rest_pool_configs_list_configs(api_client: APIClient) -> None:
    """test that configs can be listed"""
    cfg1 = create_config(
        name="config #1",
        size=1234567,
        cycle_interval=7654321,
        ec2_key_name="key #1",
        ec2_security_groups=["group #1"],
        ec2_instance_types=["machine #1"],
        ec2_image_name="ami #1",
        ec2_userdata_macros={"yup": "123", "nope": "456"},
        ec2_allowed_regions=["nowhere"],
        max_price=0.01,
        instance_tags={"good": "true", "bad": "false"},
        ec2_raw_config={"hello": "world"},
    )
    user = User.objects.get(username="test")
    api_client.force_authenticate(user=user)
    resp = api_client.get("/ec2spotmanager/rest/configurations/")
    assert resp.status_code == requests.codes["ok"]
    resp = json.loads(resp.content.decode("utf-8"))
    assert set(resp.keys()), {"count", "next", "previous" == "results"}
    assert resp["count"] == 1
    assert resp["next"] is None
    assert resp["previous"] is None
    resp = resp["results"]
    assert len(resp) == 1
    assert set(resp[0].keys()) == {
        "cycle_interval",
        "ec2_allowed_regions",
        "ec2_allowed_regions_override",
        "ec2_image_name",
        "ec2_instance_types",
        "ec2_instance_types_override",
        "ec2_key_name",
        "max_price",
        "ec2_raw_config",
        "ec2_raw_config_override",
        "ec2_security_groups",
        "ec2_security_groups_override",
        "instance_tags",
        "instance_tags_override",
        "gce_container_name",
        "gce_disk_size",
        "gce_env",
        "gce_env_override",
        "gce_image_name",
        "gce_machine_types",
        "gce_machine_types_override",
        "id",
        "name",
        "parent",
        "size",
        "ec2_userdata_macros",
        "ec2_userdata_macros_override",
        "gce_raw_config",
        "gce_args",
        "gce_cmd_override",
        "gce_cmd",
        "gce_docker_privileged",
        "gce_env_include_macros",
        "gce_args_override",
        "gce_raw_config_override",
    }
    assert resp[0]["cycle_interval"] == 7654321
    assert resp[0]["ec2_allowed_regions"] == ["nowhere"]
    assert not resp[0]["ec2_allowed_regions_override"]
    assert resp[0]["ec2_image_name"] == "ami #1"
    assert resp[0]["ec2_instance_types"] == ["machine #1"]
    assert not resp[0]["ec2_instance_types_override"]
    assert resp[0]["ec2_key_name"] == "key #1"
    assert resp[0]["max_price"] == 0.01
    assert resp[0]["ec2_raw_config"] == {"hello": "world"}
    assert not resp[0]["ec2_raw_config_override"]
    assert resp[0]["ec2_security_groups"] == ["group #1"]
    assert not resp[0]["ec2_security_groups_override"]
    assert resp[0]["instance_tags"] == {"good": "true", "bad": "false"}
    assert not resp[0]["instance_tags_override"]
    assert resp[0]["id"] == cfg1.pk
    assert resp[0]["name"] == "config #1"
    assert resp[0]["parent"] is None
    assert resp[0]["size"] == 1234567
    assert resp[0]["ec2_userdata_macros"] == {"yup": "123", "nope": "456"}
    assert not resp[0]["ec2_userdata_macros_override"]


def test_rest_pool_config_no_auth(api_client: APIClient) -> None:
    """must yield forbidden without authentication"""
    url = "/ec2spotmanager/rest/configurations/1/"
    assert api_client.get(url).status_code == requests.codes["unauthorized"]
    assert api_client.post(url).status_code == requests.codes["unauthorized"]
    assert api_client.put(url).status_code == requests.codes["unauthorized"]
    assert api_client.patch(url).status_code == requests.codes["unauthorized"]
    assert api_client.delete(url).status_code == requests.codes["unauthorized"]


def test_rest_pool_config_no_perm(api_client: APIClient) -> None:
    """must yield forbidden without permission"""
    user = User.objects.get(username="test-noperm")
    api_client.force_authenticate(user=user)
    url = "/ec2spotmanager/rest/configurations/1/"
    assert api_client.get(url).status_code == requests.codes["forbidden"]
    assert api_client.post(url).status_code == requests.codes["forbidden"]
    assert api_client.put(url).status_code == requests.codes["forbidden"]
    assert api_client.patch(url).status_code == requests.codes["forbidden"]
    assert api_client.delete(url).status_code == requests.codes["forbidden"]


def test_rest_pool_config_auth(api_client: APIClient) -> None:
    """test that authenticated requests work"""
    user = User.objects.get(username="test")
    api_client.force_authenticate(user=user)
    resp = api_client.get("/ec2spotmanager/rest/configurations/")
    assert resp.status_code == requests.codes["ok"]


def test_rest_pool_config_delete(api_client: APIClient) -> None:
    """delete should not be allowed"""
    user = User.objects.get(username="test")
    api_client.force_authenticate(user=user)
    resp = api_client.delete("/ec2spotmanager/rest/configurations/1/")
    assert resp.status_code == requests.codes["method_not_allowed"]


def test_rest_pool_config_patch(api_client: APIClient) -> None:
    """patch should not be allowed"""
    user = User.objects.get(username="test")
    api_client.force_authenticate(user=user)
    resp = api_client.patch("/ec2spotmanager/rest/configurations/1/")
    assert resp.status_code == requests.codes["method_not_allowed"]


def test_rest_pool_config_put(api_client: APIClient) -> None:
    """put should not be allowed"""
    user = User.objects.get(username="test")
    api_client.force_authenticate(user=user)
    resp = api_client.put("/ec2spotmanager/rest/configurations/1/")
    assert resp.status_code == requests.codes["method_not_allowed"]


def test_rest_pool_config_post(api_client: APIClient) -> None:
    """post should not be allowed"""
    user = User.objects.get(username="test")
    api_client.force_authenticate(user=user)
    resp = api_client.post("/ec2spotmanager/rest/configurations/1/")
    assert resp.status_code == requests.codes["method_not_allowed"]


def test_rest_pool_config_get_0(api_client: APIClient) -> None:
    """test that non-existent PoolConfiguration is error"""
    user = User.objects.get(username="test")
    api_client.force_authenticate(user=user)
    resp = api_client.get("/ec2spotmanager/rest/configurations/1/")
    assert resp.status_code == requests.codes["not_found"]


def test_rest_pool_config_get_1(api_client: APIClient) -> None:
    """test that individual PoolConfiguration can be fetched"""
    cfg1 = create_config(
        name="config #1",
        size=1234567,
        cycle_interval=7654321,
        ec2_key_name="key #1",
        ec2_security_groups=["group #1"],
        ec2_instance_types=["machine #1"],
        ec2_image_name="ami #1",
        ec2_userdata_macros={"yup": "123", "nope": "456"},
        ec2_allowed_regions=["nowhere"],
        max_price=0.01,
        instance_tags={"good": "true", "bad": "false"},
        ec2_raw_config={"hello": "world"},
    )
    user = User.objects.get(username="test")
    api_client.force_authenticate(user=user)
    resp = api_client.get("/ec2spotmanager/rest/configurations/%d/" % cfg1.pk)
    assert resp.status_code == requests.codes["ok"]
    resp = json.loads(resp.content.decode("utf-8"))
    assert set(resp.keys()) == {
        "cycle_interval",
        "ec2_allowed_regions",
        "ec2_allowed_regions_override",
        "ec2_image_name",
        "ec2_instance_types",
        "ec2_instance_types_override",
        "ec2_key_name",
        "max_price",
        "ec2_raw_config",
        "ec2_raw_config_override",
        "ec2_security_groups",
        "ec2_security_groups_override",
        "instance_tags",
        "instance_tags_override",
        "gce_container_name",
        "gce_disk_size",
        "gce_env",
        "gce_env_override",
        "gce_image_name",
        "gce_machine_types",
        "gce_machine_types_override",
        "id",
        "name",
        "parent",
        "size",
        "ec2_userdata_macros",
        "ec2_userdata_macros_override",
        "gce_raw_config",
        "gce_args",
        "gce_cmd_override",
        "gce_cmd",
        "gce_docker_privileged",
        "gce_env_include_macros",
        "gce_args_override",
        "gce_raw_config_override",
    }
    assert resp["cycle_interval"] == 7654321
    assert resp["ec2_allowed_regions"] == ["nowhere"]
    assert not resp["ec2_allowed_regions_override"]
    assert resp["ec2_image_name"] == "ami #1"
    assert resp["ec2_instance_types"] == ["machine #1"]
    assert not resp["ec2_instance_types_override"]
    assert resp["ec2_key_name"] == "key #1"
    assert resp["max_price"] == 0.01
    assert resp["ec2_raw_config"] == {"hello": "world"}
    assert not resp["ec2_raw_config_override"]
    assert resp["ec2_security_groups"] == ["group #1"]
    assert not resp["ec2_security_groups_override"]
    assert resp["instance_tags"] == {"good": "true", "bad": "false"}
    assert not resp["instance_tags_override"]
    assert resp["id"] == cfg1.pk
    assert resp["name"] == "config #1"
    assert resp["parent"] is None
    assert resp["size"] == 1234567
    assert resp["ec2_userdata_macros"] == {"yup": "123", "nope": "456"}
    assert not resp["ec2_userdata_macros_override"]


def test_rest_pool_config_get_sub(api_client: APIClient) -> None:
    """test that inherited Signature can be fetched unflattened"""
    cfg1 = create_config(
        name="config #1",
        size=1234567,
        cycle_interval=7654321,
        ec2_key_name="key #1",
        ec2_security_groups=["group #1"],
        ec2_instance_types=["machine #1"],
        ec2_image_name="ami #1",
        ec2_userdata_macros={"yup": "123", "nope": "456"},
        ec2_allowed_regions=["nowhere"],
        max_price=0.01,
        instance_tags={"good": "true", "bad": "false"},
        ec2_raw_config={"hello": "world"},
    )
    cfg2 = create_config(name="config #2", parent=cfg1)
    user = User.objects.get(username="test")
    api_client.force_authenticate(user=user)
    resp = api_client.get("/ec2spotmanager/rest/configurations/%d/" % cfg2.id)
    assert resp.status_code == requests.codes["ok"]
    resp = json.loads(resp.content.decode("utf-8"))
    assert set(resp.keys()) == {
        "cycle_interval",
        "ec2_allowed_regions",
        "ec2_allowed_regions_override",
        "ec2_image_name",
        "ec2_instance_types",
        "ec2_instance_types_override",
        "ec2_key_name",
        "max_price",
        "ec2_raw_config",
        "ec2_raw_config_override",
        "ec2_security_groups",
        "ec2_security_groups_override",
        "instance_tags",
        "instance_tags_override",
        "gce_container_name",
        "gce_disk_size",
        "gce_env",
        "gce_env_override",
        "gce_image_name",
        "gce_machine_types",
        "gce_machine_types_override",
        "id",
        "name",
        "parent",
        "size",
        "ec2_userdata_macros",
        "ec2_userdata_macros_override",
        "gce_raw_config",
        "gce_args",
        "gce_cmd_override",
        "gce_cmd",
        "gce_docker_privileged",
        "gce_env_include_macros",
        "gce_args_override",
        "gce_raw_config_override",
    }
    assert resp["cycle_interval"] is None
    assert resp["ec2_allowed_regions"] is None
    assert not resp["ec2_allowed_regions_override"]
    assert resp["ec2_image_name"] is None
    assert resp["ec2_instance_types"] is None
    assert not resp["ec2_instance_types_override"]
    assert resp["ec2_key_name"] is None
    assert resp["max_price"] is None
    assert resp["ec2_raw_config"] is None
    assert not resp["ec2_raw_config_override"]
    assert resp["ec2_security_groups"] is None
    assert not resp["ec2_security_groups_override"]
    assert resp["instance_tags"] is None
    assert not resp["instance_tags_override"]
    assert resp["id"] == cfg2.pk
    assert resp["name"] == "config #2"
    assert resp["parent"] == cfg1.pk
    assert resp["size"] is None
    assert resp["ec2_userdata_macros"] is None
    assert not resp["ec2_userdata_macros_override"]


def test_rest_pool_config_get_sub_flat(api_client: APIClient) -> None:
    """test that inherited Signature can be fetched flattened"""
    cfg1 = create_config(
        name="config #1",
        size=1234567,
        cycle_interval=7654321,
        ec2_key_name="key #1",
        ec2_security_groups=["group #1"],
        ec2_instance_types=["machine #1"],
        ec2_image_name="ami #1",
        ec2_userdata_macros={"yup": "123", "nope": "456"},
        ec2_allowed_regions=["nowhere"],
        max_price=0.01,
        instance_tags={"good": "true", "bad": "false"},
        ec2_raw_config={"hello": "world"},
        gce_disk_size=8,
        gce_image_name="cos #1",
        gce_container_name="alpine:latest",
    )
    cfg2 = create_config(
        name="config #2",
        ec2_userdata_macros={"ok": "789"},
        instance_tags={"key": "value"},
        parent=cfg1,
    )
    cfg2.instance_tags_override = True
    cfg2.save()
    user = User.objects.get(username="test")
    api_client.force_authenticate(user=user)
    resp = api_client.get(
        "/ec2spotmanager/rest/configurations/%d/" % cfg2.id, {"flatten": "1"}
    )
    assert resp.status_code == requests.codes["ok"]
    resp = json.loads(resp.content.decode("utf-8"))
    assert set(resp.keys()) == {
        "cycle_interval",
        "ec2_allowed_regions",
        "ec2_allowed_regions_override",
        "ec2_image_name",
        "ec2_instance_types",
        "ec2_instance_types_override",
        "ec2_key_name",
        "max_price",
        "ec2_raw_config",
        "ec2_raw_config_override",
        "ec2_security_groups",
        "ec2_security_groups_override",
        "instance_tags",
        "instance_tags_override",
        "gce_container_name",
        "gce_disk_size",
        "gce_env",
        "gce_env_override",
        "gce_image_name",
        "gce_machine_types",
        "gce_machine_types_override",
        "id",
        "name",
        "parent",
        "size",
        "ec2_userdata_macros",
        "ec2_userdata_macros_override",
        "gce_raw_config",
        "gce_args",
        "gce_cmd_override",
        "gce_cmd",
        "gce_docker_privileged",
        "gce_env_include_macros",
        "gce_args_override",
        "gce_raw_config_override",
    }
    assert resp["id"] == cfg2.pk
    assert resp["parent"] is cfg1.pk
    assert resp["cycle_interval"] == 7654321
    assert resp["ec2_allowed_regions"] == ["nowhere"]
    assert not resp["ec2_allowed_regions_override"]
    assert resp["ec2_image_name"] == "ami #1"
    assert resp["ec2_instance_types"] == ["machine #1"]
    assert not resp["ec2_instance_types_override"]
    assert resp["ec2_key_name"] == "key #1"
    assert resp["max_price"] == 0.01
    assert resp["ec2_raw_config"] == {"hello": "world"}
    assert not resp["ec2_raw_config_override"]
    assert resp["ec2_security_groups"] == ["group #1"]
    assert not resp["ec2_security_groups_override"]
    assert resp["instance_tags"] == {"key": "value"}
    assert resp["instance_tags_override"]
    assert resp["name"] == "config #2"
    assert resp["size"] == 1234567
    assert resp["ec2_userdata_macros"] == {"yup": "123", "nope": "456", "ok": "789"}
    assert not resp["ec2_userdata_macros_override"]<|MERGE_RESOLUTION|>--- conflicted
+++ resolved
@@ -8,26 +8,17 @@
 This Source Code Form is subject to the terms of the Mozilla Public
 License, v. 2.0. If a copy of the MPL was not distributed with this
 file, You can obtain one at http://mozilla.org/MPL/2.0/.
-<<<<<<< HEAD
-'''
+"""
 
 from __future__ import annotations
 
-=======
-"""
->>>>>>> d83b48f7
 import json
 import logging
 
 import pytest
 import requests
 from django.contrib.auth.models import User
-<<<<<<< HEAD
-import pytest
 from rest_framework.test import APIClient
-from . import create_config
-=======
->>>>>>> d83b48f7
 
 from . import create_config
 
