from __future__ import annotations

import json
import os
from collections import OrderedDict
from datetime import datetime, timedelta
from typing import Any, TypeVar, cast
from wsgiref.util import FileWrapper

from django.conf import settings as django_settings
from django.core.exceptions import FieldError, PermissionDenied, SuspiciousOperation
from django.db.models import F, Model, Q
from django.db.models.aggregates import Count, Min
from django.db.models.query import QuerySet
from django.http import Http404, HttpResponse
from django.http.request import HttpRequest
from django.http.response import HttpResponsePermanentRedirect, HttpResponseRedirect
from django.shortcuts import get_object_or_404, redirect, render
from django.urls import reverse, reverse_lazy
from django.utils import timezone
from django.views.generic import TemplateView
from django.views.generic.edit import CreateView, DeleteView, UpdateView
from django.views.generic.list import ListView
from notifications.models import Notification
from rest_framework import mixins, status, viewsets
from rest_framework.authentication import SessionAuthentication, TokenAuthentication
from rest_framework.decorators import action
from rest_framework.exceptions import MethodNotAllowed, ValidationError
from rest_framework.filters import BaseFilterBackend, OrderingFilter
from rest_framework.request import Request
from rest_framework.response import Response
from rest_framework.views import APIView

from FTB.ProgramConfiguration import ProgramConfiguration
from FTB.Signatures.CrashInfo import CrashInfo
from server.auth import CheckAppPermission

from .forms import (
    BugzillaTemplateBugForm,
    BugzillaTemplateCommentForm,
    UserSettingsForm,
)
from .models import (
    Bucket,
    BucketHit,
    BucketWatch,
    Bug,
    BugProvider,
    BugzillaTemplate,
    BugzillaTemplateMode,
    CrashEntry,
    Tool,
    User,
)
from .serializers import (
    BucketSerializer,
    BucketVueSerializer,
    BugProviderSerializer,
    BugzillaTemplateSerializer,
    CrashEntrySerializer,
    CrashEntryVueSerializer,
    InvalidArgumentException,
    NotificationSerializer,
)

MT = TypeVar("MT", bound=Model)


class JSONDateEncoder(json.JSONEncoder):
    def default(self, obj):
        if isinstance(obj, datetime):
            return obj.isoformat().replace("+00:00", "Z")
        return super().default(obj)


def check_authorized_for_crash_entry(request: HttpRequest, entry: CrashEntry) -> None:
    user = cast(User, User.get_or_create_restricted(request.user)[0])
    if user.restricted:
        defaultToolsFilter = user.defaultToolsFilter.all()
        if not defaultToolsFilter or entry.tool not in defaultToolsFilter:
            raise PermissionDenied(
                {"message": "You don't have permission to access this crash entry."}
            )

    return None


def check_authorized_for_signature(request: HttpRequest, signature: Bucket) -> None:
    user = cast(User, User.get_or_create_restricted(request.user)[0])
    if user.restricted:
        defaultToolsFilter = user.defaultToolsFilter.all()
        if not defaultToolsFilter:
            raise PermissionDenied(
                {"message": "You don't have permission to access this signature."}
            )

        entries = CrashEntry.objects.filter(bucket=signature)
        entries = CrashEntry.deferRawFields(entries)
        entries = entries.filter(tool__in=defaultToolsFilter)
        if not entries:
            raise PermissionDenied(
                {"message": "You don't have permission to access this signature."}
            )

    return None


def deny_restricted_users(request: HttpRequest) -> None:
    user = cast(User, User.get_or_create_restricted(request.user)[0])
    if user.restricted:
        raise PermissionDenied({"message": "Restricted users cannot use this feature."})


def filter_crash_entries_by_toolfilter(
    request: HttpRequest, entries: QuerySet[MT], restricted_only: bool = False
) -> QuerySet[MT]:
    user = cast(User, User.get_or_create_restricted(request.user)[0])

    if restricted_only and not user.restricted:
        return entries

    defaultToolsFilter = user.defaultToolsFilter.all()
    if defaultToolsFilter:
        return entries.filter(tool__in=defaultToolsFilter)
    elif user.restricted:
        return CrashEntry.objects.none()

    return entries


def filter_signatures_by_toolfilter(
    request: HttpRequest,
    signatures: QuerySet[MT],
    restricted_only: bool = False,
    legacy_filters: bool = True,
) -> QuerySet[MT]:
    user = cast(User, User.get_or_create_restricted(request.user)[0])

    if restricted_only and not user.restricted:
        return signatures

    # allow legacy filters for web-ui based views
    # these don't work with the rest api (use `ignore_toolfilter` or `query` instead)
    if not user.restricted and legacy_filters:
        # If the user is unrestricted and all=1 is set, do not apply any filters
        if "all" in request.GET and request.GET["all"]:
            return signatures

        # Unrestricted users can filter the signature view for a single tool
        if "tool" in request.GET:
            tool_name = request.GET["tool"]
            tool = get_object_or_404(Tool, name=tool_name)
            return signatures.filter(crashentry__tool=tool)

    defaultToolsFilter = user.defaultToolsFilter.all()
    if defaultToolsFilter:
        return signatures.filter(crashentry__tool__in=set(defaultToolsFilter))
    elif user.restricted:
        return Bucket.objects.none()

    return signatures


def filter_bucket_hits_by_toolfilter(
    request: HttpRequest, hits: QuerySet[MT], restricted_only: bool = False
) -> QuerySet[MT]:
    user = cast(User, User.get_or_create_restricted(request.user)[0])

    if restricted_only and not user.restricted:
        return hits

    defaultToolsFilter = user.defaultToolsFilter.all()
    if defaultToolsFilter:
        return hits.filter(tool__in=defaultToolsFilter)
    elif user.restricted:
        return BucketHit.objects.none()

    return hits


def renderError(request: HttpRequest, err: str) -> HttpResponse:
    return render(request, "error.html", {"error_message": err})


def stats(request: HttpRequest) -> HttpResponse:
    lastHourDelta = timezone.now() - timedelta(hours=1)
    print(lastHourDelta)
    entries = CrashEntry.objects.filter(created__gt=lastHourDelta).select_related(
        "bucket"
    )
    entries = CrashEntry.deferRawFields(entries)
    entries = filter_crash_entries_by_toolfilter(request, entries, restricted_only=True)

    bucketFrequencyMap = {}
    for entry in entries:
        if entry.bucket is not None:
            if entry.bucket.pk in bucketFrequencyMap:
                bucketFrequencyMap[entry.bucket.pk] += 1
            else:
                bucketFrequencyMap[entry.bucket.pk] = 1

    frequentBuckets = []

    if bucketFrequencyMap:
        bucketFrequencyMap_ = sorted(
            bucketFrequencyMap.items(), key=lambda t: t[1], reverse=True
        )[:10]
        for pk, freq in bucketFrequencyMap_:
            obj = Bucket.objects.get(pk=pk)
            obj.rph = freq
            frequentBuckets.append(obj)

    providers = BugProviderSerializer(BugProvider.objects.all(), many=True).data

    return render(
        request,
        "stats.html",
        {
            "total_reports_per_hour": len(entries),
            "frequentBuckets": frequentBuckets,
            "providers": json.dumps(providers),
        },
    )


def settings(request: HttpRequest) -> HttpResponse:
    return render(request, "settings.html")


def watchedSignatures(request: HttpRequest) -> HttpResponse:
    # for this user, list watches
    # buckets   sig       new crashes   remove
    # ========================================
    # 1         crash       10          tr
    # 2         assert      0           tr
    # 3         blah        0           tr
    user = cast(User, User.get_or_create_restricted(request.user)[0])

    filters = {
        "user": user,
        "crashentry__gt": F("bucketwatch__lastCrash"),
    }
    # the join of Bucket+CrashEntry is a big one, and each filter() call on a related
    # field adds a join therefore this needs to be a single filter() call, otherwise we
    # get duplicate crashentries in the result. this is why tool filtering is done
    # manually here and not using filter_signatures_by_toolfilter()
    defaultToolsFilter = user.defaultToolsFilter.all()
    if defaultToolsFilter:
        filters["crashentry__tool__in"] = defaultToolsFilter
    buckets = Bucket.objects.filter(**filters)
    buckets = buckets.annotate(newCrashes=Count("crashentry"))
    buckets = buckets.extra(select={"lastCrash": "crashmanager_bucketwatch.lastCrash"})
    # what's left is only watched buckets with new crashes. we need to include other
    # watched buckets too .. which means evaluating the buckets query now
    newBuckets = list(buckets)
    # get all buckets watched by this user
    # this is the result, but we will replace any buckets also found in newBuckets
    bucketsAll = Bucket.objects.filter(user=user).order_by("-id")
    bucketsAll = bucketsAll.extra(
        select={"lastCrash": "crashmanager_bucketwatch.lastCrash"}
    )
    buckets_list = list(bucketsAll)
    for idx, bucket in enumerate(buckets_list):
        for newIdx, newBucket in enumerate(newBuckets):
            if newBucket == bucket:
                # replace with this one
                buckets_list[idx] = newBucket
                newBuckets.pop(newIdx)
                break
        else:
            bucket.newCrashes = 0
    return render(request, "signatures/watch.html", {"siglist": buckets_list})


def deleteBucketWatch(
    request: HttpRequest, sigid: int
) -> HttpResponseRedirect | HttpResponsePermanentRedirect | HttpResponse:
    user = cast(User, User.get_or_create_restricted(request.user)[0])

    entry: BucketWatch | Bucket
    if request.method == "POST":
        entry = get_object_or_404(BucketWatch, user=user, bucket=sigid)
        entry.delete()
        return redirect("crashmanager:sigwatch")
    elif request.method == "GET":
        entry = get_object_or_404(Bucket, user=user, pk=sigid)
        return render(request, "signatures/watch_remove.html", {"entry": entry})
    else:
        raise SuspiciousOperation()


def newBucketWatch(
    request: HttpRequest,
) -> HttpResponseRedirect | HttpResponsePermanentRedirect:
    if request.method == "POST":
        user = cast(User, User.get_or_create_restricted(request.user)[0])
        bucket = get_object_or_404(Bucket, pk=int(request.POST["bucket"]))
        for watch in BucketWatch.objects.filter(user=user, bucket=bucket):
            watch.lastCrash = int(request.POST["crash"])
            watch.save()
            break
        else:
            BucketWatch.objects.create(
                user=user, bucket=bucket, lastCrash=int(request.POST["crash"])
            )
        return redirect("crashmanager:sigwatch")
    raise SuspiciousOperation()


def bucketWatchCrashes(request: HttpRequest, sigid: int) -> HttpResponse:
    user = cast(User, User.get_or_create_restricted(request.user)[0])
    bucket = get_object_or_404(Bucket, pk=sigid)
    watch = get_object_or_404(BucketWatch, user=user, bucket=bucket)
    return render(
        request,
        "crashes/index.html",
        {"restricted": user.restricted, "watchId": watch.id},
    )


def signatures(request: HttpRequest) -> HttpResponse:
    providers = BugProviderSerializer(BugProvider.objects.all(), many=True).data
    return render(
        request,
        "signatures/index.html",
        {
            "providers": json.dumps(providers),
            "activity_range": getattr(
                django_settings, "CLEANUP_CRASHES_AFTER_DAYS", 14
            ),
        },
    )


def index(request: HttpRequest) -> HttpResponse:
    return redirect("crashmanager:crashes")


def crashes(request: HttpRequest) -> HttpResponse:
    user = cast(User, User.get_or_create_restricted(request.user)[0])
    return render(request, "crashes/index.html", {"restricted": user.restricted})


def viewCrashEntry(request: HttpRequest, crashid: int) -> HttpResponse:
    entry = get_object_or_404(CrashEntry, pk=crashid)
    check_authorized_for_crash_entry(request, entry)
    entry.deserializeFields()

    if entry.testcase and not entry.testcase.isBinary:
        entry.testcase.loadTest()

    providers = BugProviderSerializer(BugProvider.objects.all(), many=True).data

    return render(
        request,
        "crashes/view.html",
        {"entry": entry, "providers": json.dumps(providers)},
    )


def editCrashEntry(
    request: HttpRequest, crashid: int
) -> HttpResponseRedirect | HttpResponsePermanentRedirect | HttpResponse:
    entry = get_object_or_404(CrashEntry, pk=crashid)
    check_authorized_for_crash_entry(request, entry)
    entry.deserializeFields()

    if entry.testcase:
        entry.testcase.loadTest()

    if request.method == "POST":
        entry.rawStdout = request.POST["rawStdout"]
        entry.rawStderr = request.POST["rawStderr"]
        entry.rawStderr = request.POST["rawStderr"]
        entry.rawCrashData = request.POST["rawCrashData"]

        entry.envList = request.POST["env"].splitlines()
        entry.argsList = request.POST["args"].splitlines()
        entry.metadataList = request.POST["metadata"].splitlines()

        # Regenerate crash information and fields depending on it
        entry.reparseCrashInfo()

        if entry.testcase:
            if entry.testcase.isBinary:
                if request.POST["testcase"] != "(binary)":
                    assert entry.testcase.content is not None
                    entry.testcase.content = request.POST["testcase"]
                    entry.testcase.isBinary = False
                    # TODO: The file extension stored on the server remains and is
                    # likely to be wrong
                    entry.testcase.storeTestAndSave()
            else:
                if request.POST["testcase"] != entry.testcase.content:
                    assert entry.testcase.content is not None
                    entry.testcase.content = request.POST["testcase"]
                    entry.testcase.storeTestAndSave()

        return redirect("crashmanager:crashview", crashid=entry.pk)
    else:
        return render(request, "crashes/edit.html", {"entry": entry})


def deleteCrashEntry(
    request: HttpRequest, crashid: int
) -> HttpResponseRedirect | HttpResponsePermanentRedirect | HttpResponse:
    entry = get_object_or_404(CrashEntry, pk=crashid)
    check_authorized_for_crash_entry(request, entry)

    if request.method == "POST":
        entry.delete()
        return redirect("crashmanager:crashes")
    elif request.method == "GET":
        return render(request, "crashes/remove.html", {"entry": entry})
    else:
        raise SuspiciousOperation


def newSignature(request: HttpRequest) -> HttpResponse:
    if request.method != "GET":
        raise SuspiciousOperation

    data = {}
    if "crashid" in request.GET:
        crashEntry = get_object_or_404(CrashEntry, pk=request.GET["crashid"])

        configuration = ProgramConfiguration(
            crashEntry.product.name,
            crashEntry.platform.name,
            crashEntry.os.name,
            crashEntry.product.version,
        )

        crashInfo = CrashInfo.fromRawCrashData(
            crashEntry.rawStdout,
            crashEntry.rawStderr,
            configuration,
            crashEntry.rawCrashData,
        )

        maxStackFrames = 8
        forceCrashInstruction = False
        forceCrashAddress = True
        errorMsg = None

        if "stackframes" in request.GET:
            maxStackFrames = int(request.GET["stackframes"])
        elif any(
            entry.startswith("std::panicking") or entry.startswith("alloc::alloc")
            for entry in crashInfo.backtrace
        ):
            # rust panic adds 5-6 frames of noise at the top of the stack
            maxStackFrames += 6

        if "forcecrashaddress" in request.GET:
            forceCrashAddress = bool(int(request.GET["forcecrashaddress"]))

        if "forcecrashinstruction" in request.GET:
            forceCrashInstruction = bool(int(request.GET["forcecrashinstruction"]))

        # First try to create the signature with the crash address included.
        # However, if that fails, try without forcing the crash signature.
        proposedSignature = crashInfo.createCrashSignature(
            forceCrashAddress=forceCrashAddress,
            forceCrashInstruction=forceCrashInstruction,
            maxFrames=maxStackFrames,
        )
        if proposedSignature is None:
            errorMsg = crashInfo.failureReason
            proposedSignature = crashInfo.createCrashSignature(maxFrames=maxStackFrames)

        proposedSignature_str = str(proposedSignature)
        proposedShortDesc = crashInfo.createShortSignature()

        data = {
            "proposedSig": json.loads(proposedSignature_str),
            "proposedDesc": proposedShortDesc,
            "warningMessage": errorMsg,
        }

    return render(request, "signatures/edit.html", data)


<<<<<<< HEAD
def deleteSignature(
    request: HttpRequest, sigid: int
) -> HttpResponseRedirect | HttpResponsePermanentRedirect | HttpResponse:
    buckets = Bucket.objects.filter(pk=sigid).annotate(size=Count("crashentry"))
    if not buckets:
        raise Http404
    bucket = buckets[0]
=======
def deleteSignature(request, sigid):
    user = User.get_or_create_restricted(request.user)[0]
    if user.restricted:
        raise PermissionDenied(
            {"message": "You don't have permission to delete signatures."}
        )
>>>>>>> 05559c1d

    bucket = Bucket.objects.get(pk=sigid)

    if request.method == "POST":
        if "delentries" not in request.POST:
            # Make sure we remove this bucket from all crash entries referring to it,
            # otherwise these would be deleted as well through cascading.
            CrashEntry.objects.filter(bucket=bucket).update(
                bucket=None, triagedOnce=False
            )

        bucket.delete()
        return redirect("crashmanager:signatures")

    elif request.method == "GET":
        in_filter = 0
        other_tool_counts = {}

        tools_breakdown = Tool.objects.filter(crashentry__bucket=bucket).annotate(
            crashes=Count("crashentry")
        )
        toolfilter_ids = set(user.defaultToolsFilter.values_list("id", flat=True))
        for tool in tools_breakdown:
            if tool.id in toolfilter_ids:
                in_filter += tool.crashes
            else:
                other_tool_counts[tool.name] = tool.crashes
        out_of_filter = sum(other_tool_counts.values())
        other_tools = set(other_tool_counts.keys())

        return render(
            request,
            "signatures/remove.html",
            {
                "bucket": bucket,
                "in_filter": in_filter,
                "out_of_filter": out_of_filter,
                "other_tools": ", ".join(sorted(other_tools)),
            },
        )
    else:
        raise SuspiciousOperation


def viewSignature(request: HttpRequest, sigid: int) -> HttpResponse:
    response = BucketVueViewSet.as_view({"get": "retrieve"})(request, pk=sigid)
    if response.status_code == 404:
        raise Http404
    elif response.status_code != 200:
        return response
    bucket = response.data
    if bucket["best_entry"] is not None:
        best_entry_size = get_object_or_404(
            CrashEntry, pk=bucket["best_entry"]
        ).testcase.size
    else:
        best_entry_size = None
    providers = BugProviderSerializer(BugProvider.objects.all(), many=True).data

    return render(
        request,
        "signatures/view.html",
        {
            "activity_range": getattr(
                django_settings, "CLEANUP_CRASHES_AFTER_DAYS", 14
            ),
            "bucket": json.dumps(bucket, cls=JSONDateEncoder),
            "bucket_id": bucket["id"],
            "best_entry": bucket["best_entry"],
            "best_entry_size": json.dumps(best_entry_size),
            "providers": json.dumps(providers),
        },
    )


def editSignature(request: HttpRequest, sigid: int) -> HttpResponse:
    if request.method != "GET" or sigid is None:
        raise SuspiciousOperation

    bucket = get_object_or_404(Bucket, pk=sigid)
    check_authorized_for_signature(request, bucket)

    proposedSignature = None
    if "fit" in request.GET:
        entry = get_object_or_404(CrashEntry, pk=request.GET["fit"])
        proposedSignature = bucket.getSignature().fit(entry.getCrashInfo())

    return render(
        request,
        "signatures/edit.html",
        {"bucketId": bucket.pk, "proposedSig": proposedSignature},
    )


def trySignature(request: HttpRequest, sigid: int, crashid: int) -> HttpResponse:
    bucket = get_object_or_404(Bucket, pk=sigid)
    check_authorized_for_signature(request, bucket)

    entry = get_object_or_404(CrashEntry, pk=crashid)
    check_authorized_for_crash_entry(request, entry)

    signature = bucket.getSignature()
    entry.crashinfo = entry.getCrashInfo(attachTestcase=signature.matchRequiresTest())

    # symptoms = signature.getSymptomsDiff(entry.crashinfo)
    diff = signature.getSignatureUnifiedDiffTuples(entry.crashinfo)

    return render(
        request, "signatures/try.html", {"bucket": bucket, "entry": entry, "diff": diff}
    )


def optimizeSignature(request: HttpRequest, sigid: int) -> HttpResponse:
    bucket = get_object_or_404(Bucket, pk=sigid)
    check_authorized_for_signature(request, bucket)

    # Get all unbucketed entries for that user, respecting the tools filter though
    entries = (
        CrashEntry.objects.filter(bucket=None)
        .order_by("-id")
        .select_related("platform", "product", "os", "tool")
    )
    entries = filter_crash_entries_by_toolfilter(request, entries, restricted_only=True)

    (optimizedSignature, matchingEntries) = bucket.optimizeSignature(entries)
    diff = None
    if optimizedSignature:
        diff = bucket.getSignature().getSignatureUnifiedDiffTuples(
            matchingEntries[0].crashinfo
        )

    return render(
        request,
        "signatures/optimize.html",
        {
            "bucket": bucket,
            "optimizedSignature": optimizedSignature,
            "diff": diff,
            "matchingEntries": matchingEntries,
        },
    )


def optimizeSignaturePrecomputed(request: HttpRequest, sigid: int) -> HttpResponse:
    bucket = get_object_or_404(Bucket, pk=sigid)
    check_authorized_for_signature(request, bucket)

    if not bucket.optimizedSignature:
        raise Http404

    # Get all unbucketed entries for that user, respecting the tools filter though
    entries = (
        CrashEntry.objects.filter(bucket=None)
        .order_by("-id")
        .select_related("platform", "product", "os", "tool")
    )
    entries = filter_crash_entries_by_toolfilter(request, entries, restricted_only=True)

    optimizedSignature = bucket.getOptimizedSignature()
    requiredOutputs = optimizedSignature.getRequiredOutputSources()
    entries = CrashEntry.deferRawFields(entries, requiredOutputs)

    # Recompute matching entries based on current state
    matchingEntries = []
    for entry in entries:
        entry.crashinfo = entry.getCrashInfo(
            attachTestcase=optimizedSignature.matchRequiresTest(),
            requiredOutputSources=requiredOutputs,
        )
        if optimizedSignature.matches(entry.crashinfo):
            matchingEntries.append(entry)

    diff = None
    if matchingEntries:
        # TODO: Handle this more gracefully
        diff = bucket.getSignature().getSignatureUnifiedDiffTuples(
            matchingEntries[0].crashinfo
        )

    return render(
        request,
        "signatures/optimize.html",
        {
            "bucket": bucket,
            "optimizedSignature": optimizedSignature,
            "diff": diff,
            "matchingEntries": matchingEntries,
        },
    )


def findSignatures(request: HttpRequest, crashid: int) -> HttpResponse:
    entry = get_object_or_404(CrashEntry, pk=crashid)
    check_authorized_for_crash_entry(request, entry)

    entry.crashinfo = entry.getCrashInfo(attachTestcase=True)

    buckets = Bucket.objects.all()
    buckets = filter_signatures_by_toolfilter(request, buckets, restricted_only=True)
    similarBuckets = []
    matchingBucket = None

    # Avoid hitting the database multiple times when looking for the first
    # entry of a bucket. Keeping these in memory is less expensive.
    firstEntryPerBucketCache = {}

    for bucket in buckets:
        signature = bucket.getSignature()
        distance = signature.getDistance(entry.crashinfo)

        # We found a matching bucket, no need to display/calculate similar buckets
        if distance == 0:
            matchingBucket = bucket
            break

        # TODO: This could be made configurable through a GET parameter
        if distance <= 4:
            proposedCrashSignature = signature.fit(entry.crashinfo)
            if proposedCrashSignature:
                # We now try to determine how this signature will behave in other
                # buckets. If the signature matches lots of other buckets as well, it is
                # likely too broad and we should not consider it (or later rate it worse
                # than others).
                matchesInOtherBuckets = 0
                matchesInOtherBucketsLimitExceeded = False
                nonMatchesInOtherBuckets = 0
                otherMatchingBucketIds = []
                for otherBucket in buckets:
                    if otherBucket.pk == bucket.pk:
                        continue

                    if otherBucket.pk not in firstEntryPerBucketCache:
                        c = CrashEntry.objects.filter(bucket=otherBucket).first()
                        firstEntryPerBucketCache[otherBucket.pk] = c
                        if c:
                            # Omit testcase for performance reasons for now
                            firstEntryPerBucketCache[otherBucket.pk] = c.getCrashInfo(
                                attachTestcase=False
                            )

                    firstEntryCrashInfo = firstEntryPerBucketCache[otherBucket.pk]
                    if firstEntryCrashInfo:
                        # Omit testcase for performance reasons for now
                        if proposedCrashSignature.matches(firstEntryCrashInfo):
                            matchesInOtherBuckets += 1
                            otherMatchingBucketIds.append(otherBucket.pk)

                            # We already match too many foreign buckets. Abort our
                            # search here to speed up the response time.
                            if matchesInOtherBuckets > 5:
                                matchesInOtherBucketsLimitExceeded = True
                                break
                        else:
                            nonMatchesInOtherBuckets += 1

                bucket.offCount = distance

                if matchesInOtherBuckets + nonMatchesInOtherBuckets > 0:
                    bucket.foreignMatchPercentage = round(
                        (
                            float(matchesInOtherBuckets)
                            / (matchesInOtherBuckets + nonMatchesInOtherBuckets)
                        )
                        * 100,
                        2,
                    )
                else:
                    bucket.foreignMatchPercentage = 0

                bucket.foreignMatchCount = matchesInOtherBuckets
                bucket.foreignMatchLimitExceeded = matchesInOtherBucketsLimitExceeded

                if matchesInOtherBuckets == 0:
                    bucket.foreignColor = "green"
                elif matchesInOtherBuckets < 3:
                    bucket.foreignColor = "yellow"
                else:
                    bucket.foreignColor = "red"

                # Only include the bucket in our results if the number of matches in
                # other buckets is below out limit. Otherwise, it will just distract
                # the user.
                if matchesInOtherBuckets <= 5:
                    bucket.linkToOthers = ",".join(
                        [str(x) for x in otherMatchingBucketIds]
                    )
                    similarBuckets.append(bucket)

    if matchingBucket:
        entry.bucket = matchingBucket
        entry.save(update_fields=["bucket"])
        return render(
            request,
            "signatures/find.html",
            {"bucket": matchingBucket, "crashentry": entry},
        )
    else:
        similarBuckets.sort(key=lambda x: (x.foreignMatchCount, x.offCount))
        return render(
            request,
            "signatures/find.html",
            {"buckets": similarBuckets, "crashentry": entry},
        )


def createExternalBug(request: HttpRequest, crashid: int) -> HttpResponse:
    entry = get_object_or_404(CrashEntry, pk=crashid)
    check_authorized_for_crash_entry(request, entry)

    if not entry.bucket:
        return renderError(
            request,
            (
                "Cannot create an external bug for an issue that is not associated "
                "to a bucket/signature"
            ),
        )

    if request.method == "GET":
        if "provider" in request.GET:
            provider = get_object_or_404(BugProvider, pk=request.GET["provider"])
        else:
            user = cast(User, User.get_or_create_restricted(request.user)[0])
            provider = get_object_or_404(BugProvider, pk=user.defaultProviderId)

        template = provider.getInstance().getTemplateForUser(request, entry)
        data = {
            "provider": provider.pk,
            "hostname": provider.hostname,
            "template": template["pk"] if template else -1,
            "entry": entry,
        }
        return render(request, "bugzilla/create_external_bug.html", data)
    else:
        raise SuspiciousOperation


def createExternalBugComment(request: HttpRequest, crashid: int) -> HttpResponse:
    entry = get_object_or_404(CrashEntry, pk=crashid)
    check_authorized_for_crash_entry(request, entry)

    if request.method == "GET":
        if "provider" in request.GET:
            provider = get_object_or_404(BugProvider, pk=request.GET["provider"])
        else:
            user = cast(User, User.get_or_create_restricted(request.user)[0])
            provider = get_object_or_404(BugProvider, pk=user.defaultProviderId)

        template = provider.getInstance().getTemplateForUser(request, entry)
        data = {
            "provider": provider.pk,
            "hostname": provider.hostname,
            "template": template["pk"] if template else -1,
            "entry": entry,
        }
        return render(request, "bugzilla/create_external_comment.html", data)
    else:
        raise SuspiciousOperation


def viewBugProviders(request: HttpRequest) -> HttpResponse:
    providers = BugProvider.objects.annotate(size=Count("bug"))
    return render(request, "providers/index.html", {"providers": providers})


def deleteBugProvider(
    request: HttpRequest, providerId: int
) -> HttpResponseRedirect | HttpResponsePermanentRedirect | HttpResponse:
    deny_restricted_users(request)

    provider = get_object_or_404(BugProvider, pk=providerId)
    if request.method == "POST":
        # Deassociate all bugs
        bugs = Bug.objects.filter(externalType=provider.pk)
        buckets = Bucket.objects.filter(bug__in=bugs)
        for bucket in buckets:
            bucket.bug = None
            bucket.save(update_fields=["bug"])

        provider.delete()
        return redirect("crashmanager:bugproviders")
    elif request.method == "GET":
        return render(request, "providers/remove.html", {"provider": provider})
    else:
        raise SuspiciousOperation


def viewBugProvider(request: HttpRequest, providerId: int) -> HttpResponse:
    provider = BugProvider.objects.filter(pk=providerId).annotate(size=Count("bug"))

    if not provider:
        raise Http404

    provider = provider[0]

    return render(request, "providers/view.html", {"provider": provider})


def editBugProvider(
    request: HttpRequest, providerId: int
) -> HttpResponseRedirect | HttpResponsePermanentRedirect | HttpResponse:
    deny_restricted_users(request)

    provider = get_object_or_404(BugProvider, pk=providerId)
    if request.method == "POST":
        provider.classname = request.POST["classname"]
        provider.hostname = request.POST["hostname"]
        provider.urlTemplate = request.POST["urlTemplate"]

        try:
            provider.getInstance()
        except Exception as e:
            return render(
                request,
                "providers/edit.html",
                {"provider": provider, "error_message": e},
            )

        provider.save()
        return redirect("crashmanager:bugproviders")
    elif request.method == "GET":
        return render(request, "providers/edit.html", {"provider": provider})
    else:
        raise SuspiciousOperation


def createBugProvider(
    request: HttpRequest,
) -> HttpResponseRedirect | HttpResponsePermanentRedirect | HttpResponse:
    deny_restricted_users(request)

    if request.method == "POST":
        provider = BugProvider(
            classname=request.POST["classname"],
            hostname=request.POST["hostname"],
            urlTemplate=request.POST["urlTemplate"],
        )

        try:
            provider.getInstance()
        except Exception as e:
            return render(
                request,
                "providers/edit.html",
                {"provider": provider, "error_message": e},
            )

        provider.save()
        return redirect("crashmanager:bugproviders")
    elif request.method == "GET":
        return render(request, "providers/edit.html", {})
    else:
        raise SuspiciousOperation


def duplicateBugzillaTemplate(
    request: HttpRequest, templateId: int
) -> HttpResponseRedirect | HttpResponsePermanentRedirect:
    clone = get_object_or_404(BugzillaTemplate, pk=templateId)
    clone.pk = None  # to autogen a new pk on save()
    clone.name = "Clone of " + clone.name
    clone.save()
    return redirect("crashmanager:templates")


class JsonQueryFilterBackend(BaseFilterBackend):
    """
    Accepts filtering with a query parameter which builds a Django query from JSON
    (see json_to_query)
    """

    def filter_queryset(
        self, request: Request, queryset: QuerySet[MT], view: APIView
    ) -> QuerySet[MT]:
        """
        Return a filtered queryset.
        """
        querystr = request.query_params.get("query", None)
        if querystr is not None:
            try:
                _, queryobj = json_to_query(querystr)
            except (RuntimeError, TypeError) as e:
                raise InvalidArgumentException(f"error in query: {e}")
            try:
                queryset = queryset.filter(queryobj)
            except FieldError as exc:
                raise InvalidArgumentException(f"error in query: {exc}")
        return queryset


class ToolFilterCrashesBackend(BaseFilterBackend):
    """
    Filters the queryset by the user's toolfilter unless '?ignore_toolfilter=1' is
    given.  Only unrestricted users can use ignore_toolfilter.
    """

    def filter_queryset(
        self, request: Request, queryset: QuerySet[MT], view: APIView
    ) -> QuerySet[MT]:
        """Return a filtered queryset"""
        ignore_toolfilter_requested = request.query_params.get("ignore_toolfilter", "0")
        try:
            ignore_toolfilter = int(ignore_toolfilter_requested)
            assert ignore_toolfilter in {0, 1}
        except (AssertionError, ValueError):
            raise InvalidArgumentException({"ignore_toolfilter": ["Expecting 0 or 1."]})
        view.ignore_toolfilter = bool(ignore_toolfilter)
        return filter_crash_entries_by_toolfilter(
            request,
            queryset,
            restricted_only=bool(view.ignore_toolfilter) or view.action != "list",
        )


class WatchFilterCrashesBackend(BaseFilterBackend):
    """Filters the queryset to retrieve watched entries if '?watch=<int>'"""

    def filter_queryset(
        self, request: Request, queryset: QuerySet[MT], view: APIView
    ) -> QuerySet[MT]:
        watch_id = request.query_params.get("watch", "false").lower()
        if watch_id == "false":
            return queryset
        watch = BucketWatch.objects.get(id=watch_id)
        return queryset.filter(bucket=watch.bucket, id__gt=watch.lastCrash)


class ToolFilterSignaturesBackend(BaseFilterBackend):
    """
    Filters the queryset by the user's toolfilter unless '?ignore_toolfilter=1' is
    given.  Only unrestricted users can use ignore_toolfilter.
    """

    def filter_queryset(
        self, request: Request, queryset: QuerySet[MT], view: APIView
    ) -> QuerySet[MT]:
        """Return a filtered queryset"""
        ignore_toolfilter_requested = request.query_params.get("ignore_toolfilter", "0")
        try:
            ignore_toolfilter = int(ignore_toolfilter_requested)
            assert ignore_toolfilter in {0, 1}
        except (AssertionError, ValueError):
            raise InvalidArgumentException({"ignore_toolfilter": ["Expecting 0 or 1."]})
        view.ignore_toolfilter = bool(ignore_toolfilter)
        return filter_signatures_by_toolfilter(
            request,
            queryset,
            legacy_filters=False,
            restricted_only=bool(view.ignore_toolfilter) or view.action != "list",
        )


class BucketAnnotateFilterBackend(BaseFilterBackend):
    """Annotates bucket queryset with size and best_quality"""

    def filter_queryset(
        self, request: Request, queryset: QuerySet[MT], view: APIView
    ) -> QuerySet[MT]:
        return queryset.annotate(
            size=Count("crashentry"), quality=Min("crashentry__testcase__quality")
        )


class DeferRawFilterBackend(BaseFilterBackend):
    """Optionally defer raw fields"""

    def filter_queryset(
        self, request: Request, queryset: QuerySet[MT], view: APIView
    ) -> QuerySet[MT]:
        include_raw_requested = request.query_params.get("include_raw", "1")
        try:
            include_raw = int(include_raw_requested)
            assert include_raw in {0, 1}
        except (AssertionError, ValueError):
            raise InvalidArgumentException({"include_raw": ["Expecting 0 or 1."]})

        if not include_raw:
            queryset = queryset.defer("rawStdout", "rawStderr", "rawCrashData")

        view.include_raw = bool(include_raw)
        return queryset


class CrashEntryViewSet(
    mixins.CreateModelMixin,
    mixins.ListModelMixin,
    mixins.RetrieveModelMixin,
    viewsets.GenericViewSet,
):
    """API endpoint that allows adding/viewing CrashEntries"""

    authentication_classes = (TokenAuthentication, SessionAuthentication)
    queryset = CrashEntry.objects.all().select_related(
        "product", "platform", "os", "client", "tool", "testcase"
    )
    serializer_class = CrashEntrySerializer
    filter_backends = [
        WatchFilterCrashesBackend,
        ToolFilterCrashesBackend,
        JsonQueryFilterBackend,
        OrderingFilter,
        DeferRawFilterBackend,
    ]

    def get_serializer(self, *args: Any, **kwds: Any):
        kwds["include_raw"] = getattr(self, "include_raw", True)
        vue = self.request.query_params.get("vue", "false").lower() not in (
            "false",
            "0",
        )
        if vue:
            return CrashEntryVueSerializer(*args, **kwds)
        else:
            return super().get_serializer(*args, **kwds)

    def partial_update(self, request: Request, pk: int | None = None) -> Response:
        """Update individual crash fields."""
        user = cast(User, User.get_or_create_restricted(request.user)[0])
        if user.restricted:
            assert request.method is not None
            raise MethodNotAllowed(request.method)

        allowed_fields = {"testcase_quality"}
        try:
            obj = CrashEntry.objects.get(pk=pk)
        except CrashEntry.DoesNotExist:
            raise Http404
        given_fields = set(request.data.keys())
        disallowed_fields = given_fields - allowed_fields
        if disallowed_fields:
            if len(disallowed_fields) == 1:
                error_str = f"field {disallowed_fields.pop()!r}"
            else:
                error_str = f"fields {list(disallowed_fields)!r}"
            raise InvalidArgumentException(f"{error_str} cannot be updated")
        if "testcase_quality" in request.data:
            if obj.testcase is None:
                raise InvalidArgumentException("crash has no testcase")
            try:
                testcase_quality = int(request.data["testcase_quality"])
            except ValueError:
                raise InvalidArgumentException("invalid testcase_quality")
            # NB: if other fields are added, all validation should occur before any DB
            # writes.
            obj.testcase.quality = testcase_quality
            obj.testcase.save()
        return Response(CrashEntrySerializer(obj).data)


class BucketViewSet(
    mixins.CreateModelMixin,
    mixins.ListModelMixin,
    mixins.UpdateModelMixin,
    viewsets.GenericViewSet,
):
    """API endpoint that allows viewing Buckets"""

    authentication_classes = (TokenAuthentication, SessionAuthentication)
    queryset = Bucket.objects.all().select_related("bug", "bug__externalType")
    serializer_class = BucketSerializer
    filter_backends = [
        ToolFilterSignaturesBackend,
        JsonQueryFilterBackend,
        BucketAnnotateFilterBackend,
        OrderingFilter,
    ]
    ordering_fields = [
        "id",
        "shortDescription",
        "size",
        "quality",
        "optimizedSignature",
        "bug__externalId",
    ]
    pagination_class = None

    def get_serializer(self, *args: Any, **kwds: Any):
        self.vue = self.request.query_params.get("vue", "false").lower() not in (
            "false",
            "0",
        )
        if self.vue:
            return BucketVueSerializer(*args, **kwds)
        else:
            return super().get_serializer(*args, **kwds)

    def list(self, request: Request, *args: Any, **kwargs: Any) -> Response:
        response = super().list(request, *args, **kwargs)

        if self.vue and response.status_code == 200:
            # no need to sanity check, this was already checked in
            # ToolFilterSignaturesBackend filter
            ignore_toolfilter = int(request.query_params.get("ignore_toolfilter", "0"))
            hits = (
                filter_bucket_hits_by_toolfilter(
                    request,
                    BucketHit.objects.all(),
                    restricted_only=bool(ignore_toolfilter),
                )
                .filter(
                    begin__gte=timezone.now()
                    - timedelta(
                        days=getattr(django_settings, "CLEANUP_CRASHES_AFTER_DAYS", 14)
                    ),
                    bucket_id__in=[bucket["id"] for bucket in response.data],
                )
                .order_by("begin")
            )

            bucket_hits = {}
            for bucket, begin, count in hits.values_list("bucket_id", "begin", "count"):
                bucket_hits.setdefault(bucket, {})
                bucket_hits[bucket].setdefault(begin, 0)
                bucket_hits[bucket][begin] += count

            for bucket in response.data:
                bucket["crash_history"] = [
                    {"begin": begin, "count": count}
                    for begin, count in bucket_hits.get(bucket["id"], {}).items()
                ]

        return response

    def retrieve(self, request: Request, *args: str, **kwargs: str) -> Response:
        user = cast(User, User.get_or_create_restricted(request.user)[0])
        instance = self.get_object()
        ignore_toolfilter = getattr(self, "ignore_toolfilter", False)

        crashes_in_filter = filter_crash_entries_by_toolfilter(
            request,
            instance.crashentry_set,
            restricted_only=bool(ignore_toolfilter),
        )
        crashes_in_filter = CrashEntry.deferRawFields(crashes_in_filter)

        if not ignore_toolfilter and not user.restricted:
            # if a non-restricted user requested toolfilter, we ignored it...
            # otherwise if the bucket had no crashes in toolfilter, it would 404
            # recalculate size and quality using toolfilter
            # even if the result is 0
            agg = crashes_in_filter.aggregate(
                quality=Min("testcase__quality"), size=Count("id")
            )
            instance.size = agg["size"]
            instance.quality = agg["quality"]

        if instance.quality is not None:
            best_crash = (
                crashes_in_filter.filter(testcase__quality=instance.quality)
                .order_by("testcase__size", "-id")
                .first()
            )
            assert best_crash is not None
            instance.best_entry = best_crash.id

        if instance.size:
            latest_crash = crashes_in_filter.order_by("id").last()
            assert latest_crash is not None
            instance.latest_entry = latest_crash.id

        serializer = self.get_serializer(instance)
        response = Response(serializer.data)

        if self.vue and response.status_code == 200:
            hits = (
                filter_bucket_hits_by_toolfilter(
                    request,
                    BucketHit.objects.all(),
                    restricted_only=bool(ignore_toolfilter),
                )
                .filter(
                    begin__gte=timezone.now()
                    - timedelta(
                        days=getattr(django_settings, "CLEANUP_CRASHES_AFTER_DAYS", 14)
                    ),
                    bucket_id=response.data["id"],
                )
                .order_by("begin")
            )

            response.data["crash_history"] = list(hits.values("begin", "count"))

        return response

    def __validate(
        self, request: Request, bucket: Bucket, submitSave: bool, reassign: bool
    ):
        try:
            bucket.getSignature()
        except RuntimeError as e:
            raise ValidationError(f"Signature is not valid: {e}")

        # Only save if we hit "save" (not e.g. "preview")
        if submitSave:
            if bucket.bug is not None:
                bucket.bug.save()
                # this is not a no-op!
                # if the bug was just created by .save(),
                # it must be re-assigned to the model
                # ref: https://docs.djangoproject.com/en/3.1/topics/db
                #      /examples/many_to_one/
                # "Note that you must save an object before it can be
                #  assigned to a foreign key relationship."
                bucket.bug = bucket.bug
            bucket.save()

        inList: list[str] = []
        outList: list[str] = []
        # If the reassign checkbox is checked
        if reassign:
            inList, outList, inListCount, outListCount = bucket.reassign(submitSave)

        # Save bucket and redirect to viewing it
        if submitSave:
            return {"url": reverse("crashmanager:sigview", kwargs={"sigid": bucket.pk})}

        # Render the preview page
        return {
            "warningMessage": "This is a preview, don't forget to save!",
            "inList": inList,
            "outList": outList,
            "inListCount": inListCount,
            "outListCount": outListCount,
        }

    def update(self, request: Request, *args: str, **kwargs: str) -> Response:
        assert request.method is not None
        raise MethodNotAllowed(request.method)

    def partial_update(self, request: Request, *args: str, **kwargs: str) -> Response:
        user = cast(User, User.get_or_create_restricted(request.user)[0])
        if user.restricted:
            assert request.method is not None
            raise MethodNotAllowed(request.method)

        serializer = self.get_serializer(data=request.data, partial=True)
        serializer.is_valid(raise_exception=True)

        bucket = get_object_or_404(Bucket, id=self.kwargs["pk"])
        check_authorized_for_signature(request, bucket)

        bug: QuerySet[Bug] | Bug | None
        if "bug" in serializer.validated_data:
            if serializer.validated_data["bug"] is None:
                bug = None
            else:
                bug = Bug.objects.filter(
                    externalId=serializer.validated_data.get("bug")["externalId"],
                    externalType=serializer.validated_data.get("bug_provider"),
                )
                if not bug.exists():
                    bug = Bug(
                        externalId=serializer.validated_data.get("bug")["externalId"],
                        externalType=serializer.validated_data.get("bug_provider"),
                    )
                else:
                    bug = bug.first()

            bucket.bug = bug

        if "signature" in serializer.validated_data:
            bucket.signature = serializer.validated_data["signature"]
        if "shortDescription" in serializer.validated_data:
            bucket.shortDescription = serializer.validated_data["shortDescription"]
        if "frequent" in serializer.validated_data:
            bucket.frequent = serializer.validated_data["frequent"]
        if "permanent" in serializer.validated_data:
            bucket.permanent = serializer.validated_data["permanent"]
        if "doNotReduce" in serializer.validated_data:
            bucket.doNotReduce = serializer.validated_data["doNotReduce"]

        save = request.query_params.get("save", "true").lower() not in ("false", "0")
        reassign = request.query_params.get("reassign", "true").lower() not in (
            "false",
            "0",
        )
        data = self.__validate(request, bucket, save, reassign)
        return Response(
            status=status.HTTP_200_OK,
            data=data,
        )

    def create(self, request: Request, *args: str, **kwargs: str) -> Response:
        serializer = self.get_serializer(data=request.data)
        serializer.is_valid(raise_exception=True)

        bucket = Bucket(
            signature=serializer.validated_data.get("signature"),
            shortDescription=serializer.validated_data.get("shortDescription"),
            frequent=serializer.validated_data.get("frequent"),
            permanent=serializer.validated_data.get("permanent"),
        )

        save = request.query_params.get("save", "true").lower() not in ("false", "0")
        reassign = request.query_params.get("reassign", "true").lower() not in (
            "false",
            "0",
        )
        data = self.__validate(request, bucket, save, reassign)
        response_status = status.HTTP_201_CREATED if save else status.HTTP_200_OK
        return Response(
            status=response_status,
            data=data,
        )


class BucketVueViewSet(BucketViewSet):
    """API endpoint that allows viewing Buckets and always uses Vue serializer"""

    def get_serializer(self, *args: Any, **kwds: Any) -> BucketVueSerializer:
        self.vue = True
        return BucketVueSerializer(*args, **kwds)


class BugProviderViewSet(mixins.ListModelMixin, viewsets.GenericViewSet):
    """
    API endpoint that allows listing BugProviders
    """

    authentication_classes = (TokenAuthentication, SessionAuthentication)
    queryset = BugProvider.objects.all()
    serializer_class = BugProviderSerializer


class BugzillaTemplateViewSet(
    mixins.ListModelMixin, mixins.RetrieveModelMixin, viewsets.GenericViewSet
):
    """
    API endpoint that allows viewing BugzillaTemplates
    """

    authentication_classes = (TokenAuthentication, SessionAuthentication)
    queryset = BugzillaTemplate.objects.all()
    serializer_class = BugzillaTemplateSerializer


class NotificationViewSet(mixins.ListModelMixin, viewsets.GenericViewSet):
    """
    API endpoint that allows listing unread Notifications
    """

    authentication_classes = (TokenAuthentication, SessionAuthentication)
    serializer_class = NotificationSerializer
    filter_backends = [
        JsonQueryFilterBackend,
    ]

    def get_queryset(self) -> QuerySet[Notification]:
        return Notification.objects.unread().filter(recipient=self.request.user)

    @action(detail=True, methods=["patch"])
    def mark_as_read(self, request: Request, pk: int | None = None) -> Response:
        notification = self.get_object()

        if notification.recipient != request.user:
            raise PermissionDenied()

        notification.mark_as_read()
        return Response(status=status.HTTP_200_OK)

    @action(detail=False, methods=["patch"])
    def mark_all_as_read(self, request: Request) -> Response:
        notifications = self.get_queryset()
        notifications.mark_all_as_read()
        return Response(status=status.HTTP_200_OK)


def json_to_query(json_str: str):
    """
    This method converts JSON objects into trees of Django Q objects.
    It can be used to provide the user the ability to perform complex
    queries on the database using JSON as a query string.

    The decoded JSON may only contain objects. Each object must contain
    an "op" key that describes the operation of the object. This can either
    be "AND", "OR" or "NOT". Right now, it is mandatory to specify an operator
    even if there is only one element in the object.

    Any other keys in the object are interpreted as follows:

    If the value of the key is an object itself, recursively create a new
    query object and connect all query objects in the current object together
    using the specified operator. In this case, the key itself remains unused.

    If the value of the key is a string, directly interpret key and value as
    a query string for the database.

    If the operator is "NOT", then only one other key can be present in the
    object. If the operator is "AND" or "OR" and only one other key is present,
    then the operator has no effect.
    """
    try:
        obj = json.loads(json_str, object_pairs_hook=OrderedDict)
    except ValueError as e:
        raise RuntimeError(f"Invalid JSON: {e}")

    def get_query_obj(obj, key: str | None = None) -> Q:

        if obj is None or isinstance(obj, (str, list, int)):
            kwargs = {key: obj}
            qobj = Q(**kwargs)
            return qobj
        elif not isinstance(obj, dict):
            raise RuntimeError(
                f"Invalid object type '{type(obj).__name__}' in query object"
            )

        qobj = Q()

        if "op" not in obj:
            raise RuntimeError("No operator specified in query object")

        op = obj["op"]
        objkeys = [value for value in obj if value != "op"]

        if op == "NOT" and len(objkeys) > 1:
            raise RuntimeError("Attempted to negate multiple objects at once")

        for objkey in objkeys:
            if op == "AND":
                qobj.add(get_query_obj(obj[objkey], objkey), Q.AND)
            elif op == "OR":
                qobj.add(get_query_obj(obj[objkey], objkey), Q.OR)
            elif op == "NOT":
                qobj = get_query_obj(obj[objkey], objkey)
                qobj.negate()
            else:
                raise RuntimeError(f"Invalid operator '{op}' specified in query object")

        return qobj

    return (obj, get_query_obj(obj))


class AbstractDownloadView(APIView):
    authentication_classes = (TokenAuthentication, SessionAuthentication)
    permission_classes = (CheckAppPermission,)

    def response(
        self,
        file_path: str,
        filename: str,
        content_type: str = "application/octet-stream",
    ) -> HttpResponse:
        if not os.path.exists(file_path):
            return HttpResponse(status=404)

        test_file = open(file_path, "rb")
        response = HttpResponse(
            FileWrapper(test_file), content_type="application/octet-stream"
        )
        response["Content-Disposition"] = f'attachment; filename="{filename}"'
        return response

    def get(self, _request: HttpRequest, _crashid: int) -> HttpResponse:
        return HttpResponse(status=500)


class TestDownloadView(AbstractDownloadView):
    def get(self, request: HttpRequest, crashid: int) -> HttpResponse:
        storage_base = getattr(django_settings, "TEST_STORAGE", None)
        if not storage_base:
            # This is a misconfiguration
            return HttpResponse(status=500)

        entry = get_object_or_404(CrashEntry, pk=crashid)
        check_authorized_for_crash_entry(request, entry)

        if not entry.testcase:
            return HttpResponse(status=404)

        file_path = os.path.join(storage_base, entry.testcase.test.name)
        return self.response(file_path, entry.testcase.test.name)


class SignaturesDownloadView(AbstractDownloadView):
    def get(self, request: HttpRequest, format: int | None = None) -> HttpResponse:
        deny_restricted_users(request)

        storage_base = getattr(django_settings, "SIGNATURE_STORAGE", None)
        if not storage_base:
            # This is a misconfiguration
            return HttpResponse(status=500)

        filename = "signatures.zip"
        file_path = os.path.join(storage_base, filename)

        return self.response(file_path, filename)


class BugzillaTemplateListView(ListView[BugzillaTemplate]):
    model = BugzillaTemplate
    template_name = "bugzilla/list.html"
    paginate_by = 100


class BugzillaTemplateDeleteView(DeleteView):
    model = BugzillaTemplate
    template_name = "bugzilla/delete.html"
    success_url = reverse_lazy("crashmanager:templates")
    pk_url_kwarg = "templateId"


class BugzillaTemplateEditView(UpdateView):
    model = BugzillaTemplate
    template_name = "bugzilla/create_edit.html"
    success_url = reverse_lazy("crashmanager:templates")
    pk_url_kwarg = "templateId"

    def get_context_data(self, **kwargs: Any):
        context = super().get_context_data(**kwargs)
        context["title"] = "Edit template"
        return context

    def get_form_class(
        self,
    ) -> type[BugzillaTemplateBugForm] | type[BugzillaTemplateCommentForm]:
        if self.object.mode == BugzillaTemplateMode.Bug:
            return BugzillaTemplateBugForm
        else:
            return BugzillaTemplateCommentForm


class BugzillaTemplateBugCreateView(CreateView):
    model = BugzillaTemplate
    template_name = "bugzilla/create_edit.html"
    form_class = BugzillaTemplateBugForm
    success_url = reverse_lazy("crashmanager:templates")

    def get_context_data(self, **kwargs: Any):
        context = super().get_context_data(**kwargs)
        context["title"] = "Create a bug template"
        return context

    def form_valid(self, form) -> HttpResponse:
        form.instance.mode = BugzillaTemplateMode.Bug
        return super().form_valid(form)


class BugzillaTemplateCommentCreateView(CreateView[BugzillaTemplate]):
    model = BugzillaTemplate
    template_name = "bugzilla/create_edit.html"
    form_class = BugzillaTemplateCommentForm
    success_url = reverse_lazy("crashmanager:templates")

    def get_context_data(self, **kwargs: Any):
        context = super().get_context_data(**kwargs)
        context["title"] = "Create a comment template"
        return context

    def form_valid(self, form):
        form.instance.mode = BugzillaTemplateMode.Comment
        return super().form_valid(form)


class UserSettingsEditView(UpdateView[User]):
    model = User
    template_name = "usersettings.html"
    form_class = UserSettingsForm
    success_url = reverse_lazy("crashmanager:usersettings")

    def get_form_kwargs(self, **kwargs: Any):
        kwargs = super().get_form_kwargs(**kwargs)
        kwargs["user"] = self.get_queryset().get(user=self.request.user)
        return kwargs

    def get_object(self):
        return self.get_queryset().get(user=self.request.user)

    def get_context_data(self, **kwargs: Any):
        context = super().get_context_data(**kwargs)
        context["bugzilla_providers"] = BugProvider.objects.filter(
            classname="BugzillaProvider"
        )
        context["user"] = self.request.user
        return context


class InboxView(TemplateView):
    template_name = "inbox.html"<|MERGE_RESOLUTION|>--- conflicted
+++ resolved
@@ -481,22 +481,14 @@
     return render(request, "signatures/edit.html", data)
 
 
-<<<<<<< HEAD
 def deleteSignature(
     request: HttpRequest, sigid: int
 ) -> HttpResponseRedirect | HttpResponsePermanentRedirect | HttpResponse:
-    buckets = Bucket.objects.filter(pk=sigid).annotate(size=Count("crashentry"))
-    if not buckets:
-        raise Http404
-    bucket = buckets[0]
-=======
-def deleteSignature(request, sigid):
     user = User.get_or_create_restricted(request.user)[0]
     if user.restricted:
         raise PermissionDenied(
             {"message": "You don't have permission to delete signatures."}
         )
->>>>>>> 05559c1d
 
     bucket = Bucket.objects.get(pk=sigid)
 
