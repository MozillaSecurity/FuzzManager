<<<<<<< HEAD
from __future__ import annotations

from typing import Any
=======
import hashlib
>>>>>>> d83b48f7

from django.core.exceptions import MultipleObjectsReturned  # noqa
from django.core.files.base import ContentFile
from rest_framework import serializers
from rest_framework.exceptions import APIException

from crashmanager.models import Client, Tool

from .models import Collection, CollectionFile, Report, ReportConfiguration, Repository


class InvalidArgumentException(APIException):
    status_code = 400


class CollectionSerializer(serializers.ModelSerializer[Collection]):
    # We need to redefine several fields explicitly because we flatten our
    # foreign keys into these fields instead of using primary keys, hyperlinks
    # or slug fields. All of the other solutions would require the client to
    # create these instances first and issue multiple requests in total.
    #
    # write_only here means don't try to read it automatically in
    # super().to_representation()
    repository = serializers.CharField(source="repository.name", max_length=255)
    client = serializers.CharField(source="client.name", max_length=255)
    tools = serializers.CharField(max_length=1023, write_only=True)
    coverage = serializers.CharField(source="coverage.file", required=False)

    class Meta:
        model = Collection
        fields = (
            "repository",
            "revision",
            "branch",
            "tools",
            "client",
            "coverage",
            "description",
            "id",
            "created",
        )
        read_only_fields = ("id", "created")

    def to_representation(self, obj):
        """
        Serialize (flatten) our object. We need custom flattening because we
        want the foreign relationships of our object to be flattened into our
        object by name.
        """
        serialized = super().to_representation(obj)
        if obj is not None:
            serialized["tools"] = ",".join([x.name for x in obj.tools.all()])

        return serialized

<<<<<<< HEAD
    def create(self, attrs) -> Collection:
        '''
=======
    def create(self, attrs):
        """
>>>>>>> d83b48f7
        Create a Collection instance based on the given dictionary of values
        received. We need to unflatten foreign relationships like repository,
        tool and client and create the foreign objects on the fly if they
        don't exist in our database yet.
        """
        missing_keys = {"revision", "coverage"} - set(attrs.keys())
        if missing_keys:
            raise InvalidArgumentException(
                {key: ["This field is required."] for key in missing_keys}
            )

        repository = attrs.pop("repository")["name"]

        # It should not be possible to end up with an invalid repository
        # through the REST API, but we check it, just to be sure.
        repository = Repository.objects.filter(name=repository)
        if not repository:
            raise InvalidArgumentException("Invalid repository specified")

        # Also check that there is not more than one repository with the
        # specified name. If there is, then this is a configuration issue,
        # but instead of silently using the wrong repository, let's error out.
        if len(repository) > 1:
            raise InvalidArgumentException("Ambiguous repository specified")

        attrs["repository"] = repository[0]

        # Get or instantiate objects for client and tool
        attrs["client"] = Client.objects.get_or_create(name=attrs["client"]["name"])[0]
        attrs["tools"] = [
            Tool.objects.get_or_create(name=tool)[0]
            for tool in attrs["tools"].split(",")
        ]

        coverage = attrs.pop("coverage")["file"]

        h = hashlib.new("sha1")
        h.update(repr(coverage).encode("utf-8"))

        dbobj = CollectionFile()
        dbobj.file.save(f"{h.hexdigest()}.coverage", ContentFile(coverage))
        dbobj.save()
        attrs["coverage"] = dbobj

        # Create our Collection instance
        return super().create(attrs)


class RepositorySerializer(serializers.ModelSerializer[Repository]):
    class Meta:
        model = Repository
        fields = ("name",)
        read_only_fields = ("name",)


<<<<<<< HEAD
class ReportConfigurationSerializer(serializers.ModelSerializer[ReportConfiguration]):
    repository = serializers.CharField(source='repository.name', max_length=255)
=======
class ReportConfigurationSerializer(serializers.ModelSerializer):
    repository = serializers.CharField(source="repository.name", max_length=255)
>>>>>>> d83b48f7

    class Meta:
        model = ReportConfiguration
        fields = (
            "repository",
            "description",
            "directives",
            "public",
            "id",
            "logical_parent",
        )
        read_only_fields = ("id", "created")

<<<<<<< HEAD
    def __init__(self, *args: Any, **kwargs: Any) -> None:
        super(ReportConfigurationSerializer, self).__init__(*args, **kwargs)
=======
    def __init__(self, *args, **kwargs):
        super().__init__(*args, **kwargs)
>>>>>>> d83b48f7

        request = self.context.get("request")
        if request and hasattr(request, "GET"):
            exclude_fields = request.GET.get("__exclude", None)
            if exclude_fields:
                exclude_fields = exclude_fields.split(",")

        if exclude_fields:
            for field in exclude_fields:
                self.fields.pop(field)

<<<<<<< HEAD
    def handle_repository(self, attrs) -> None:
        '''
=======
    def handle_repository(self, attrs):
        """
>>>>>>> d83b48f7
        When creating or updating a ReportConfiguration instance, we need to unflatten
        the foreign relationship to the repository and validate that it exists.
        """
        repository = attrs.pop("repository")["name"]

        # Check the the specified repository exists
        repository = Repository.objects.filter(name=repository)
        if not repository:
            raise InvalidArgumentException("Invalid repository specified")

        # Also check that there is not more than one repository with the
        # specified name. If there is, then this is a configuration issue,
        # but instead of silently using the wrong repository, let's error out.
        if len(repository) > 1:
            raise InvalidArgumentException("Ambiguous repository specified")

        attrs["repository"] = repository[0]

    def update(self, instance, attrs) -> ReportConfiguration:
        self.handle_repository(attrs)

        # Update our ReportConfiguration instance
        return super().update(instance, attrs)

    def create(self, attrs) -> ReportConfiguration:
        self.handle_repository(attrs)

        # Create our ReportConfiguration instance
        return super().create(attrs)


class ReportSerializer(serializers.ModelSerializer[Report]):
    class Meta:
        model = Report
        fields = (
            "id",
            "data_created",
            "public",
            "coverage",
            "is_monthly",
            "is_quarterly",
        )
        read_only_fields = ("id", "data_created", "coverage")

<<<<<<< HEAD
    def __init__(self, *args: Any, **kwargs: Any) -> None:
        super(ReportSerializer, self).__init__(*args, **kwargs)
=======
    def __init__(self, *args, **kwargs):
        super().__init__(*args, **kwargs)
>>>>>>> d83b48f7

        request = self.context.get("request")
        if request and hasattr(request, "GET"):
            exclude_fields = request.GET.get("__exclude", None)
            if exclude_fields:
                exclude_fields = exclude_fields.split(",")

        if exclude_fields:
            for field in exclude_fields:
                self.fields.pop(field)<|MERGE_RESOLUTION|>--- conflicted
+++ resolved
@@ -1,10 +1,7 @@
-<<<<<<< HEAD
 from __future__ import annotations
 
+import hashlib
 from typing import Any
-=======
-import hashlib
->>>>>>> d83b48f7
 
 from django.core.exceptions import MultipleObjectsReturned  # noqa
 from django.core.files.base import ContentFile
@@ -60,13 +57,8 @@
 
         return serialized
 
-<<<<<<< HEAD
     def create(self, attrs) -> Collection:
-        '''
-=======
-    def create(self, attrs):
-        """
->>>>>>> d83b48f7
+        """
         Create a Collection instance based on the given dictionary of values
         received. We need to unflatten foreign relationships like repository,
         tool and client and create the foreign objects on the fly if they
@@ -122,13 +114,8 @@
         read_only_fields = ("name",)
 
 
-<<<<<<< HEAD
 class ReportConfigurationSerializer(serializers.ModelSerializer[ReportConfiguration]):
-    repository = serializers.CharField(source='repository.name', max_length=255)
-=======
-class ReportConfigurationSerializer(serializers.ModelSerializer):
     repository = serializers.CharField(source="repository.name", max_length=255)
->>>>>>> d83b48f7
 
     class Meta:
         model = ReportConfiguration
@@ -142,13 +129,8 @@
         )
         read_only_fields = ("id", "created")
 
-<<<<<<< HEAD
     def __init__(self, *args: Any, **kwargs: Any) -> None:
-        super(ReportConfigurationSerializer, self).__init__(*args, **kwargs)
-=======
-    def __init__(self, *args, **kwargs):
         super().__init__(*args, **kwargs)
->>>>>>> d83b48f7
 
         request = self.context.get("request")
         if request and hasattr(request, "GET"):
@@ -160,13 +142,8 @@
             for field in exclude_fields:
                 self.fields.pop(field)
 
-<<<<<<< HEAD
     def handle_repository(self, attrs) -> None:
-        '''
-=======
-    def handle_repository(self, attrs):
-        """
->>>>>>> d83b48f7
+        """
         When creating or updating a ReportConfiguration instance, we need to unflatten
         the foreign relationship to the repository and validate that it exists.
         """
@@ -211,13 +188,8 @@
         )
         read_only_fields = ("id", "data_created", "coverage")
 
-<<<<<<< HEAD
     def __init__(self, *args: Any, **kwargs: Any) -> None:
-        super(ReportSerializer, self).__init__(*args, **kwargs)
-=======
-    def __init__(self, *args, **kwargs):
         super().__init__(*args, **kwargs)
->>>>>>> d83b48f7
 
         request = self.context.get("request")
         if request and hasattr(request, "GET"):
