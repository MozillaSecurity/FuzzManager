#!/usr/bin/env python
<<<<<<< HEAD

from __future__ import annotations
=======
#
# This Source Code Form is subject to the terms of the Mozilla Public
# License, v. 2.0. If a copy of the MPL was not distributed with this
# file, You can obtain one at https://mozilla.org/MPL/2.0/.
"""setuptools install script"""

import site
>>>>>>> d83b48f7

from setuptools import setup

site.ENABLE_USER_SITE = True


if __name__ == "__main__":
    setup()<|MERGE_RESOLUTION|>--- conflicted
+++ resolved
@@ -1,16 +1,13 @@
 #!/usr/bin/env python
-<<<<<<< HEAD
-
-from __future__ import annotations
-=======
 #
 # This Source Code Form is subject to the terms of the Mozilla Public
 # License, v. 2.0. If a copy of the MPL was not distributed with this
 # file, You can obtain one at https://mozilla.org/MPL/2.0/.
 """setuptools install script"""
 
+from __future__ import annotations
+
 import site
->>>>>>> d83b48f7
 
 from setuptools import setup
 
