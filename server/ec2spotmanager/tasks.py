import logging
import socket
import ssl
import traceback
import boto.ec2
import boto.exception
import fasteners
from django.utils import timezone
from laniakea.core.userdata import UserData
from laniakea.core.providers.ec2.manager import EC2Manager
from laniakea.core.providers.ec2 import Ec2CommandLine
from celeryconf import app
from . import cron  # noqa ensure cron tasks get registered
from .common.prices import get_spot_prices, get_price_median

logger = logging.getLogger("ec2spotmanager")


SPOTMGR_TAG = "SpotManager"


@app.task
def check_instance_pool(pool_id):
    from .models import Instance, InstancePool, EC2_INSTANCE_STATE, PoolStatusEntry, EC2_POOL_STATUS_ENTRY_TYPE

    lock = fasteners.InterProcessLock('/tmp/ec2spotmanager.pool%d.lck' % pool_id)

    if not lock.acquire(blocking=False):
        logger.warning('[Pool %d] Another check still in progress, exiting.', pool_id)
        return

    try:

        instance_pool = InstancePool.objects.get(pk=pool_id)

        criticalPoolStatusEntries = PoolStatusEntry.objects.filter(pool=instance_pool, isCritical=True)

        if criticalPoolStatusEntries:
            return

        if instance_pool.config.provider.isCyclic() or instance_pool.config.provider.getMissingParameters():
            entry = PoolStatusEntry()
            entry.pool = instance_pool
            entry.isCritical = True
            entry.type = EC2_POOL_STATUS_ENTRY_TYPE['config-error']
            entry.msg = "Configuration error."
            entry.save()
            return

        config = instance_pool.config.provider.flatten()

        # the vast majority of this is ec2 specific. We will need to add task support for other providers
        if config.ec2poolconfiguration:

            instances_missing = config.size
            running_instances = []

            _update_pool_instances(instance_pool, config)

            instances = Instance.objects.filter(pool=instance_pool)

            for instance in instances:
                instance_status_code_fixed = False
                if instance.provider.status_code >= 256:
                    logger.warning("[Pool %d] Instance with EC2 ID %s has weird state code %d, attempting to fix...",
                                instance_pool.id, instance.ec2_instance_id, instance.provider.status_code)
                    instance.provider.status_code -= 256
                    instance_status_code_fixed = True

                if instance.provider.status_code in [EC2_INSTANCE_STATE['running'], EC2_INSTANCE_STATE['pending'],
                                            EC2_INSTANCE_STATE['requested']]:
                    instances_missing -= 1
                    running_instances.append(instance)
                elif instance.provider.status_code in [EC2_INSTANCE_STATE['shutting-down'], EC2_INSTANCE_STATE['terminated']]:
                    # The instance is no longer running, delete it from our database
                    logger.info("[Pool %d] Deleting terminated instance with EC2 ID %s from our database.",
                                instance_pool.id, instance.provider.ec2_instance_id)
                    instance.provider.delete()
                else:
                    if instance_status_code_fixed:
                        # Restore original status code for error reporting
                        instance.provider.status_code += 256

                    logger.error("[Pool %d] Instance with EC2 ID %s has unexpected state code %d",
                                instance_pool.id, instance.ec2_instance_id, instance.provider.status_code)
                    # In some cases, EC2 sends undocumented status codes and we don't know why
                    # For now, reset the status code to 0, consider the instance still present
                    # and hope that with the next update iteration, the problem will be gone.
                    instance.provider.status_code = 0
                    instance.provider.save()
                    instances_missing -= 1
                    running_instances.append(instance)

            # Continue working with the instances we have running
            instances = running_instances

            if not instance_pool.isEnabled:
                if running_instances:
                    _terminate_pool_instances(instance_pool, running_instances, config, terminateByPool=True)

                return

            if ((not instance_pool.last_cycled) or
                    instance_pool.last_cycled < timezone.now() - timezone.timedelta(seconds=config.cycle_interval)):
                logger.info("[Pool %d] Needs to be cycled, terminating all instances...", instance_pool.id)
                instance_pool.last_cycled = timezone.now()
                _terminate_pool_instances(instance_pool, instances, config, terminateByPool=True)
                instance_pool.save()

                logger.info("[Pool %d] Termination complete.", instance_pool.id)

            if instances_missing > 0:
                logger.info("[Pool %d] Needs %s more instances, starting...",
                            instance_pool.id, instances_missing)
                _start_pool_instances(instance_pool, config, count=instances_missing)
            elif instances_missing < 0:
                # Select the oldest instances we have running and terminate
                # them so we meet the size limitation again.
                logger.info("[Pool %d] Has %s instances over limit, terminating...",
                            instance_pool.id, -instances_missing)
                instances = Instance.objects.filter(pool=instance_pool).order_by('created')[:-instances_missing]
                _terminate_pool_instances(instance_pool, instances, config)
            else:
                logger.debug("[Pool %d] Size is ok.", instance_pool.id)

    finally:
        lock.release()


def _get_best_region_zone(config):
    prices = {instance_type: get_spot_prices(config.ec2_allowed_regions,
                                             config.aws_access_key_id,
                                             config.aws_secret_access_key,
                                             instance_type)
              for instance_type in config.ec2_instance_types}

    # Calculate median values for all availability zones and best zone/price
    best_zone = None
    best_region = None
    best_type = None
    best_median = None
    rejected_prices = {}
    for instance_type in prices:
        for region in prices[instance_type]:
            for zone in prices[instance_type][region]:
                # Do not consider a zone/region combination that has a current
                # price higher than the maximum price we are willing to pay,
                # even if the median would end up being lower than our maximum.
                if prices[instance_type][region][zone][0] > config.ec2_max_price:
                    rejected_prices[zone] = min(rejected_prices.get(zone, 9999),
                                                prices[instance_type][region][zone][0])
                    continue

                median = get_price_median(prices[instance_type][region][zone])
                if best_median is None or best_median > median:
                    best_median = median
                    best_zone = zone
                    best_region = region
                    best_type = instance_type
                    logger.debug("Best price median currently %r in %s/%s (%s)",
                                 median, best_region, best_zone, best_type)

    return (best_region, best_zone, best_type, rejected_prices)


def _create_laniakea_images(config):
    images = {"default": {}}

    # These are the configuration keys we want to put into the target configuration
    # without further preprocessing, except for the adjustment of the key name itself.
    keys = [
        'ec2_key_name',
        'ec2_image_name',
        'ec2_security_groups',
    ]

    for key in keys:
        lkey = key.replace("ec2_", "", 1)
        images["default"][lkey] = config[key]

    if config.ec2_raw_config:
        images["default"].update(config.ec2_raw_config)

    return images


def _start_pool_instances(pool, config, count=1):
    """ Start an instance with the given configuration """
    from .models import Instance, EC2Instance, EC2_INSTANCE_STATE, PoolStatusEntry, EC2_POOL_STATUS_ENTRY_TYPE
    
    if config.ec2poolconfiguration:
        images = _create_laniakea_images(config)

<<<<<<< HEAD
        # Figure out where to put our instances
        try:
            (region, zone, instance_type, rejected) = _get_best_region_zone(config)
        except (boto.exception.EC2ResponseError, boto.exception.BotoServerError, ssl.SSLError, socket.error):
            # In case of temporary failures here, we will retry again in the next cycle
            logger.warning("[Pool %d] Failed to acquire spot instance prices: %s.", pool.id, traceback.format_exc())
            return
        except RuntimeError:
=======
    priceLowEntries = PoolStatusEntry.objects.filter(pool=pool, type=POOL_STATUS_ENTRY_TYPE['price-too-low'])

    if not region:
        logger.warning("[Pool %d] No allowed region was cheap enough to spawn instances.", pool.id)

        if not priceLowEntries:
            entry = PoolStatusEntry()
            entry.pool = pool
            entry.type = POOL_STATUS_ENTRY_TYPE['price-too-low']
            entry.msg = "No allowed region was cheap enough to spawn instances."
            for zone in rejected:
                entry.msg += "\n%s at %s" % (zone, rejected[zone])
            entry.save()
        return
    else:
        if priceLowEntries:
            priceLowEntries.delete()

    logger.info("[Pool %d] Using instance type %s in region %s with availability zone %s.",
                pool.id, instance_type, region, zone)

    try:
        userdata = LaniakeaCommandLine.handle_import_tags(config.ec2_userdata.decode('utf-8'))

        # Copy the userdata_macros and populate with internal variables
        ec2_userdata_macros = dict(config.ec2_userdata_macros)
        ec2_userdata_macros["EC2SPOTMANAGER_POOLID"] = str(pool.id)
        ec2_userdata_macros["EC2SPOTMANAGER_CYCLETIME"] = str(config.cycle_interval)

        userdata = LaniakeaCommandLine.handle_tags(userdata, ec2_userdata_macros)
        if not userdata:
>>>>>>> 494a4e33
            logger.error("[Pool %d] Failed to compile userdata.", pool.id)
            entry = PoolStatusEntry()
            entry.type = EC2_POOL_STATUS_ENTRY_TYPE['config-error']
            entry.pool = pool
            entry.isCritical = True
            entry.msg = "Configuration error: %s" % traceback.format_exc()
            entry.save()
            return

        priceLowEntries = PoolStatusEntry.objects.filter(pool=pool, type=EC2_POOL_STATUS_ENTRY_TYPE['price-too-low'])

        if not region:
            logger.warning("[Pool %d] No allowed region was cheap enough to spawn instances.", pool.id)

            if not priceLowEntries:
                entry = PoolStatusEntry()
                entry.pool = pool
                entry.type = EC2_POOL_STATUS_ENTRY_TYPE['price-too-low']
                entry.msg = "No allowed region was cheap enough to spawn instances."
                for zone in rejected:
                    entry.msg += "\n%s at %s" % (zone, rejected[zone])
                entry.save()
            return
        else:
            if priceLowEntries:
                priceLowEntries.delete()

        logger.info("[Pool %d] Using instance type %s in region %s with availability zone %s.",
                    pool.id, instance_type, region, zone)

        try:
            userdata = UserData.handle_import_tags(config.ec2_userdata.decode('utf-8'))

            # Copy the userdata_macros and populate with internal variables
            ec2_userdata_macros = dict(config.ec2_userdata_macros)
            ec2_userdata_macros["EC2SPOTMANAGER_POOLID"] = str(pool.id)

            userdata = UserData.handle_tags(userdata, ec2_userdata_macros)
            if not userdata:
                logger.error("[Pool %d] Failed to compile userdata.", pool.id)

                entry = PoolStatusEntry()
                entry.type = EC2_POOL_STATUS_ENTRY_TYPE['config-error']
                entry.pool = pool
                entry.isCritical = True
                entry.msg = "Configuration error: Failed to compile userdata"
                entry.save()

                raise RuntimeError("start_pool_instances: Failed to compile userdata")

            images["default"]['user_data'] = userdata.encode("utf-8")
            images["default"]['placement'] = zone
            images["default"]['count'] = count
            images["default"]['instance_type'] = instance_type

            cluster = EC2Manager(images)
            try:
                cluster.connect(region=region, aws_access_key_id=config.aws_access_key_id,
                                aws_secret_access_key=config.aws_secret_access_key)
            except ssl.SSLError as msg:
                logger.warning("[Pool %d] start_pool_instances: Temporary failure in region %s: %s",
                            pool.id, region, msg)
                entry = PoolStatusEntry()
                entry.pool = pool
                entry.type = EC2_POOL_STATUS_ENTRY_TYPE['temporary-failure']
                entry.msg = "Temporary failure occurred: %s" % msg
                entry.save()

                return

            except Exception as msg:
                logger.exception("[Pool %d] start_pool_instances: laniakea failure: %s", pool.id, msg)

                # Log this error to the pool status messages
                entry = PoolStatusEntry()
                entry.type = EC2_POOL_STATUS_ENTRY_TYPE['unclassified']
                entry.pool = pool
                entry.msg = str(msg)
                entry.isCritical = True
                entry.save()

                return

            try:
                logger.info("[Pool %d] Creating %d instances...", pool.id, count)
                for ec2_request in cluster.create_spot_requests(config.ec2_max_price,
                                                                delete_on_termination=True,
                                                                timeout=10 * 60):
                    instance = EC2Instance()
                    instance.ec2_instance_id = ec2_request
                    instance.ec2_region = region
                    instance.ec2_zone = zone
                    instance.status_code = EC2_INSTANCE_STATE["requested"]
                    instance.pool = pool
                    instance.save()

            except (boto.exception.EC2ResponseError, boto.exception.BotoServerError, ssl.SSLError, socket.error) as msg:
                if "MaxSpotInstanceCountExceeded" in str(msg):
                    logger.warning("[Pool %d] start_pool_instances: Maximum instance count exceeded for region %s",
                                pool.id, region)
                    if not PoolStatusEntry.objects.filter(
                            pool=pool, type=EC2_POOL_STATUS_ENTRY_TYPE['max-spot-instance-count-exceeded']):
                        entry = PoolStatusEntry()
                        entry.pool = pool
                        entry.type = EC2_POOL_STATUS_ENTRY_TYPE['max-spot-instance-count-exceeded']
                        entry.msg = "Auto-selected region exceeded its maximum spot instance count."
                        entry.save()
                elif "Service Unavailable" in str(msg):
                    logger.warning("[Pool %d] start_pool_instances: Temporary failure in region %s: %s",
                                pool.id, region, msg)
                    entry = PoolStatusEntry()
                    entry.pool = pool
                    entry.type = EC2_POOL_STATUS_ENTRY_TYPE['temporary-failure']
                    entry.msg = "Temporary failure occurred: %s" % msg
                    entry.save()
                else:
                    logger.exception("[Pool %d] start_pool_instances: boto failure: %s", pool.id, msg)
                    entry = PoolStatusEntry()
                    entry.type = EC2_POOL_STATUS_ENTRY_TYPE['unclassified']
                    entry.pool = pool
                    entry.isCritical = True
                    entry.msg = "Unclassified error occurred: %s" % msg
                    entry.save()

        except Exception as msg:
            logger.exception("[Pool %d] start_pool_instances: unhandled failure: %s", pool.id, msg)
            raise


def _terminate_pool_instances(pool, instances, config, terminateByPool=False):
    """ Terminate an instance with the given configuration """
    from .models import EC2_INSTANCE_STATE, PoolStatusEntry, EC2_POOL_STATUS_ENTRY_TYPE
    instance_ids_by_region = _get_instance_ids_by_region(instances)

    if config.ec2poolconfiguration:
        for region in instance_ids_by_region:
            cluster = EC2Manager(None)
            try:
                cluster.connect(region=region, aws_access_key_id=config.aws_access_key_id,
                                aws_secret_access_key=config.aws_secret_access_key)
            except Exception as msg:
                # Log this error to the pool status messages
                entry = PoolStatusEntry()
                entry.type = EC2_POOL_STATUS_ENTRY_TYPE['unclassified']
                entry.pool = pool
                entry.msg = str(msg)
                entry.isCritical = True
                entry.save()

                logger.exception("[Pool %d] terminate_pool_instances: laniakea failure: %s", pool.id, msg)
                return None

            try:
                if terminateByPool:
                    boto_instances = cluster.find(filters={"tag:" + SPOTMGR_TAG + "-PoolId": str(pool.pk)})

                    # Data consistency checks
                    for boto_instance in boto_instances:
                        # state_code is a 16-bit value where the high byte is
                        # an opaque internal value and should be ignored.
                        state_code = boto_instance.state_code & 255
                        if not ((boto_instance.id in instance_ids_by_region[region]) or
                                (state_code == EC2_INSTANCE_STATE['shutting-down'] or
                                state_code == EC2_INSTANCE_STATE['terminated'])):
                            logger.error("[Pool %d] Instance with EC2 ID %s (status %d) "
                                        "is not in region list for region %s",
                                        pool.id, boto_instance.id, state_code, region)

                    cluster.terminate(boto_instances)
                else:
                    logger.info("[Pool %d] Terminating %s instances in region %s",
                                pool.id, len(instance_ids_by_region[region]), region)
                    cluster.terminate(cluster.find(instance_ids=instance_ids_by_region[region]))
            except (boto.exception.EC2ResponseError, boto.exception.BotoServerError, ssl.SSLError, socket.error) as msg:
                logger.exception("[Pool %d] terminate_pool_instances: boto failure: %s", pool.id, msg)
                return 1


def _get_instance_ids_by_region(instances):
    from .models import EC2Instance

    instance_ids_by_region = {}

    for instance in instances:
        if isinstance(instance.provider, EC2Instance):
            if instance.provider.ec2_region not in instance_ids_by_region:
                instance_ids_by_region[instance.provider.ec2_region] = []
            instance_ids_by_region[instance.provider.ec2_region].append(instance.provider.ec2_instance_id)

    return instance_ids_by_region


def _get_instances_by_ids(instances):
    from .models import EC2Instance

    instances_by_ids = {}
    for instance in instances:
        if isinstance(instance.provider, EC2Instance):
            instances_by_ids[instance.provider.ec2_instance_id] = instance
    return instances_by_ids


def _update_pool_instances(pool, config):
    """Check the state of the instances in a pool and update it in the database"""
    from .models import Instance, EC2Instance, EC2_INSTANCE_STATE, PoolStatusEntry, EC2_POOL_STATUS_ENTRY_TYPE

    if config.ec2poolconfiguration:
        instances = EC2Instance.objects.filter(pool=pool)
        instance_ids_by_region = _get_instance_ids_by_region(instances)
        instances_by_ids = _get_instances_by_ids(instances)
        instances_left = []
        instances_created = False

        debug_boto_instance_ids_seen = set()
        debug_not_updatable_continue = set()
        debug_not_in_region = {}

        for instance in instances_by_ids.values():
            if instance.provider.status_code != EC2_INSTANCE_STATE['requested']:
                instances_left.append(instance)

        # set config to this pool for now in case we set tags on fulfilled spot requests
        config.ec2_tags[SPOTMGR_TAG + '-PoolId'] = str(pool.pk)

        for region in instance_ids_by_region:
            cluster = EC2Manager(None)
            try:
                cluster.connect(region=region, aws_access_key_id=config.aws_access_key_id,
                                aws_secret_access_key=config.aws_secret_access_key)
            except Exception as msg:
                # Log this error to the pool status messages
                entry = PoolStatusEntry()
                entry.type = EC2_POOL_STATUS_ENTRY_TYPE['unclassified']
                entry.pool = pool
                entry.msg = str(msg)
                entry.isCritical = True
                entry.save()

                logger.exception("[Pool %d] update_pool_instances: laniakea failure: %s", pool.id, msg)
                return

            try:
                # first check status of pending spot requests
                requested = []
                for instance_id in instance_ids_by_region[region]:
                    if instances_by_ids[instance_id].provider.status_code == EC2_INSTANCE_STATE['requested']:
                        requested.append(instance_id)

                if requested:
                    boto_results = cluster.check_spot_requests(requested, config.ec2_tags)

                    for req_id, result in zip(requested, boto_results):
                        instance = instances_by_ids[req_id]

                        if isinstance(result, boto.ec2.instance.Instance):
                            logger.info("[Pool %d] spot request fulfilled %s -> %s", pool.id, req_id, result.id)

                            # spot request has been fulfilled
                            instance.hostname = result.public_dns_name
                            instance.provider.ec2_instance_id = result.id
                            # state_code is a 16-bit value where the high byte is
                            # an opaque internal value and should be ignored.
                            instance.provider.status_code = result.state_code & 255
                            instance.provider.save()

                            # update local data structures to use the new instances instead
                            del instances_by_ids[req_id]
                            instances_by_ids[result.id] = instance
                            instance_ids_by_region[region].append(result.id)
                            # don't add it to instances_left yet to avoid race with adding tags

                            # Now that we saved the object into our database, mark the instance as updatable
                            # so our update code can pick it up and update it accordingly when it changes states
                            result.add_tag(SPOTMGR_TAG + "-Updatable", "1")

                            instances_created = True

                        # request object is returned in case request is closed/cancelled/failed
                        elif isinstance(result, boto.ec2.spotinstancerequest.SpotInstanceRequest):
                            if result.state in {"cancelled", "closed"}:
                                # this is normal, remove from DB and move on
                                logger.info("[Pool %d] spot request %s is %s", pool.id, req_id, result.state)
                                instances_by_ids[req_id].delete()
                            elif result.state in {"open", "active"}:
                                # this should not happen! warn and leave in DB in case it's fulfilled later
                                logger.warning("[Pool %d] Request %s is %s and %s.",
                                            pool.id,
                                            req_id,
                                            result.status.code,
                                            result.state)
                            else:  # state=failed
                                msg = "Request %s is %s and %s." % (req_id, result.status.code, result.state)

                                entry = PoolStatusEntry()
                                entry.type = EC2_POOL_STATUS_ENTRY_TYPE['unclassified']
                                entry.pool = pool
                                entry.msg = str(msg)
                                entry.isCritical = True
                                entry.save()

                                logger.error("[Pool %d] %s", pool.id, msg)
                                instances_by_ids[req_id].delete()

                        elif result is None:
                            logger.info("[Pool %d] spot request %s is still open", pool.pk, req_id)

                        else:
                            logger.warning("[Pool %d] spot request %s returned %s", pool.pk, req_id, type(result).__name__)

                boto_instances = cluster.find(filters={"tag:" + SPOTMGR_TAG + "-PoolId": str(pool.pk)})

                for boto_instance in boto_instances:
                    # Store ID seen for debugging purposes
                    debug_boto_instance_ids_seen.add(boto_instance.id)

                    # state_code is a 16-bit value where the high byte is
                    # an opaque internal value and should be ignored.
                    state_code = boto_instance.state_code & 255

                    if (SPOTMGR_TAG + "-Updatable" not in boto_instance.tags or
                            int(boto_instance.tags[SPOTMGR_TAG + "-Updatable"]) <= 0):
                        # The instance is not marked as updatable. We must not touch it because
                        # a spawning thread is still managing this instance. However, we must also
                        # remove this instance from the instances_left list if it's already in our
                        # database, because otherwise our code here would delete it from the database.
                        if boto_instance.id in instance_ids_by_region[region]:
                            instances_left.remove(instances_by_ids[boto_instance.id])
                        else:
                            debug_not_updatable_continue.add(boto_instance.id)
                        continue

                    instance = None

                    # Whenever we see an instance that is not in our instance list for that region,
                    # make sure it's a terminated instance because we should never have a running
                    # instance that matches the search above but is not in our database.
                    if boto_instance.id not in instance_ids_by_region[region]:
                        if state_code not in [EC2_INSTANCE_STATE['shutting-down'], EC2_INSTANCE_STATE['terminated']]:

                            # As a last resort, try to find the instance in our database.
                            # If the instance was saved to our database between the entrance
                            # to this function and the search query sent to EC2, then the instance
                            # will not be in our instances list but returned by EC2. In this
                            # case, we try to load it directly from the database.
                            q = EC2Instance.objects.filter(ec2_instance_id=boto_instance.id)
                            if q:
                                instance = q[0]
                                logger.error("[Pool %d] Instance with EC2 ID %s was reloaded from database.",
                                            pool.id, boto_instance.id)
                            else:
                                logger.error("[Pool %d] Instance with EC2 ID %s is not in our database.",
                                            pool.id, boto_instance.id)

                                # Terminate at this point, we run in an inconsistent state
                                assert(False)
                        debug_not_in_region[boto_instance.id] = state_code
                        continue

                    instance = instances_by_ids[boto_instance.id]
                    if instance in instances_left:
                        instances_left.remove(instance)

                    # Check the status code and update if necessary
                    if instance.provider.status_code != state_code:
                        instance.provider.status_code = state_code
                        instance.provider.save()

                    # If for some reason we don't have a hostname yet,
                    # update it accordingly.
                    if not instance.hostname:
                        instance.hostname = boto_instance.public_dns_name
                        instance.save()

            except (boto.exception.EC2ResponseError, boto.exception.BotoServerError, ssl.SSLError, socket.error) as msg:
                if "MaxSpotInstanceCountExceeded" in str(msg):
                    logger.warning("[Pool %d] update_pool_instances: Maximum instance count exceeded for region %s",
                                pool.id, region)
                    if not PoolStatusEntry.objects.filter(
                            pool=pool, type=EC2_POOL_STATUS_ENTRY_TYPE['max-spot-instance-count-exceeded']):
                        entry = PoolStatusEntry()
                        entry.pool = pool
                        entry.type = EC2_POOL_STATUS_ENTRY_TYPE['max-spot-instance-count-exceeded']
                        entry.msg = "Auto-selected region exceeded its maximum spot instance count."
                        entry.save()
                elif "Service Unavailable" in str(msg):
                    logger.warning("[Pool %d] update_pool_instances: Temporary failure in region %s: %s",
                                pool.id, region, msg)
                    entry = PoolStatusEntry()
                    entry.pool = pool
                    entry.type = EC2_POOL_STATUS_ENTRY_TYPE['temporary-failure']
                    entry.msg = "Temporary failure occurred: %s" % msg
                    entry.save()
                else:
                    logger.exception("[Pool %d] update_pool_instances: boto failure: %s", pool.id, msg)
                    entry = PoolStatusEntry()
                    entry.type = EC2_POOL_STATUS_ENTRY_TYPE['unclassified']
                    entry.pool = pool
                    entry.isCritical = True
                    entry.msg = "Unclassified error occurred: %s" % msg
                    entry.save()
                return

        for instance in instances_left:
            reasons = []

            if instance.provider.ec2_instance_id not in debug_boto_instance_ids_seen:
                reasons.append("no corresponding machine on EC2")

            if instance.provider.ec2_instance_id in debug_not_updatable_continue:
                reasons.append("not updatable")

            if instance.provider.ec2_instance_id in debug_not_in_region:
                reasons.append("has state code %s on EC2 but not in our region"
                            % debug_not_in_region[instance.provider.ec2_instance_id])

            if not reasons:
                reasons.append("?")

            logger.info("[Pool %d] Deleting instance with EC2 ID %s from our database: %s",
                        pool.id, instance.provider.ec2_instance_id, ", ".join(reasons))
            instance.delete()

        if instances_created:
            # Delete certain warnings we might have created earlier that no longer apply

            # If we ever exceeded the maximum spot instance count, we can clear
            # the warning now because we obviously succeeded in starting some instances.
            PoolStatusEntry.objects.filter(
                pool=pool, type=EC2_POOL_STATUS_ENTRY_TYPE['max-spot-instance-count-exceeded']).delete()

            # The same holds for temporary failures of any sort
            PoolStatusEntry.objects.filter(pool=pool, type=EC2_POOL_STATUS_ENTRY_TYPE['temporary-failure']).delete()

            # Do not delete unclassified errors here for now, so the user can see them.<|MERGE_RESOLUTION|>--- conflicted
+++ resolved
@@ -190,8 +190,7 @@
     
     if config.ec2poolconfiguration:
         images = _create_laniakea_images(config)
-
-<<<<<<< HEAD
+        
         # Figure out where to put our instances
         try:
             (region, zone, instance_type, rejected) = _get_best_region_zone(config)
@@ -200,7 +199,6 @@
             logger.warning("[Pool %d] Failed to acquire spot instance prices: %s.", pool.id, traceback.format_exc())
             return
         except RuntimeError:
-=======
     priceLowEntries = PoolStatusEntry.objects.filter(pool=pool, type=POOL_STATUS_ENTRY_TYPE['price-too-low'])
 
     if not region:
@@ -232,7 +230,7 @@
 
         userdata = LaniakeaCommandLine.handle_tags(userdata, ec2_userdata_macros)
         if not userdata:
->>>>>>> 494a4e33
+
             logger.error("[Pool %d] Failed to compile userdata.", pool.id)
             entry = PoolStatusEntry()
             entry.type = EC2_POOL_STATUS_ENTRY_TYPE['config-error']
