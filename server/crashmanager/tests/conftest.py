--- conflicted
+++ resolved
@@ -7,30 +7,18 @@
 This Source Code Form is subject to the terms of the Mozilla Public
 License, v. 2.0. If a copy of the MPL was not distributed with this
 file, You can obtain one at http://mozilla.org/MPL/2.0/.
-<<<<<<< HEAD
-'''
+"""
 
 from __future__ import annotations
 
 import logging
 from typing import cast
 
-=======
-"""
-import logging
-
 import pytest
 from django.contrib.auth.models import Permission, User
->>>>>>> d83b48f7
 from django.contrib.contenttypes.models import ContentType
 from django.core.files.base import ContentFile
-<<<<<<< HEAD
-import pytest
 from rest_framework.test import APIClient
-from crashmanager.models import Bucket, BucketWatch, Bug, BugProvider, BugzillaTemplate, BugzillaTemplateMode, Client, \
-    CrashEntry, OS, Platform, Product, TestCase as cmTestCase, Tool, User as cmUser
-=======
->>>>>>> d83b48f7
 
 from crashmanager.models import (
     OS,
@@ -52,17 +40,13 @@
 LOG = logging.getLogger("fm.crashmanager.tests")
 
 
-<<<<<<< HEAD
-def _create_user(username: str, email: str = "test@mozilla.com", password: str = "test", restricted: bool = False, has_permission: bool = True) -> User:
-=======
 def _create_user(
-    username,
-    email="test@mozilla.com",
-    password="test",
-    restricted=False,
-    has_permission=True,
-):
->>>>>>> d83b48f7
+    username: str,
+    email: str = "test@mozilla.com",
+    password: str = "test",
+    restricted: bool = False,
+    has_permission: bool = True,
+) -> User:
     user = User.objects.create_user(username, email, password)
     user.user_permissions.clear()
     if has_permission:
@@ -87,7 +71,9 @@
 
 
 @pytest.fixture
-def user_normal(db: None, api_client: APIClient) -> User:  # pylint: disable=invalid-name,unused-argument
+def user_normal(
+    db: None, api_client: APIClient
+) -> User:  # pylint: disable=invalid-name,unused-argument
     """Create a normal, authenticated user"""
     user = _create_user("test")
     api_client.force_authenticate(user=user)
@@ -95,7 +81,9 @@
 
 
 @pytest.fixture
-def user_restricted(db: None, api_client: APIClient) -> User:  # pylint: disable=invalid-name,unused-argument
+def user_restricted(
+    db: None, api_client: APIClient
+) -> User:  # pylint: disable=invalid-name,unused-argument
     """Create a restricted, authenticated user"""
     user = _create_user("test-restricted", restricted=True)
     api_client.force_authenticate(user=user)
@@ -103,7 +91,9 @@
 
 
 @pytest.fixture
-def user_noperm(db: None, api_client: APIClient) -> User:  # pylint: disable=invalid-name,unused-argument
+def user_noperm(
+    db: None, api_client: APIClient
+) -> User:  # pylint: disable=invalid-name,unused-argument
     """Create an authenticated user with no crashmanager ACL"""
     user = _create_user("test-noperm", has_permission=False)
     api_client.force_authenticate(user=user)
@@ -116,77 +106,96 @@
     return request.getfixturevalue("user_" + request.param)
 
 
-class _cm_result(object):  # pylint: disable=invalid-name
-    @staticmethod
-    def create_crash(tool: str = "testtool",
-                     platform: str = "testplatform",
-                     product: str = "testproduct",
-                     product_version: Product | str | None = None,
-                     os: str = "testos",
-                     testcase: cmTestCase | None = None,
-                     client: str = "testclient",
-                     bucket: Bucket | None = None,
-                     stdout: str = "",
-                     stderr: str = "",
-                     crashdata: str = "",
-                     metadata: str = "",
-                     env: str = "",
-                     args: str = "",
-                     crashAddress: str = "",
-                     crashAddressNumeric: int | None = None,
-                     shortSignature: str = "",
-                     cachedCrashInfo: str = "",
-                     triagedOnce: bool = False) -> CrashEntry:
-        ...
-    @staticmethod
-    def create_bugprovider(classname: str = "BugzillaProvider", hostname: str = "", urlTemplate: str = "%s") -> BugProvider:
-        ...
+class _cm_result:  # pylint: disable=invalid-name
+    @staticmethod
+    def create_crash(
+        tool: str = "testtool",
+        platform: str = "testplatform",
+        product: str = "testproduct",
+        product_version: Product | str | None = None,
+        os: str = "testos",
+        testcase: cmTestCase | None = None,
+        client: str = "testclient",
+        bucket: Bucket | None = None,
+        stdout: str = "",
+        stderr: str = "",
+        crashdata: str = "",
+        metadata: str = "",
+        env: str = "",
+        args: str = "",
+        crashAddress: str = "",
+        crashAddressNumeric: int | None = None,
+        shortSignature: str = "",
+        cachedCrashInfo: str = "",
+        triagedOnce: bool = False,
+    ) -> CrashEntry:
+        ...
+
+    @staticmethod
+    def create_bugprovider(
+        classname: str = "BugzillaProvider", hostname: str = "", urlTemplate: str = "%s"
+    ) -> BugProvider:
+        ...
+
     @classmethod
-    def create_bug(cls, externalId: str, externalType: BugProvider | None = None, closed: bool | None = None) -> Bug:
-        ...
-    @staticmethod
-    def create_testcase(filename: str,
-                        testdata: str = "",
-                        quality: int = 0,
-                        isBinary: bool = False) -> cmTestCase:
-        ...
-    @staticmethod
-    def create_template(mode: str = BugzillaTemplateMode.Bug,
-                        name: str = "",
-                        product: str = "",
-                        component: str = "",
-                        summary: str = "",
-                        version: str = "",
-                        description: str = "",
-                        whiteboard: str = "",
-                        keywords: str = "",
-                        op_sys: str = "",
-                        platform: str = "",
-                        priority: str = "",
-                        severity: str = "",
-                        alias: str = "",
-                        cc: str = "",
-                        assigned_to: str = "",
-                        qa_contact: str = "",
-                        target_milestone: str = "",
-                        attrs: str = "",
-                        security: bool = False,
-                        security_group: str = "",
-                        comment: str = "",
-                        testcase_filename: str = "",
-                        blocks: str = "",
-                        dependson: str = "") -> BugzillaTemplate:
-        ...
-    @staticmethod
-    def create_bucket(bug: Bug | None = None,
-                        signature: str = "",
-                        shortDescription: str = "",
-                        frequent: bool = False,
-                        permanent: bool = False) -> Bucket:
-        ...
-    @staticmethod
-    def create_toolfilter(tool: str, user: str = 'test') -> None:
-        ...
+    def create_bug(
+        cls,
+        externalId: str,
+        externalType: BugProvider | None = None,
+        closed: bool | None = None,
+    ) -> Bug:
+        ...
+
+    @staticmethod
+    def create_testcase(
+        filename: str, testdata: str = "", quality: int = 0, isBinary: bool = False
+    ) -> cmTestCase:
+        ...
+
+    @staticmethod
+    def create_template(
+        mode: str = BugzillaTemplateMode.Bug,
+        name: str = "",
+        product: str = "",
+        component: str = "",
+        summary: str = "",
+        version: str = "",
+        description: str = "",
+        whiteboard: str = "",
+        keywords: str = "",
+        op_sys: str = "",
+        platform: str = "",
+        priority: str = "",
+        severity: str = "",
+        alias: str = "",
+        cc: str = "",
+        assigned_to: str = "",
+        qa_contact: str = "",
+        target_milestone: str = "",
+        attrs: str = "",
+        security: bool = False,
+        security_group: str = "",
+        comment: str = "",
+        testcase_filename: str = "",
+        blocks: str = "",
+        dependson: str = "",
+    ) -> BugzillaTemplate:
+        ...
+
+    @staticmethod
+    def create_bucket(
+        bug: Bug | None = None,
+        signature: str = "",
+        shortDescription: str = "",
+        frequent: bool = False,
+        permanent: bool = False,
+    ) -> Bucket:
+        ...
+
+    @staticmethod
+    def create_toolfilter(tool: str, user: str = "test") -> None:
+        ...
+
     @staticmethod
     def create_bucketwatch(bucket: Bucket, crash: CrashEntry | int = 0) -> BucketWatch:
         ...
@@ -196,49 +205,27 @@
 def cm():
     class _cm_result:  # pylint: disable=invalid-name
         @staticmethod
-<<<<<<< HEAD
-        def create_crash(tool: str = "testtool",
-                         platform: str = "testplatform",
-                         product: str = "testproduct",
-                         product_version: Product | str | None = None,
-                         os: str = "testos",
-                         testcase: cmTestCase | None = None,
-                         client: str = "testclient",
-                         bucket: Bucket | None = None,
-                         stdout: str = "",
-                         stderr: str = "",
-                         crashdata: str = "",
-                         metadata: str = "",
-                         env: str = "",
-                         args: str = "",
-                         crashAddress: str = "",
-                         crashAddressNumeric: int | None = None,
-                         shortSignature: str = "",
-                         cachedCrashInfo: str = "",
-                         triagedOnce: bool = False) -> CrashEntry:
-=======
         def create_crash(
-            tool="testtool",
-            platform="testplatform",
-            product="testproduct",
-            product_version=None,
-            os="testos",
-            testcase=None,
-            client="testclient",
-            bucket=None,
-            stdout="",
-            stderr="",
-            crashdata="",
-            metadata="",
-            env="",
-            args="",
-            crashAddress="",
-            crashAddressNumeric=None,
-            shortSignature="",
-            cachedCrashInfo="",
-            triagedOnce=False,
-        ):
->>>>>>> d83b48f7
+            tool: str = "testtool",
+            platform: str = "testplatform",
+            product: str = "testproduct",
+            product_version: Product | str | None = None,
+            os: str = "testos",
+            testcase: cmTestCase | None = None,
+            client: str = "testclient",
+            bucket: Bucket | None = None,
+            stdout: str = "",
+            stderr: str = "",
+            crashdata: str = "",
+            metadata: str = "",
+            env: str = "",
+            args: str = "",
+            crashAddress: str = "",
+            crashAddressNumeric: int | None = None,
+            shortSignature: str = "",
+            cachedCrashInfo: str = "",
+            triagedOnce: bool = False,
+        ) -> CrashEntry:
             # create tool
             tool, created = Tool.objects.get_or_create(name=tool)
             assert isinstance(tool, Tool)
@@ -267,258 +254,173 @@
             assert isinstance(client, Client)
             if created:
                 LOG.debug("Created Client pk=%d", client.pk)
-<<<<<<< HEAD
-            result = cast(CrashEntry, CrashEntry.objects.create(tool=tool,
-                                                                platform=platform,
-                                                                product=product,
-                                                                os=os,
-                                                                testcase=testcase,
-                                                                client=client,
-                                                                bucket=bucket,
-                                                                rawStdout=stdout,
-                                                                rawStderr=stderr,
-                                                                rawCrashData=crashdata,
-                                                                metadata=metadata,
-                                                                env=env,
-                                                                args=args,
-                                                                crashAddress=crashAddress,
-                                                                crashAddressNumeric=crashAddressNumeric,
-                                                                shortSignature=shortSignature,
-                                                                cachedCrashInfo=cachedCrashInfo,
-                                                                triagedOnce=triagedOnce))
-=======
-            result = CrashEntry.objects.create(
-                tool=tool,
-                platform=platform,
-                product=product,
-                os=os,
-                testcase=testcase,
-                client=client,
-                bucket=bucket,
-                rawStdout=stdout,
-                rawStderr=stderr,
-                rawCrashData=crashdata,
-                metadata=metadata,
-                env=env,
-                args=args,
-                crashAddress=crashAddress,
-                crashAddressNumeric=crashAddressNumeric,
-                shortSignature=shortSignature,
-                cachedCrashInfo=cachedCrashInfo,
-                triagedOnce=triagedOnce,
-            )
->>>>>>> d83b48f7
+            result = cast(
+                CrashEntry,
+                CrashEntry.objects.create(
+                    tool=tool,
+                    platform=platform,
+                    product=product,
+                    os=os,
+                    testcase=testcase,
+                    client=client,
+                    bucket=bucket,
+                    rawStdout=stdout,
+                    rawStderr=stderr,
+                    rawCrashData=crashdata,
+                    metadata=metadata,
+                    env=env,
+                    args=args,
+                    crashAddress=crashAddress,
+                    crashAddressNumeric=crashAddressNumeric,
+                    shortSignature=shortSignature,
+                    cachedCrashInfo=cachedCrashInfo,
+                    triagedOnce=triagedOnce,
+                ),
+            )
             LOG.debug("Created CrashEntry pk=%d", result.pk)
             return result
 
         @staticmethod
-<<<<<<< HEAD
-        def create_bugprovider(classname: str = "BugzillaProvider", hostname: str = "", urlTemplate: str = "%s") -> BugProvider:
-            result = cast(BugProvider, BugProvider.objects.create(classname=classname,
-                                                                  hostname=hostname,
-                                                                  urlTemplate=urlTemplate))
-=======
         def create_bugprovider(
-            classname="BugzillaProvider", hostname="", urlTemplate="%s"
-        ):
-            result = BugProvider.objects.create(
-                classname=classname, hostname=hostname, urlTemplate=urlTemplate
-            )
->>>>>>> d83b48f7
+            classname: str = "BugzillaProvider",
+            hostname: str = "",
+            urlTemplate: str = "%s",
+        ) -> BugProvider:
+            result = cast(
+                BugProvider,
+                BugProvider.objects.create(
+                    classname=classname, hostname=hostname, urlTemplate=urlTemplate
+                ),
+            )
             LOG.debug("Created BugProvider pk=%d", result.pk)
             return result
 
         @classmethod
-        def create_bug(cls, externalId: str, externalType: BugProvider | None = None, closed: bool | None = None) -> Bug:
+        def create_bug(
+            cls,
+            externalId: str,
+            externalType: BugProvider | None = None,
+            closed: bool | None = None,
+        ) -> Bug:
             if externalType is None:
                 externalType = cls.create_bugprovider()
-<<<<<<< HEAD
-            result = cast(Bug, Bug.objects.create(externalId=externalId, externalType=externalType, closed=closed))
-=======
-            result = Bug.objects.create(
-                externalId=externalId, externalType=externalType, closed=closed
-            )
->>>>>>> d83b48f7
+            result = cast(
+                Bug,
+                Bug.objects.create(
+                    externalId=externalId, externalType=externalType, closed=closed
+                ),
+            )
             LOG.debug("Created Bug pk=%d", result.pk)
             return result
 
         @staticmethod
-<<<<<<< HEAD
-        def create_testcase(filename: str,
-                            testdata: str = "",
-                            quality: int = 0,
-                            isBinary: bool = False) -> cmTestCase:
-=======
-        def create_testcase(filename, testdata="", quality=0, isBinary=False):
->>>>>>> d83b48f7
+        def create_testcase(
+            filename: str, testdata: str = "", quality: int = 0, isBinary: bool = False
+        ) -> cmTestCase:
             result = cmTestCase(quality=quality, isBinary=isBinary, size=len(testdata))
             result.test.save(filename, ContentFile(testdata))
             result.save()
             return result
 
         @staticmethod
-<<<<<<< HEAD
-        def create_template(mode: str = BugzillaTemplateMode.Bug,
-                            name: str = "",
-                            product: str = "",
-                            component: str = "",
-                            summary: str = "",
-                            version: str = "",
-                            description: str = "",
-                            whiteboard: str = "",
-                            keywords: str = "",
-                            op_sys: str = "",
-                            platform: str = "",
-                            priority: str = "",
-                            severity: str = "",
-                            alias: str = "",
-                            cc: str = "",
-                            assigned_to: str = "",
-                            qa_contact: str = "",
-                            target_milestone: str = "",
-                            attrs: str = "",
-                            security: bool = False,
-                            security_group: str = "",
-                            comment: str = "",
-                            testcase_filename: str = "",
-                            blocks: str = "",
-                            dependson: str = "") -> BugzillaTemplate:
-            result = cast(BugzillaTemplate, BugzillaTemplate.objects.create(mode=mode,
-                                                                            name=name,
-                                                                            product=product,
-                                                                            component=component,
-                                                                            summary=summary,
-                                                                            version=version,
-                                                                            description=description,
-                                                                            whiteboard=whiteboard,
-                                                                            keywords=keywords,
-                                                                            op_sys=op_sys,
-                                                                            platform=platform,
-                                                                            priority=priority,
-                                                                            severity=severity,
-                                                                            alias=alias,
-                                                                            cc=cc,
-                                                                            assigned_to=assigned_to,
-                                                                            qa_contact=qa_contact,
-                                                                            target_milestone=target_milestone,
-                                                                            attrs=attrs,
-                                                                            security=security,
-                                                                            security_group=security_group,
-                                                                            comment=comment,
-                                                                            testcase_filename=testcase_filename))
-=======
         def create_template(
-            mode=BugzillaTemplateMode.Bug,
-            name="",
-            product="",
-            component="",
-            summary="",
-            version="",
-            description="",
-            whiteboard="",
-            keywords="",
-            op_sys="",
-            platform="",
-            priority="",
-            severity="",
-            alias="",
-            cc="",
-            assigned_to="",
-            qa_contact="",
-            target_milestone="",
-            attrs="",
-            security=False,
-            security_group="",
-            comment="",
-            testcase_filename="",
-            blocks="",
-            dependson="",
-        ):
-            result = BugzillaTemplate.objects.create(
-                mode=mode,
-                name=name,
-                product=product,
-                component=component,
-                summary=summary,
-                version=version,
-                description=description,
-                whiteboard=whiteboard,
-                keywords=keywords,
-                op_sys=op_sys,
-                platform=platform,
-                priority=priority,
-                severity=severity,
-                alias=alias,
-                cc=cc,
-                assigned_to=assigned_to,
-                qa_contact=qa_contact,
-                target_milestone=target_milestone,
-                attrs=attrs,
-                security=security,
-                security_group=security_group,
-                comment=comment,
-                testcase_filename=testcase_filename,
-            )
->>>>>>> d83b48f7
+            mode: str = BugzillaTemplateMode.Bug,
+            name: str = "",
+            product: str = "",
+            component: str = "",
+            summary: str = "",
+            version: str = "",
+            description: str = "",
+            whiteboard: str = "",
+            keywords: str = "",
+            op_sys: str = "",
+            platform: str = "",
+            priority: str = "",
+            severity: str = "",
+            alias: str = "",
+            cc: str = "",
+            assigned_to: str = "",
+            qa_contact: str = "",
+            target_milestone: str = "",
+            attrs: str = "",
+            security: bool = False,
+            security_group: str = "",
+            comment: str = "",
+            testcase_filename: str = "",
+            blocks: str = "",
+            dependson: str = "",
+        ) -> BugzillaTemplate:
+            result = cast(
+                BugzillaTemplate,
+                BugzillaTemplate.objects.create(
+                    mode=mode,
+                    name=name,
+                    product=product,
+                    component=component,
+                    summary=summary,
+                    version=version,
+                    description=description,
+                    whiteboard=whiteboard,
+                    keywords=keywords,
+                    op_sys=op_sys,
+                    platform=platform,
+                    priority=priority,
+                    severity=severity,
+                    alias=alias,
+                    cc=cc,
+                    assigned_to=assigned_to,
+                    qa_contact=qa_contact,
+                    target_milestone=target_milestone,
+                    attrs=attrs,
+                    security=security,
+                    security_group=security_group,
+                    comment=comment,
+                    testcase_filename=testcase_filename,
+                ),
+            )
             LOG.debug("Created BugzillaTemplate pk=%d", result.pk)
             return result
 
         @staticmethod
-<<<<<<< HEAD
-        def create_bucket(bug: Bug | None = None,
-                          signature: str = "",
-                          shortDescription: str = "",
-                          frequent: bool = False,
-                          permanent: bool = False) -> Bucket:
-            result = cast(Bucket, Bucket.objects.create(bug=bug,
-                                                        signature=signature,
-                                                        shortDescription=shortDescription,
-                                                        frequent=frequent,
-                                                        permanent=permanent))
-=======
         def create_bucket(
-            bug=None, signature="", shortDescription="", frequent=False, permanent=False
-        ):
-            result = Bucket.objects.create(
-                bug=bug,
-                signature=signature,
-                shortDescription=shortDescription,
-                frequent=frequent,
-                permanent=permanent,
-            )
->>>>>>> d83b48f7
+            bug: Bug | None = None,
+            signature: str = "",
+            shortDescription: str = "",
+            frequent: bool = False,
+            permanent: bool = False,
+        ) -> Bucket:
+            result = cast(
+                Bucket,
+                Bucket.objects.create(
+                    bug=bug,
+                    signature=signature,
+                    shortDescription=shortDescription,
+                    frequent=frequent,
+                    permanent=permanent,
+                ),
+            )
             LOG.debug("Created Bucket pk=%d", result.pk)
             return result
 
         @staticmethod
-<<<<<<< HEAD
-        def create_toolfilter(tool: str, user: str = 'test') -> None:
-=======
-        def create_toolfilter(tool, user="test"):
->>>>>>> d83b48f7
+        def create_toolfilter(tool: str, user: str = "test") -> None:
             user = User.objects.get(username=user)
             cmuser, _ = cmUser.objects.get_or_create(user=user)
             cmuser.defaultToolsFilter.add(Tool.objects.get(name=tool))
 
         @staticmethod
-<<<<<<< HEAD
-        def create_bucketwatch(bucket: Bucket, crash: CrashEntry | int = 0) -> BucketWatch:
-            user = User.objects.get(username='test')
-=======
-        def create_bucketwatch(bucket, crash=0):
+        def create_bucketwatch(
+            bucket: Bucket, crash: CrashEntry | int = 0
+        ) -> BucketWatch:
             user = User.objects.get(username="test")
->>>>>>> d83b48f7
             cmuser, _ = cmUser.objects.get_or_create(user=user)
             if crash:
                 assert isinstance(crash, CrashEntry)
                 crash = crash.pk
-<<<<<<< HEAD
-            result = cast(BucketWatch, BucketWatch.objects.create(bucket=bucket, user=cmuser, lastCrash=crash))
-=======
-            result = BucketWatch.objects.create(
-                bucket=bucket, user=cmuser, lastCrash=crash
-            )
->>>>>>> d83b48f7
+            result = cast(
+                BucketWatch,
+                BucketWatch.objects.create(bucket=bucket, user=cmuser, lastCrash=crash),
+            )
             LOG.debug("Created BucketWatch pk=%d", result.pk)
             return result
 
