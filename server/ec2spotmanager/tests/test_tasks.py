--- conflicted
+++ resolved
@@ -8,37 +8,24 @@
 This Source Code Form is subject to the terms of the Mozilla Public
 License, v. 2.0. If a copy of the MPL was not distributed with this
 file, You can obtain one at http://mozilla.org/MPL/2.0/.
-<<<<<<< HEAD
-'''
+"""
 
 from __future__ import annotations
 
-from collections.abc import Callable
 import datetime
 import logging
+from collections.abc import Callable
 from typing import Iterable
+
 import boto.ec2
 import pytest
 from django.utils import timezone
 from pytest_mock import MockerFixture
 
-from . import UncatchableException, create_config, create_instance, create_pool
-from ec2spotmanager.tasks import update_requests, update_instances, cycle_and_terminate_disabled, \
-    check_and_resize_pool, _terminate_instance_ids, _terminate_instance_request_ids, SPOTMGR_TAG
-=======
-"""
-import datetime
-import logging
-
-import boto.ec2
-import pytest
-from django.utils import timezone
-
 from ec2spotmanager.CloudProvider.CloudProvider import (
     INSTANCE_STATE,
     CloudProviderTemporaryFailure,
 )
->>>>>>> d83b48f7
 from ec2spotmanager.models import Instance  # PoolStatusEntry
 from ec2spotmanager.tasks import (
     SPOTMGR_TAG,
@@ -50,13 +37,9 @@
     update_requests,
 )
 
-<<<<<<< HEAD
-LOG = logging.getLogger('fm.ec2spotmanager.tests.tasks')
-=======
 from . import UncatchableException, create_config, create_instance, create_pool
 
 LOG = logging.getLogger("fm.ec2spotmanager.tests.tasks")
->>>>>>> d83b48f7
 
 
 pytestmark = pytest.mark.usefixtures(
@@ -64,13 +47,8 @@
 )  # pylint: disable=invalid-name
 
 
-<<<<<<< HEAD
-@pytest.mark.usefixtures('mock_provider')
+@pytest.mark.usefixtures("mock_provider")
 def test_nothing_to_do() -> None:
-=======
-@pytest.mark.usefixtures("mock_provider")
-def test_nothing_to_do():
->>>>>>> d83b48f7
     """nothing is done if no pools are enabled"""
 
     config = create_config(
@@ -172,25 +150,17 @@
     """spot instance requests are turned into instances when fulfilled"""
     # ensure EC2Manager returns a request ID
     class _MockInstance(boto.ec2.instance.Instance):
-<<<<<<< HEAD
         def __init__(self, *args: str, **kwds: str) -> None:
-            super(_MockInstance, self).__init__(*args, **kwds)
+            super().__init__(*args, **kwds)
             self._test_tags: dict[str, str] = {}
 
         @property
         def state_code(self) -> int:
-            return INSTANCE_STATE['running']
-=======
-        def __init__(self, *args, **kwds):
-            super().__init__(*args, **kwds)
-            self._test_tags = {}
-
-        @property
-        def state_code(self):
             return INSTANCE_STATE["running"]
->>>>>>> d83b48f7
-
-        def add_tags(self, tags: Iterable[tuple[str, str]], dry_run: bool = False) -> None:
+
+        def add_tags(
+            self, tags: Iterable[tuple[str, str]], dry_run: bool = False
+        ) -> None:
             self._test_tags.update(tags)
 
     boto_instance = _MockInstance()
@@ -250,27 +220,19 @@
     # ensure EC2Manager returns a request ID
     class _MockInstance(boto.ec2.instance.Instance):
         @property
-<<<<<<< HEAD
         def state_code(self) -> int:
-            return INSTANCE_STATE['shutting-down']
-=======
-        def state_code(self):
             return INSTANCE_STATE["shutting-down"]
->>>>>>> d83b48f7
-
-        def add_tags(self, _tags: Iterable[tuple[str, str]], _dry_run: bool = False) -> None:
+
+        def add_tags(
+            self, _tags: Iterable[tuple[str, str]], _dry_run: bool = False
+        ) -> None:
             pass
 
     class _MockInstance2(_MockInstance):
         @property
-<<<<<<< HEAD
         def state_code(self) -> int:
-            return INSTANCE_STATE['terminated']
-=======
-        def state_code(self):
             return INSTANCE_STATE["terminated"]
 
->>>>>>> d83b48f7
     boto_instance1 = _MockInstance()
     boto_instance1.id = "i-123"
     boto_instance1.public_dns_name = "fm-test1.fuzzing.allizom.com"
@@ -373,13 +335,8 @@
     # ensure EC2Manager returns a request ID
     class _MockInstance(boto.ec2.instance.Instance):
         @property
-<<<<<<< HEAD
         def state_code(self) -> int:
-            return INSTANCE_STATE['stopping']
-=======
-        def state_code(self):
             return INSTANCE_STATE["stopping"]
->>>>>>> d83b48f7
 
     boto_instance = _MockInstance()
     boto_instance.id = "i-123"
@@ -490,15 +447,9 @@
         code = "instance-terminated-by-service"
 
     class _MockReq(boto.ec2.spotinstancerequest.SpotInstanceRequest):
-<<<<<<< HEAD
         def __init__(self, *args: str, **kwds: str) -> None:
-            super(_MockReq, self).__init__(*args, **kwds)
-            self.state = 'cancelled'
-=======
-        def __init__(self, *args, **kwds):
             super().__init__(*args, **kwds)
             self.state = "cancelled"
->>>>>>> d83b48f7
             self.status = _status_code
 
     req = _MockReq()
@@ -581,14 +532,9 @@
     assert len(mock_redis.return_value.set.mock_calls) == 1
 
 
-<<<<<<< HEAD
 def test_pool_disabled(mocker: MockerFixture) -> None:
-    """check that pool disabled results in running and pending instances being terminated"""
-=======
-def test_pool_disabled(mocker):
     """check that pool disabled results in running and pending instances being
     terminated"""
->>>>>>> d83b48f7
     # ensure EC2Manager returns a request ID
     mock_ec2mgr = mocker.patch(
         "ec2spotmanager.CloudProvider.EC2SpotCloudProvider.EC2Manager"
@@ -700,11 +646,6 @@
     assert result == [instance.pk]
 
 
-<<<<<<< HEAD
-@pytest.mark.parametrize("term_task,provider_func", [(_terminate_instance_ids, "terminate_instances"),
-                                                     (_terminate_instance_request_ids, "cancel_requests")])
-def test_terminate(mocker: MockerFixture, term_task: Callable[..., None], provider_func: str) -> None:
-=======
 @pytest.mark.parametrize(
     "term_task,provider_func",
     [
@@ -712,39 +653,24 @@
         (_terminate_instance_request_ids, "cancel_requests"),
     ],
 )
-def test_terminate(mocker, term_task, provider_func):
->>>>>>> d83b48f7
+def test_terminate(
+    mocker: MockerFixture, term_task: Callable[..., None], provider_func: str
+) -> None:
     """check that terminate instances task works properly"""
     fake_provider_cls = mocker.patch("ec2spotmanager.tasks.CloudProvider")
     fake_provider = fake_provider_cls.get_instance.return_value = mocker.Mock()
-<<<<<<< HEAD
-    term_task('provider', 'region', ['inst1', 'inst2'])
-    fake_provider_cls.get_instance.assert_called_once_with('provider')
-    provider_func_ = getattr(fake_provider, provider_func)
-    provider_func_.assert_called_once_with({'region': ['inst1', 'inst2']})
-
-    provider_func_.side_effect = CloudProviderTemporaryFailure('blah')
-    with pytest.raises(CloudProviderTemporaryFailure,
-                       match=r'CloudProviderTemporaryFailure: blah \(temporary-failure\)'):
-        term_task('provider', 'region', [])
-
-    provider_func_.side_effect = Exception('blah')
-    with pytest.raises(Exception, match=r'blah'):
-        term_task('provider', 'region', [])
-=======
     term_task("provider", "region", ["inst1", "inst2"])
     fake_provider_cls.get_instance.assert_called_once_with("provider")
-    provider_func = getattr(fake_provider, provider_func)
-    provider_func.assert_called_once_with({"region": ["inst1", "inst2"]})
-
-    provider_func.side_effect = CloudProviderTemporaryFailure("blah")
+    provider_func_ = getattr(fake_provider, provider_func)
+    provider_func_.assert_called_once_with({"region": ["inst1", "inst2"]})
+
+    provider_func_.side_effect = CloudProviderTemporaryFailure("blah")
     with pytest.raises(
         CloudProviderTemporaryFailure,
         match=r"CloudProviderTemporaryFailure: blah \(temporary-failure\)",
     ):
         term_task("provider", "region", [])
 
-    provider_func.side_effect = Exception("blah")
+    provider_func_.side_effect = Exception("blah")
     with pytest.raises(Exception, match=r"blah"):
-        term_task("provider", "region", [])
->>>>>>> d83b48f7
+        term_task("provider", "region", [])