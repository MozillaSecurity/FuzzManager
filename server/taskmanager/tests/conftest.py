"""
Common utilities for tests

@author:     Jesse Schwartzentruber (:truber)

@license:

This Source Code Form is subject to the terms of the Mozilla Public
License, v. 2.0. If a copy of the MPL was not distributed with this
file, You can obtain one at http://mozilla.org/MPL/2.0/.
<<<<<<< HEAD
'''

from __future__ import annotations

from typing import cast

from django.contrib.contenttypes.models import ContentType
from django.contrib.auth.models import User, Permission
=======
"""
>>>>>>> d83b48f7
import pytest
from django.contrib.auth.models import Permission, User
from django.contrib.contenttypes.models import ContentType

from crashmanager.models import User as cmUser


<<<<<<< HEAD
def _create_user(username: str, email: str = "test@mozilla.com", password: str = "test", has_permission: bool = True) -> User:
    user = cast(User, User.objects.create_user(username, email, password))
=======
def _create_user(
    username, email="test@mozilla.com", password="test", has_permission=True
):
    user = User.objects.create_user(username, email, password)
>>>>>>> d83b48f7
    user.user_permissions.clear()
    if has_permission:
        content_type = ContentType.objects.get_for_model(cmUser)
        perm = Permission.objects.get(
            content_type=content_type, codename="view_taskmanager"
        )
        user.user_permissions.add(perm)
    (user, _) = cmUser.get_or_create_restricted(user)
    user.save()
    return user


@pytest.fixture
def taskmanager_test(db: None) -> None:  # pylint: disable=invalid-name,unused-argument
    """Common testcase class for all taskmanager unittests"""
    # Create one unrestricted and one restricted test user
    _create_user("test")
    _create_user("test-noperm", has_permission=False)<|MERGE_RESOLUTION|>--- conflicted
+++ resolved
@@ -8,18 +8,12 @@
 This Source Code Form is subject to the terms of the Mozilla Public
 License, v. 2.0. If a copy of the MPL was not distributed with this
 file, You can obtain one at http://mozilla.org/MPL/2.0/.
-<<<<<<< HEAD
-'''
+"""
 
 from __future__ import annotations
 
 from typing import cast
 
-from django.contrib.contenttypes.models import ContentType
-from django.contrib.auth.models import User, Permission
-=======
-"""
->>>>>>> d83b48f7
 import pytest
 from django.contrib.auth.models import Permission, User
 from django.contrib.contenttypes.models import ContentType
@@ -27,15 +21,13 @@
 from crashmanager.models import User as cmUser
 
 
-<<<<<<< HEAD
-def _create_user(username: str, email: str = "test@mozilla.com", password: str = "test", has_permission: bool = True) -> User:
+def _create_user(
+    username: str,
+    email: str = "test@mozilla.com",
+    password: str = "test",
+    has_permission: bool = True,
+) -> User:
     user = cast(User, User.objects.create_user(username, email, password))
-=======
-def _create_user(
-    username, email="test@mozilla.com", password="test", has_permission=True
-):
-    user = User.objects.create_user(username, email, password)
->>>>>>> d83b48f7
     user.user_permissions.clear()
     if has_permission:
         content_type = ContentType.objects.get_for_model(cmUser)
