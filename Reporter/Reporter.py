--- conflicted
+++ resolved
@@ -12,14 +12,10 @@
 
 @contact:    choller@mozilla.com
 '''
-<<<<<<< HEAD
 
 from __future__ import annotations
 
-from abc import ABCMeta
-=======
 from abc import ABC
->>>>>>> e88e0fd6
 import functools
 import logging
 import os
