--- conflicted
+++ resolved
@@ -1,19 +1,14 @@
-<<<<<<< HEAD
 from __future__ import annotations
 
-=======
->>>>>>> d83b48f7
 import re
 import traceback
 from types import TracebackType
-from typing import Any
-from typing import Callable
+from typing import Any, Callable
 
 from django.conf import settings
 from django.contrib.auth.decorators import login_required
 from django.http import HttpResponseForbidden
 from django.http.request import HttpRequest
-from django.http.response import HttpResponse
 from rest_framework.request import Request
 from rest_framework.views import APIView
 
@@ -27,22 +22,20 @@
     This tiny middleware module allows us to see exceptions on stderr
     when running a Django instance with runserver.py
     """
-<<<<<<< HEAD
+
     def __init__(self, get_response: Callable[..., Any]) -> None:
-=======
-
-    def __init__(self, get_response):
->>>>>>> d83b48f7
         self.get_response = get_response
 
     def __call__(self, request: HttpRequest):
         return self.get_response(request)
 
-    def process_exception(self, request: HttpRequest, exception: tuple[
-            type[BaseException] | None,
-            type[BaseException] | None,
-            TracebackType | None
-        ]) -> None:
+    def process_exception(
+        self,
+        request: HttpRequest,
+        exception: tuple[
+            type[BaseException] | None, type[BaseException] | None, TracebackType | None
+        ],
+    ) -> None:
         print(traceback.format_exc())
         return None
 
@@ -73,7 +66,13 @@
     def __call__(self, request: HttpRequest):
         return self.get_response(request)
 
-    def process_view(self, request: HttpRequest, view_func: Callable[..., Any], view_args: Any, view_kwargs: Any) -> Any:
+    def process_view(
+        self,
+        request: HttpRequest,
+        view_func: Callable[..., Any],
+        view_args: Any,
+        view_kwargs: Any,
+    ) -> Any:
         # No need to process URLs if user already logged in
         if request.user.is_authenticated:
             return None
@@ -86,14 +85,8 @@
         return login_required(view_func)(request, *view_args, **view_kwargs)
 
 
-<<<<<<< HEAD
-class CheckAppPermissionsMiddleware(object):
-
+class CheckAppPermissionsMiddleware:
     def __init__(self, get_response: Callable[..., Any]) -> None:
-=======
-class CheckAppPermissionsMiddleware:
-    def __init__(self, get_response):
->>>>>>> d83b48f7
         self.get_response = get_response
         self.exceptions = re.compile(
             "(" + "|".join(settings.LOGIN_REQUIRED_URLS_EXCEPTIONS) + ")"
@@ -102,7 +95,9 @@
     def __call__(self, request: HttpRequest):
         return self.get_response(request)
 
-    def process_view(self, request: Request, view_func: APIView, view_args: Any, view_kwargs: Any) -> HttpResponseForbidden | None:
+    def process_view(
+        self, request: Request, view_func: APIView, view_args: Any, view_kwargs: Any
+    ) -> HttpResponseForbidden | None:
         # Get the app name
         app = view_func.__module__.split(".", 1)[0]
 
