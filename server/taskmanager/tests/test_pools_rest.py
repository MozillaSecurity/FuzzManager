--- conflicted
+++ resolved
@@ -8,13 +8,9 @@
 License, v. 2.0. If a copy of the MPL was not distributed with this
 file, You can obtain one at http://mozilla.org/MPL/2.0/.
 """
-<<<<<<< HEAD
 
 from __future__ import annotations
 
-import itertools
-=======
->>>>>>> d83b48f7
 import datetime
 import itertools
 import json
@@ -23,11 +19,7 @@
 import pytest
 import requests
 from django.contrib.auth.models import User
-<<<<<<< HEAD
 from rest_framework.test import APIClient
-from . import create_pool, create_task
-=======
->>>>>>> d83b48f7
 
 from . import create_pool, create_task
 
@@ -57,16 +49,11 @@
     assert api_client.delete(url).status_code == requests.codes["forbidden"]
 
 
-<<<<<<< HEAD
-@pytest.mark.parametrize(("method", "item"), itertools.product(["post", "patch", "put", "delete"], [True, False]))
-def test_rest_pool_methods(api_client: APIClient, method: str, item: bool) -> None:
-=======
 @pytest.mark.parametrize(
     ("method", "item"),
     itertools.product(["post", "patch", "put", "delete"], [True, False]),
 )
-def test_rest_pool_methods(api_client, method, item):
->>>>>>> d83b48f7
+def test_rest_pool_methods(api_client: APIClient, method: str, item: bool) -> None:
     """post/put/patch/delete should not be allowed"""
     user = User.objects.get(username="test")
     api_client.force_authenticate(user=user)
