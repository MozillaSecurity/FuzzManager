--- conflicted
+++ resolved
@@ -12,15 +12,10 @@
 file, You can obtain one at http://mozilla.org/MPL/2.0/.
 
 @contact:    choller@mozilla.com
-<<<<<<< HEAD
-'''
+"""
 
 from __future__ import annotations
 
-from abc import ABCMeta, abstractmethod
-=======
-"""
->>>>>>> d83b48f7
 import numbers
 import re
 from abc import ABCMeta, abstractmethod
@@ -35,12 +30,7 @@
 
 
 class StringMatch(Match):
-<<<<<<< HEAD
-
     def __init__(self, obj: bytes | int | numbers.Integral | str) -> None:
-=======
-    def __init__(self, obj):
->>>>>>> d83b48f7
         self.isPCRE = False
         self.compiledValue: re.Pattern[str] | None = None
         self.patternContainsSlash = False
@@ -76,32 +66,26 @@
                 else:
                     raise RuntimeError(f"Unknown match operator specified: {matchType}")
 
-    def matches(self, value: bytes | int | str | None, windowsSlashWorkaround: bool = False) -> re.Match[str] | bool | None:
+    def matches(
+        self, value: bytes | int | str | None, windowsSlashWorkaround: bool = False
+    ) -> re.Match[str] | bool | None:
         if isinstance(value, bytes):
             # If the input is not already unicode, try to interpret it as UTF-8
-<<<<<<< HEAD
-            # If there are errors, replace them with U+FFFD so we neither raise nor false positive.
-            value_decoded = value.decode("utf-8", errors="replace")
-=======
             # If there are errors, replace them with U+FFFD so we neither raise nor
             # false positive.
-            value = value.decode("utf-8", errors="replace")
->>>>>>> d83b48f7
+            value_decoded = value.decode("utf-8", errors="replace")
 
         if self.isPCRE:
             assert self.compiledValue is not None
             if self.compiledValue.search(value_decoded) is not None:
                 return True
             elif windowsSlashWorkaround and self.patternContainsSlash:
-<<<<<<< HEAD
-                # NB this will fail if the pattern is supposed to match a backslash and a windows-style path
-                #    in the same line
-                return self.compiledValue.search(value_decoded.replace("\\", "/")) is not None
-=======
                 # NB this will fail if the pattern is supposed to match a backslash and
                 #    a windows-style path in the same line
-                return self.compiledValue.search(value.replace("\\", "/")) is not None
->>>>>>> d83b48f7
+                return (
+                    self.compiledValue.search(value_decoded.replace("\\", "/"))
+                    is not None
+                )
             return False
         else:
             return self.value in value_decoded
@@ -121,15 +105,9 @@
 
 
 class NumberMatch(Match):
-<<<<<<< HEAD
-
     def __init__(self, obj: bytes | int | numbers.Integral | str) -> None:
         self.matchType: int | None = None
         self.value: int | numbers.Integral | None
-=======
-    def __init__(self, obj):
-        self.matchType = None
->>>>>>> d83b48f7
 
         if isinstance(obj, bytes):
             obj = obj.decode("utf-8")
