--- conflicted
+++ resolved
@@ -79,25 +79,7 @@
 }
 
 
-<<<<<<< HEAD
 def getRegisterPattern() -> str:
-    '''
-        Return a pattern including all register names that are considered valid
-    '''
-    return "(" + '|'.join(["%s"] * len(validRegisters)) % tuple(
-        ['|'.join(i) for i in validRegisters.values()]) + ")"
-
-
-def getStackPointer(registerMap: dict[str, int]) -> int:
-    '''
-        Return the stack pointer value from the given register map
-
-        @param registerMap: Map of register names to value
-
-        @return: The value of the stack pointer
-    '''
-=======
-def getRegisterPattern():
     """
     Return a pattern including all register names that are considered valid
     """
@@ -109,17 +91,14 @@
     )
 
 
-def getStackPointer(registerMap):
+def getStackPointer(registerMap: dict[str, int]) -> int:
     """
     Return the stack pointer value from the given register map
 
-    @type registerMap: map
-    @param registerMap: Map of register names to value
-
-    @rtype: int
+    @param registerMap: Map of register names to value
+
     @return: The value of the stack pointer
     """
->>>>>>> d83b48f7
 
     for reg in ["rsp", "esp", "sp"]:
         if reg in registerMap:
@@ -128,27 +107,14 @@
     raise RuntimeError("Register map does not contain a usable stack pointer!")
 
 
-<<<<<<< HEAD
 def getInstructionPointer(registerMap: dict[str, int]) -> int:
-    '''
-        Return the instruction pointer value from the given register map
-
-        @param registerMap: Map of register names to value
-
-        @return: The value of the instruction pointer
-    '''
-=======
-def getInstructionPointer(registerMap):
     """
     Return the instruction pointer value from the given register map
 
-    @type registerMap: map
-    @param registerMap: Map of register names to value
-
-    @rtype: int
+    @param registerMap: Map of register names to value
+
     @return: The value of the instruction pointer
     """
->>>>>>> d83b48f7
 
     for reg in ["rip", "eip", "pc"]:
         if reg in registerMap:
@@ -157,34 +123,17 @@
     raise RuntimeError("Register map does not contain a usable instruction pointer!")
 
 
-<<<<<<< HEAD
 def getRegisterValue(register: str, registerMap: dict[str, int]) -> int | None:
-    '''
-        Return the value of the specified register using the provided register map.
-        This method also works for getting lower register parts out of higher ones.
-
-        @param register: The register to get the value for
-
-        @param registerMap: Map of register names to values
-
-        @return: The register value
-    '''
-=======
-def getRegisterValue(register, registerMap):
     """
     Return the value of the specified register using the provided register map.
     This method also works for getting lower register parts out of higher ones.
 
-    @type register: string
     @param register: The register to get the value for
 
-    @type registerMap: map
     @param registerMap: Map of register names to values
 
-    @rtype: int
     @return: The register value
     """
->>>>>>> d83b48f7
 
     # If the register is requested as in the map, return it immediately
     if register in registerMap:
@@ -242,83 +191,43 @@
     return None
 
 
-<<<<<<< HEAD
 def getBitWidth(registerMap: dict[str, int]) -> int:
-    '''
-        Return the bit width (32 or 64 bit) given the registers
-
-        @param registerMap: Map of register names to value
-
-        @return: The bit width
-    '''
-=======
-def getBitWidth(registerMap):
     """
     Return the bit width (32 or 64 bit) given the registers
 
-    @type registerMap: map
-    @param registerMap: Map of register names to value
-
-    @rtype: int
+    @param registerMap: Map of register names to value
+
     @return: The bit width
     """
->>>>>>> d83b48f7
     if "rax" in registerMap or "x0" in registerMap:
         return 64
 
     return 32
 
 
-<<<<<<< HEAD
 def isX86Compatible(registerMap: dict[str, int]) -> bool:
-    '''
-        Return true, if the the given registers are X86 compatible, such as x86 or x86-64.
-        ARM, PPC and your PDP-15 will fail this check and we don't support it right now.
-
-        @param registerMap: Map of register names to value
-
-        @return: True if the architecture is X86 compatible, False otherwise
-    '''
-=======
-def isX86Compatible(registerMap):
     """
     Return true, if the the given registers are X86 compatible, such as x86 or x86-64.
     ARM, PPC and your PDP-15 will fail this check and we don't support it right now.
 
-    @type registerMap: map
-    @param registerMap: Map of register names to value
-
-    @rtype: bool
+    @param registerMap: Map of register names to value
+
     @return: True if the architecture is X86 compatible, False otherwise
     """
->>>>>>> d83b48f7
     for register in x86OnlyRegisters:
         if register in registerMap:
             return True
     return False
 
 
-<<<<<<< HEAD
 def isARMCompatible(registerMap: dict[str, int]) -> bool:
-    '''
-        Return true, if the the given registers are either ARM or ARM64.
-
-        @param registerMap: Map of register names to value
-
-        @return: True if the architecture is ARM/ARM64 compatible, False otherwise
-    '''
-=======
-def isARMCompatible(registerMap):
     """
     Return true, if the the given registers are either ARM or ARM64.
 
-    @type registerMap: map
-    @param registerMap: Map of register names to value
-
-    @rtype: bool
+    @param registerMap: Map of register names to value
+
     @return: True if the architecture is ARM/ARM64 compatible, False otherwise
     """
->>>>>>> d83b48f7
     for register in armOnlyRegisters:
         if register in registerMap:
             return True
