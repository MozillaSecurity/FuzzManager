#!/usr/bin/env python
"""
libfuzzer -- Simple script to manage libfuzzer processes

This script serves as a harness around a libfuzzer binary, monitoring its
state, restarting it when necessary and submitting crashes to FuzzManager.

@author:     Christian Holler (:decoder)

@license:

This Source Code Form is subject to the terms of the Mozilla Public
License, v. 2.0. If a copy of the MPL was not distributed with this
file, You can obtain one at http://mozilla.org/MPL/2.0/.

@contact:    choller@mozilla.com
<<<<<<< HEAD
'''

from __future__ import annotations

=======
"""
>>>>>>> d83b48f7
import argparse
import os
import subprocess
import sys
import threading
from typing import IO
from typing import cast

from Collector.Collector import Collector
from FTB.ProgramConfiguration import ProgramConfiguration
from FTB.Signatures.CrashInfo import CrashInfo


class LibFuzzerMonitor(threading.Thread):
    def __init__(self, fd: IO[str]) -> None:
        assert callable(fd.readline)

        threading.Thread.__init__(self)

        self.fd = fd
        self.trace: list[str] = []
        self.inTrace = False
        self.testcase: str | None = None

    def run(self) -> None:
        while True:
            line = self.fd.readline(4096)

            if not line:
                break

            if self.inTrace:
                self.trace.append(line.rstrip())
                if line.find("==ABORTING") >= 0:
                    self.inTrace = False
            elif line.find("==ERROR: AddressSanitizer") >= 0:
                self.trace.append(line.rstrip())
                self.inTrace = True

            if line.find("Test unit written to ") >= 0:
                self.testcase = line.split()[-1]

            # Pass-through output
            sys.stderr.write(line)

        self.fd.close()

    def getASanTrace(self) -> list[str]:
        return self.trace

    def getTestcase(self) -> str | None:
        return self.testcase


__all__: list[str] = []
__version__ = 0.1
__date__ = "2016-07-28"
__updated__ = "2016-07-28"


<<<<<<< HEAD
def main(argv: list[str] | None = None) -> int | None:
    '''Command line options.'''
=======
def main(argv=None):
    """Command line options."""
>>>>>>> d83b48f7

    program_name = os.path.basename(sys.argv[0])
    program_version = f"v{__version__}"
    program_build_date = f"{__updated__}"

    program_version_string = f"%prog {program_version} ({program_build_date})"

    if argv is None:
        argv = sys.argv[1:]

    # setup argparser
    parser = argparse.ArgumentParser(
        usage=f"{program_name} [OPTIONS] --cmd <COMMAND AND ARGUMENTS>"
    )

    mainGroup = parser.add_argument_group(title="Main arguments", description=None)
    fmGroup = parser.add_argument_group(
        title="FuzzManager specific options",
        description=(
            "Values for the options listed here are typically provided through "
            "FuzzManager configuration files, but can be overwritten using these "
            "options:"
        ),
    )

    mainGroup.add_argument(
        "--version", action="version", version=program_version_string
    )
    mainGroup.add_argument(
        "--cmd", dest="cmd", action="store_true", help="Command with parameters to run"
    )
    mainGroup.add_argument(
        "--env",
        dest="env",
        nargs="+",
        type=str,
        help="List of environment variables in the form 'KEY=VALUE'",
    )

    # Settings
    fmGroup.add_argument(
        "--sigdir", dest="sigdir", help="Signature cache directory", metavar="DIR"
    )
    fmGroup.add_argument(
        "--serverhost",
        dest="serverhost",
        help="Server hostname for remote signature management",
        metavar="HOST",
    )
    fmGroup.add_argument(
        "--serverport",
        dest="serverport",
        type=int,
        help="Server port to use",
        metavar="PORT",
    )
    fmGroup.add_argument(
        "--serverproto",
        dest="serverproto",
        help="Server protocol to use (default is https)",
        metavar="PROTO",
    )
    fmGroup.add_argument(
        "--serverauthtokenfile",
        dest="serverauthtokenfile",
        help="File containing the server authentication token",
        metavar="FILE",
    )
    fmGroup.add_argument(
        "--clientid",
        dest="clientid",
        help="Client ID to use when submitting issues",
        metavar="ID",
    )
    fmGroup.add_argument(
        "--platform",
        dest="platform",
        help="Platform this crash appeared on",
        metavar="(x86|x86-64|arm)",
    )
    fmGroup.add_argument(
        "--product",
        dest="product",
        help="Product this crash appeared on",
        metavar="PRODUCT",
    )
    fmGroup.add_argument(
        "--productversion",
        dest="product_version",
        help="Product version this crash appeared on",
        metavar="VERSION",
    )
    fmGroup.add_argument(
        "--os",
        dest="os",
        help="OS this crash appeared on",
        metavar="(windows|linux|macosx|b2g|android)",
    )
    fmGroup.add_argument(
        "--tool",
        dest="tool",
        help="Name of the tool that found this issue",
        metavar="NAME",
    )
    fmGroup.add_argument(
        "--metadata",
        dest="metadata",
        nargs="+",
        type=str,
        help="List of metadata variables in the form 'KEY=VALUE'",
    )

    parser.add_argument("rargs", nargs=argparse.REMAINDER, help=argparse.SUPPRESS)

    if len(argv) == 0:
        parser.print_help()
        return 2

    # process options
    opts = parser.parse_args(argv)

    if not opts.rargs:
        print("Error: No arguments specified", file=sys.stderr)
        return 2

    binary = opts.rargs[0]
    if not os.path.exists(binary):
        print(f"Error: Specified binary does not exist: {binary}", file=sys.stderr)
        return 2

    configuration = ProgramConfiguration.fromBinary(binary)
    if configuration is None:
        print(
            "Error: Failed to load program configuration based on binary",
            file=sys.stderr,
        )
        return 2

        if opts.platform is None or opts.product is None or opts.os is None:
            print(
                (
                    "Error: Must use binary configuration file or specify/configure at "
                    "least --platform, --product and --os"
                ),
                file=sys.stderr,
            )
            return 2

        configuration = ProgramConfiguration(
            opts.product, opts.platform, opts.os, opts.product_version
        )

    env = {}
    if opts.env:
        env = dict(kv.split("=", 1) for kv in opts.env)
        configuration.addEnvironmentVariables(env)

    # Copy the system environment variables by default and overwrite them
    # if they are specified through env.
    env = dict(os.environ)
    if opts.env:
        oenv = dict(kv.split("=", 1) for kv in opts.env)
        configuration.addEnvironmentVariables(oenv)
        for envkey in oenv:
            env[envkey] = oenv[envkey]

    args = opts.rargs[1:]
    if args:
        configuration.addProgramArguments(args)

    metadata = {}
    if opts.metadata:
        metadata.update(dict(kv.split("=", 1) for kv in opts.metadata))
        configuration.addMetadata(metadata)

    # Set LD_LIBRARY_PATH for convenience
    if "LD_LIBRARY_PATH" not in env:
        env["LD_LIBRARY_PATH"] = os.path.dirname(binary)

    serverauthtoken = None
    if opts.serverauthtokenfile:
        with open(opts.serverauthtokenfile) as f:
            serverauthtoken = f.read().rstrip()

    collector = Collector(
        opts.sigdir,
        opts.serverhost,
        opts.serverport,
        opts.serverproto,
        serverauthtoken,
        opts.clientid,
        opts.tool,
    )

    signature_repeat_count = 0
    last_signature = None

    while True:
        process = subprocess.Popen(
            opts.rargs,
            # stdout=None,
            stderr=subprocess.PIPE,
            env=env,
            universal_newlines=True,
        )

        monitor = LibFuzzerMonitor(cast(IO[str], process.stderr))
        monitor.start()
        monitor.join()

        print("Process terminated, processing results...", file=sys.stderr)

        trace = monitor.getASanTrace()
        testcase = monitor.getTestcase()

        crashInfo = CrashInfo.fromRawCrashData(
            [], [], configuration, auxCrashData=trace
        )

        (sigfile, _metadata) = collector.search(crashInfo)

        if sigfile is not None:
            if last_signature == sigfile:
                signature_repeat_count += 1
            else:
                last_signature = sigfile
                signature_repeat_count = 0

            print(
                f"Crash matches signature {sigfile}, not submitting...", file=sys.stderr
            )
        else:
            collector.generate(
                crashInfo,
                forceCrashAddress=True,
                forceCrashInstruction=False,
                numFrames=8,
            )
            collector.submit(crashInfo, testcase)
            print("Successfully submitted crash.", file=sys.stderr)

        if signature_repeat_count >= 10:
            print(
                "Too many crashes with the same signature, exiting...", file=sys.stderr
            )
            break

    return None


if __name__ == "__main__":
    sys.exit(main())<|MERGE_RESOLUTION|>--- conflicted
+++ resolved
@@ -14,21 +14,16 @@
 file, You can obtain one at http://mozilla.org/MPL/2.0/.
 
 @contact:    choller@mozilla.com
-<<<<<<< HEAD
-'''
+"""
 
 from __future__ import annotations
 
-=======
-"""
->>>>>>> d83b48f7
 import argparse
 import os
 import subprocess
 import sys
 import threading
-from typing import IO
-from typing import cast
+from typing import IO, cast
 
 from Collector.Collector import Collector
 from FTB.ProgramConfiguration import ProgramConfiguration
@@ -82,13 +77,8 @@
 __updated__ = "2016-07-28"
 
 
-<<<<<<< HEAD
 def main(argv: list[str] | None = None) -> int | None:
-    '''Command line options.'''
-=======
-def main(argv=None):
     """Command line options."""
->>>>>>> d83b48f7
 
     program_name = os.path.basename(sys.argv[0])
     program_version = f"v{__version__}"
