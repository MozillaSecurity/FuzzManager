from __future__ import annotations

from datetime import datetime
import json
import logging
import re
from typing import Any
from typing import cast

from django.conf import settings
<<<<<<< HEAD
from django.contrib.auth.base_user import AbstractBaseUser
from django.contrib.auth.models import AnonymousUser
from django.contrib.auth.models import User as DjangoUser, Permission
=======
from django.contrib.auth.models import Permission
from django.contrib.auth.models import User as DjangoUser
>>>>>>> d83b48f7
from django.contrib.contenttypes.models import ContentType
from django.core.files.storage import FileSystemStorage
from django.db import models
from django.db.models.query import QuerySet
from django.db.models.signals import post_delete, post_save
from django.dispatch.dispatcher import receiver
from django.utils import timezone
from enumfields import Enum, EnumField
from notifications.signals import notify
<<<<<<< HEAD
import six
from typing import TypeVar
=======
>>>>>>> d83b48f7

from FTB.ProgramConfiguration import ProgramConfiguration
from FTB.Signatures.CrashInfo import CrashInfo
from FTB.Signatures.CrashSignature import CrashSignature

if getattr(settings, "USE_CELERY", None):
    from .tasks import triage_new_crash

MT = TypeVar("MT", bound=models.Model)


class Tool(models.Model):
    name = str(models.CharField(max_length=63))

    def __str__(self) -> str:
        return self.name


class Platform(models.Model):
    name = str(models.CharField(max_length=63))


class Product(models.Model):
    name = str(models.CharField(max_length=63))
    version = str(models.CharField(max_length=127, blank=True, null=True))


class OS(models.Model):
    name = str(models.CharField(max_length=63))
    version = str(models.CharField(max_length=127, blank=True, null=True))


class TestCase(models.Model):
<<<<<<< HEAD
    test = models.FileField(storage=FileSystemStorage(location=getattr(settings, 'TEST_STORAGE', None)),
                            upload_to="tests")
    size = int(str(models.IntegerField(default=0)))
    quality = int(str(models.IntegerField(default=0)))
    isBinary = bool(models.BooleanField(default=False))
=======
    test = models.FileField(
        storage=FileSystemStorage(location=getattr(settings, "TEST_STORAGE", None)),
        upload_to="tests",
    )
    size = models.IntegerField(default=0)
    quality = models.IntegerField(default=0)
    isBinary = models.BooleanField(default=False)
>>>>>>> d83b48f7

    def __init__(self, *args: Any, **kwargs: Any) -> None:
        # This variable can hold the testcase data temporarily
        self.content = None

        # For performance reasons we do not load the test here
        # automatically. You must call the loadTest method if you
        # want to access the test content

        super().__init__(*args, **kwargs)

<<<<<<< HEAD
    def loadTest(self) -> None:
        self.test.open(mode='rb')
=======
    def loadTest(self):
        self.test.open(mode="rb")
>>>>>>> d83b48f7
        self.content = self.test.read()
        self.test.close()

    def storeTestAndSave(self) -> None:
        assert self.content is not None
        self.size = len(self.content)
        self.test.open(mode="w")
        self.test.write(self.content)
        self.test.close()
        self.save()


class Client(models.Model):
    name = str(models.CharField(max_length=255))


class BugProvider(models.Model):
    classname = str(models.CharField(max_length=255, blank=False))
    hostname = str(models.CharField(max_length=255, blank=False))

    # This is used to annotate bugs with the URL linking to them
    urlTemplate = str(models.CharField(max_length=1023, blank=False))

    def getInstance(self):
        # Dynamically instantiate the provider as requested
        providerModule = __import__(
            f"crashmanager.Bugtracker.{self.classname}", fromlist=[self.classname]
        )
        providerClass = getattr(providerModule, self.classname)
        return providerClass(self.pk, self.hostname)

    def __str__(self) -> str:
        return self.hostname


class Bug(models.Model):
    externalId = str(models.CharField(max_length=255, blank=True))
    externalType = cast(BugProvider, models.ForeignKey(BugProvider, on_delete=models.deletion.CASCADE))
    closed = cast(datetime, models.DateTimeField(blank=True, null=True))

    @property
    def tools_filter_users(self) -> QuerySet[DjangoUser]:
        ids = User.objects.filter(
            defaultToolsFilter__crashentry__bucket__in=self.bucket_set.all(),
            inaccessible_bug=True,
        ).values_list("user_id", flat=True)
        return DjangoUser.objects.filter(id__in=ids).distinct()


class Bucket(models.Model):
<<<<<<< HEAD
    bug: Bug | None = cast(Bug, models.ForeignKey(Bug, blank=True, null=True, on_delete=models.deletion.CASCADE))
    signature = str(models.TextField())
    optimizedSignature: str | None = str(models.TextField(blank=True, null=True))
    shortDescription = str(models.CharField(max_length=1023, blank=True))
    frequent = bool(models.BooleanField(blank=False, default=False))
    permanent = bool(models.BooleanField(blank=False, default=False))
=======
    bug = models.ForeignKey(
        Bug, blank=True, null=True, on_delete=models.deletion.CASCADE
    )
    signature = models.TextField()
    optimizedSignature = models.TextField(blank=True, null=True)
    shortDescription = models.CharField(max_length=1023, blank=True)
    frequent = models.BooleanField(blank=False, default=False)
    permanent = models.BooleanField(blank=False, default=False)
>>>>>>> d83b48f7

    @property
    def watchers(self) -> QuerySet[DjangoUser]:
        ids = User.objects.filter(
            bucketwatch__bucket=self, bucket_hit=True
        ).values_list("user_id", flat=True)
        return DjangoUser.objects.filter(id__in=ids).distinct()

    def getSignature(self) -> CrashSignature:
        return CrashSignature(self.signature)

    def getOptimizedSignature(self) -> CrashSignature:
        assert self.optimizedSignature is not None
        return CrashSignature(self.optimizedSignature)

    def save(self, *args: Any, **kwargs: Any) -> None:
        # Sanitize signature line endings so we end up with the same hash
        # TODO: We might want to just parse the JSON here, and re-serialize
        # it to a canonical string representation.
        self.signature = self.signature.replace(r"\r\n", r"\n")

        # TODO: We could reset this only when we actually modify the signature,
        # but this would require fetching the old signature from the database again.
        keepOptimized = kwargs.pop("keepOptimized", False)
        if not keepOptimized:
            self.optimizedSignature = None

        super().save(*args, **kwargs)

    def reassign(self, submitSave: bool) -> tuple[list[str], list[str], int, int]:
        """
        Assign all unassigned issues that match our signature to this bucket.
        Furthermore, remove all non-matching issues from our bucket.

        We only actually save if "submitSave" is set.
        For previewing, we just count how many issues would be assigned and removed.
        """
        from .serializers import CrashEntryVueSerializer

        inList, outList = [], []
        inListCount, outListCount = 0, 0

        signature = self.getSignature()
        needTest = signature.matchRequiresTest()
        entries = CrashEntry.objects.filter(
            models.Q(bucket=None) | models.Q(bucket=self)
        )
        entries = entries.select_related(
            "product", "platform", "os"
        )  # these are used by getCrashInfo
        if needTest:
            entries = entries.select_related("testcase")

        requiredOutputs = signature.getRequiredOutputSources()
        entries = CrashEntry.deferRawFields(entries, requiredOutputs)

        if not submitSave:
            entries = entries.select_related("tool").order_by(
                "-id"
            )  # used by the preview list

        # If we are saving, we only care about the id of each entry
        # Otherwise, we save the entire object. Limit to the first 100 entries to avoid
        # OOM.
        entriesOffset = 0
        while True:
            entriesChunk = entries[entriesOffset : entriesOffset + 100]
            if not entriesChunk:
                break
            entriesOffset += 100
            for entry in entriesChunk:
                match = signature.matches(
                    entry.getCrashInfo(
                        attachTestcase=needTest, requiredOutputSources=requiredOutputs
                    )
                )
                if match and entry.bucket_id is None:
                    if submitSave:
                        inList.append(entry.pk)
                    elif len(inList) < 100:
                        inList.append(CrashEntryVueSerializer(entry).data)
                    inListCount += 1
                elif not match and entry.bucket_id is not None:
                    if submitSave:
                        outList.append(entry.pk)
                    elif len(outList) < 100:
                        outList.append(CrashEntryVueSerializer(entry).data)
                    outListCount += 1

        if submitSave:
            while inList:
                updList, inList = inList[:500], inList[500:]
                for crash in CrashEntry.objects.filter(pk__in=updList).values(
                    "bucket_id", "created", "tool_id"
                ):
                    if crash["bucket_id"] != self.id:
                        if crash["bucket_id"] is not None:
                            BucketHit.decrement_count(
                                crash["bucket_id"], crash["tool_id"], crash["created"]
                            )
                        BucketHit.increment_count(
                            self.id, crash["tool_id"], crash["created"]
                        )
                CrashEntry.objects.filter(pk__in=updList).update(bucket=self)
            while outList:
                updList, outList = outList[:500], outList[500:]
                for crash in CrashEntry.objects.filter(pk__in=updList).values(
                    "bucket_id", "created", "tool_id"
                ):
                    if crash["bucket_id"] is not None:
                        BucketHit.decrement_count(
                            crash["bucket_id"], crash["tool_id"], crash["created"]
                        )
                CrashEntry.objects.filter(pk__in=updList).update(
                    bucket=None, triagedOnce=False
                )

        return inList, outList, inListCount, outListCount

    def optimizeSignature(self, unbucketed_entries: QuerySet[CrashEntry]) -> tuple[CrashSignature | None, list[CrashEntry]]:
        buckets = Bucket.objects.all()

        signature = self.getSignature()
        if signature.matchRequiresTest():
            unbucketed_entries.select_related("testcase")

        requiredOutputs = signature.getRequiredOutputSources()
        entries = CrashEntry.deferRawFields(unbucketed_entries, requiredOutputs)

        optimizedSignature = None
        matchingEntries = []

        # Avoid hitting the database multiple times when looking for the first
        # entry of a bucket. Keeping these in memory is less expensive.
        firstEntryPerBucketCache = {}

        for entry in entries:
<<<<<<< HEAD
            entry.crashinfo = entry.getCrashInfo(attachTestcase=signature.matchRequiresTest(),
                                                 requiredOutputSources=tuple(requiredOutputs))
=======
            entry.crashinfo = entry.getCrashInfo(
                attachTestcase=signature.matchRequiresTest(),
                requiredOutputSources=requiredOutputs,
            )
>>>>>>> d83b48f7

            # For optimization, disregard any issues that directly match since those
            # could be incoming new issues and we don't want these to block the
            # optimization.
            if signature.matches(entry.crashinfo):
                continue

            optimizedSignature = signature.fit(entry.crashinfo)
            if optimizedSignature:
                # We now try to determine how this signature will behave in other
                # buckets. If the signature matches lots of other buckets as well, it is
                # likely too broad and we should not consider it (or later rate it worse
                # than others).
                matchesInOtherBuckets = False
                nonMatchesInOtherBuckets = 0  # noqa
                otherMatchingBucketIds: list[int] = []  # noqa
                for otherBucket in buckets:
                    if otherBucket.pk == self.pk:
                        continue

                    if (
                        self.bug
                        and otherBucket.bug
                        and self.bug.pk == otherBucket.bug.pk
                    ):
                        # Allow matches in other buckets if they are both linked to the
                        # same bug
                        continue

                    if otherBucket.pk not in firstEntryPerBucketCache:
                        c = CrashEntry.objects.filter(
                            bucket=otherBucket
                        ).select_related("product", "platform", "os")
                        c = CrashEntry.deferRawFields(c, requiredOutputs)
                        c_first = c.first()
                        assert c_first is not None
                        c_ = c_first
                        firstEntryPerBucketCache[otherBucket.pk] = c_
                        if c_:
                            # Omit testcase for performance reasons for now
                            firstEntryPerBucketCache[otherBucket.pk] = c_.getCrashInfo(
                                attachTestcase=False,
                                requiredOutputSources=requiredOutputs,
                            )

                    firstEntryCrashInfo = firstEntryPerBucketCache[otherBucket.pk]
                    if firstEntryCrashInfo:
                        # Omit testcase for performance reasons for now
                        if optimizedSignature.matches(firstEntryCrashInfo):
                            matchesInOtherBuckets = True
                            break

                if matchesInOtherBuckets:
                    # Reset, we don't actually have an optimized signature if it's
                    # matching some other bucket as well.
                    optimizedSignature = None
                else:
                    for otherEntry in entries:
<<<<<<< HEAD
                        otherEntry.crashinfo = otherEntry.getCrashInfo(attachTestcase=False,
                                                                       requiredOutputSources=tuple(requiredOutputs))
=======
                        otherEntry.crashinfo = otherEntry.getCrashInfo(
                            attachTestcase=False, requiredOutputSources=requiredOutputs
                        )
>>>>>>> d83b48f7
                        if optimizedSignature.matches(otherEntry.crashinfo):
                            matchingEntries.append(otherEntry)

                    # Fallback for when the optimization algorithm failed for some
                    # reason
                    if not matchingEntries:
                        optimizedSignature = None

                    break

        return (optimizedSignature, matchingEntries)


def buckethit_default_range_begin() -> datetime:
    return timezone.now().replace(microsecond=0, second=0, minute=0)


class BucketHit(models.Model):
    bucket = cast(Bucket, models.ForeignKey(Bucket, on_delete=models.deletion.CASCADE))
    tool = cast(Tool, models.ForeignKey(Tool, on_delete=models.deletion.CASCADE))
    begin = cast(datetime, models.DateTimeField(default=buckethit_default_range_begin))
    count = int(str(models.IntegerField(default=0)))

    @classmethod
    def decrement_count(cls, bucket_id: int, tool_id: int, begin: datetime) -> None:
        begin = begin.replace(microsecond=0, second=0, minute=0)
        counter = cls.objects.filter(
            bucket_id=bucket_id,
            begin=begin,
            tool_id=tool_id,
        ).first()
        if counter is not None and counter.count > 0:
            counter.count -= 1
            counter.save()

    @classmethod
    def increment_count(cls, bucket_id: int, tool_id: int, begin: datetime) -> None:
        begin = begin.replace(microsecond=0, second=0, minute=0)
        counter, _ = cls.objects.get_or_create(
            bucket_id=bucket_id, begin=begin, tool_id=tool_id
        )
        counter.count += 1
        counter.save()


class CrashEntry(models.Model):
<<<<<<< HEAD
    created = cast(datetime, models.DateTimeField(default=timezone.now))
    tool = cast(Tool, models.ForeignKey(Tool, on_delete=models.deletion.CASCADE))
    platform = cast(Platform, models.ForeignKey(Platform, on_delete=models.deletion.CASCADE))
    product = cast(Product, models.ForeignKey(Product, on_delete=models.deletion.CASCADE))
    os = cast(OS, models.ForeignKey(OS, on_delete=models.deletion.CASCADE))
    testcase = cast(TestCase, models.ForeignKey(TestCase, blank=True, null=True, on_delete=models.deletion.CASCADE))
    client = cast(Client, models.ForeignKey(Client, on_delete=models.deletion.CASCADE))
    bucket: Bucket | None = cast(Bucket, models.ForeignKey(Bucket, blank=True, null=True, on_delete=models.deletion.CASCADE))
    rawStdout = str(models.TextField(blank=True))
    rawStderr = str(models.TextField(blank=True))
    rawCrashData = str(models.TextField(blank=True))
    metadata = str(models.TextField(blank=True))
    env = str(models.TextField(blank=True))
    args = str(models.TextField(blank=True))
    crashAddress = str(models.CharField(max_length=255, blank=True))
    crashAddressNumeric = int(str(models.BigIntegerField(blank=True, null=True)))
    shortSignature = str(models.CharField(max_length=255, blank=True))
    cachedCrashInfo: str | None = str(models.TextField(blank=True, null=True))
    triagedOnce = bool(models.BooleanField(blank=False, default=False))

    def __init__(self, *args: Any, **kwargs: Any) -> None:
=======
    created = models.DateTimeField(default=timezone.now)
    tool = models.ForeignKey(Tool, on_delete=models.deletion.CASCADE)
    platform = models.ForeignKey(Platform, on_delete=models.deletion.CASCADE)
    product = models.ForeignKey(Product, on_delete=models.deletion.CASCADE)
    os = models.ForeignKey(OS, on_delete=models.deletion.CASCADE)
    testcase = models.ForeignKey(
        TestCase, blank=True, null=True, on_delete=models.deletion.CASCADE
    )
    client = models.ForeignKey(Client, on_delete=models.deletion.CASCADE)
    bucket = models.ForeignKey(
        Bucket, blank=True, null=True, on_delete=models.deletion.CASCADE
    )
    rawStdout = models.TextField(blank=True)
    rawStderr = models.TextField(blank=True)
    rawCrashData = models.TextField(blank=True)
    metadata = models.TextField(blank=True)
    env = models.TextField(blank=True)
    args = models.TextField(blank=True)
    crashAddress = models.CharField(max_length=255, blank=True)
    crashAddressNumeric = models.BigIntegerField(blank=True, null=True)
    shortSignature = models.CharField(max_length=255, blank=True)
    cachedCrashInfo = models.TextField(blank=True, null=True)
    triagedOnce = models.BooleanField(blank=False, default=False)

    def __init__(self, *args, **kwargs):
>>>>>>> d83b48f7
        # These variables can hold temporarily deserialized data
        self.argsList: list[str] | None = None
        self.envList: list[str] | None = None
        self.metadataList: list[str] | None = None

        # For performance reasons we do not deserialize these fields
        # automatically here. You need to explicitly call the
        # deserializeFields method if you need this data.

        self._original_bucket = None

        self.crashinfo: CrashInfo

        super().__init__(*args, **kwargs)

    @classmethod
    def from_db(cls, db, field_names, values):
        instance = super().from_db(db, field_names, values)
        instance._original_bucket = instance.bucket_id
        return instance

<<<<<<< HEAD
    def save(self, *args: Any, **kwargs: Any) -> None:
        if self.pk is None and not getattr(settings, 'DB_ISUTF8MB4', False):
=======
    def save(self, *args, **kwargs):
        if self.pk is None and not getattr(settings, "DB_ISUTF8MB4", False):
>>>>>>> d83b48f7
            # Replace 4-byte UTF-8 characters with U+FFFD if our database
            # doesn't support them. By default, MySQL utf-8 does not support these.
            utf8_4byte_re = re.compile("[^\u0000-\uD7FF\uE000-\uFFFF]", re.UNICODE)

<<<<<<< HEAD
            def sanitize_utf8(s: str) -> str:
                if not isinstance(s, six.text_type):
                    s = six.text_type(s, 'utf-8')
=======
            def sanitize_utf8(s):
                if not isinstance(s, str):
                    s = str(s, "utf-8")
>>>>>>> d83b48f7

                return utf8_4byte_re.sub("\uFFFD", s)

            self.rawStdout = sanitize_utf8(self.rawStdout)
            self.rawStderr = sanitize_utf8(self.rawStderr)
            self.rawCrashData = sanitize_utf8(self.rawCrashData)

        if not self.cachedCrashInfo:
            # Serialize the important fields of the CrashInfo class into a JSON blob
            crashInfo = self.getCrashInfo()
            self.cachedCrashInfo = json.dumps(crashInfo.toCacheObject())

        # Reserialize data, then call regular save method
        if self.argsList:
            self.args = json.dumps(self.argsList)

        if self.envList:
            envDict = dict([x.split("=", 1) for x in self.envList])
            self.env = json.dumps(envDict)

        if self.metadataList:
            metadataDict = dict([x.split("=", 1) for x in self.metadataList])
            self.metadata = json.dumps(metadataDict)

        # When we have a crash address, keep the numeric crash address field in
        # sync so we can search easily by crash address including ranges
        if self.crashAddress:
            self.crashAddressNumeric = int(self.crashAddress, 16)

            # We need to possibly convert the numeric crash address from unsigned
            # to signed in order to store it in the database.
            if self.crashAddressNumeric > (2**63 - 1):
                self.crashAddressNumeric -= 2**64

        if len(self.shortSignature) > 255:
            self.shortSignature = self.shortSignature[0:255]

        super().save(*args, **kwargs)

    def deserializeFields(self) -> None:
        if self.args:
            self.argsList = json.loads(self.args)

        if self.env:
            envDict = json.loads(self.env)
            self.envList = [f"{s}={envDict[s]}" for s in envDict.keys()]

        if self.metadata:
            metadataDict = json.loads(self.metadata)
            self.metadataList = [f"{s}={metadataDict[s]}" for s in metadataDict.keys()]

<<<<<<< HEAD
    def getCrashInfo(self, attachTestcase: bool = False, requiredOutputSources: tuple[str, ...] = ("stdout", "stderr", "crashdata")) -> CrashInfo:
=======
    def getCrashInfo(
        self,
        attachTestcase=False,
        requiredOutputSources=("stdout", "stderr", "crashdata"),
    ):
>>>>>>> d83b48f7
        # TODO: This should be cached at some level
        # TODO: Need to include environment and program arguments here
        configuration = ProgramConfiguration(
            self.product.name, self.platform.name, self.os.name, self.product.version
        )

        cachedCrashInfo = None
        if self.cachedCrashInfo:
            cachedCrashInfo = json.loads(self.cachedCrashInfo)

        # We can skip loading raw output fields from the database iff
        #   1) we know we don't need them for matching *and*
        #   2) we already have the crash data cached
        (rawStdout, rawStderr, rawCrashData) = (None, None, None)
        if cachedCrashInfo is None or "stdout" in requiredOutputSources:
            rawStdout = self.rawStdout
        if cachedCrashInfo is None or "stderr" in requiredOutputSources:
            rawStderr = self.rawStderr
        if cachedCrashInfo is None or "crashdata" in requiredOutputSources:
            rawCrashData = self.rawCrashData

        crashInfo = CrashInfo.fromRawCrashData(
            rawStdout,
            rawStderr,
            configuration,
            rawCrashData,
            cacheObject=cachedCrashInfo,
        )

        if attachTestcase and self.testcase is not None and not self.testcase.isBinary:
            self.testcase.loadTest()
            crashInfo.testcase = self.testcase.content

        return crashInfo

    def reparseCrashInfo(self) -> None:
        # Purges cached crash information and then forces a reparsing
        # of the raw crash information. Based on the new crash information,
        # the depending fields are also repopulated.
        #
        # This method should only be called if either the raw crash information
        # has changed or the implementation parsing it was updated.
        self.cachedCrashInfo = None
        crashInfo = self.getCrashInfo()
        if crashInfo.crashAddress is not None:
            self.crashAddress = f"0x{crashInfo.crashAddress:x}"
        self.shortSignature = crashInfo.createShortSignature()

        # If the entry has a bucket, check if it still fits into
        # this bucket, otherwise remove it.
        if self.bucket is not None:
            sig = self.bucket.getSignature()
            crashInfo = self.getCrashInfo(attachTestcase=sig.matchRequiresTest())
            if not sig.matches(crashInfo):
                self.bucket = None

        # If this entry now isn't in a bucket, mark it to be auto-triaged
        # again by the server.
        if self.bucket is None:
            self.triagedOnce = False

        return self.save()

    @staticmethod
    def deferRawFields(
            queryset: QuerySet[MT],
            requiredOutputSources: tuple[str, str, str] | list[str] = ("", "", ""),
        ) -> QuerySet[MT]:
        # This method calls defer() on the given query set for every raw field
        # that is not required as specified in requiredOutputSources.
        if "stdout" not in requiredOutputSources:
            queryset = queryset.defer("rawStdout")
        if "stderr" not in requiredOutputSources:
            queryset = queryset.defer("rawStderr")
        if "crashdata" not in requiredOutputSources:
            queryset = queryset.defer("rawCrashData")
        return queryset


# These post_delete handlers ensure that the corresponding testcase
# is also deleted when the CrashEntry is gone. It also explicitly
# deletes the file on the filesystem which would otherwise remain.
@receiver(post_delete, sender=CrashEntry)
def CrashEntry_delete(sender: CrashEntry, instance: CrashEntry, **kwargs: Any) -> None:
    if instance.testcase:
        instance.testcase.delete(False)
    if instance.bucket_id is not None:
        BucketHit.decrement_count(
            instance.bucket_id, instance.tool_id, instance.created
        )


@receiver(post_delete, sender=TestCase)
def TestCase_delete(sender: TestCase, instance: TestCase, **kwargs: Any) -> None:
    if instance.test:
        instance.test.delete(False)


@receiver(post_save, sender=CrashEntry)
<<<<<<< HEAD
def CrashEntry_save(sender: CrashEntry, instance: CrashEntry, created: bool, **kwargs: Any) -> None:
    if getattr(settings, 'USE_CELERY', None):
=======
def CrashEntry_save(sender, instance, created, **kwargs):
    if getattr(settings, "USE_CELERY", None):
>>>>>>> d83b48f7
        if created and not instance.triagedOnce:
            triage_new_crash.delay(instance.pk)

    if instance.bucket_id != instance._original_bucket:
        if instance._original_bucket is not None:
            # remove BucketHit for old bucket/tool
            BucketHit.decrement_count(
                instance._original_bucket, instance.tool_id, instance.created
            )

        if instance.bucket is not None:
            # add BucketHit for new bucket
            BucketHit.increment_count(
                instance.bucket_id, instance.tool_id, instance.created
            )

        if instance.bucket is not None:
            notify.send(
                instance.bucket,
                recipient=instance.bucket.watchers,
                actor=instance.bucket,
                verb="bucket_hit",
                target=instance,
                level="info",
                description=(
                    f"The bucket {instance.bucket_id} received a new crash entry "
                    f"{instance.pk}"
                ),
            )


class BugzillaTemplateMode(Enum):
    Bug = "bug"
    Comment = "comment"


class BugzillaTemplate(models.Model):
    mode = EnumField(BugzillaTemplateMode, max_length=30)
    name = str(models.TextField())
    product = str(models.TextField())
    component = str(models.TextField())
    summary = str(models.TextField(blank=True))
    version = str(models.TextField())
    description = str(models.TextField(blank=True))
    whiteboard = str(models.TextField(blank=True))
    keywords = str(models.TextField(blank=True))
    op_sys = str(models.TextField(blank=True))
    platform = str(models.TextField(blank=True))
    priority = str(models.TextField(blank=True))
    severity = str(models.TextField(blank=True))
    alias = str(models.TextField(blank=True))
    cc = str(models.TextField(blank=True))
    assigned_to = str(models.TextField(blank=True))
    qa_contact = str(models.TextField(blank=True))
    target_milestone = str(models.TextField(blank=True))
    attrs = str(models.TextField(blank=True))
    security = bool(models.BooleanField(blank=False, default=False))
    security_group = str(models.TextField(blank=True))
    comment = str(models.TextField(blank=True))
    testcase_filename = str(models.TextField(blank=True))
    blocks = str(models.TextField(blank=True))
    dependson = str(models.TextField(blank=True))

    def __str__(self) -> str:
        return self.name


class User(models.Model):
    class Meta:
        permissions = (
            ("view_crashmanager", "Can see CrashManager app"),
            ("view_covmanager", "Can see CovManager app"),
            ("view_ec2spotmanager", "Can see EC2SpotManager app"),
            ("view_taskmanager", "Can see TaskManager app"),
        )

    user = cast(DjangoUser, models.OneToOneField(DjangoUser, on_delete=models.deletion.CASCADE))
    # Explicitly do not store this as a ForeignKey to e.g. BugzillaTemplate
    # because the bug provider has to decide how to interpret this ID.
<<<<<<< HEAD
    defaultTemplateId = int(str(models.IntegerField(default=0)))
    defaultProviderId = int(str(models.IntegerField(default=1)))
    defaultToolsFilter = cast(QuerySet[Tool], models.ManyToManyField(Tool))
    restricted = bool(models.BooleanField(blank=False, default=False))
    bucketsWatching = cast(QuerySet[Bucket], models.ManyToManyField(Bucket, through='BucketWatch'))
=======
    defaultTemplateId = models.IntegerField(default=0)
    defaultProviderId = models.IntegerField(default=1)
    defaultToolsFilter = models.ManyToManyField(Tool)
    restricted = models.BooleanField(blank=False, default=False)
    bucketsWatching = models.ManyToManyField(Bucket, through="BucketWatch")
>>>>>>> d83b48f7

    # Notifications
    inaccessible_bug = bool(models.BooleanField(blank=False, default=False))
    bucket_hit = bool(models.BooleanField(blank=False, default=False))

    @staticmethod
    def get_or_create_restricted(request_user: AbstractBaseUser | AnonymousUser) -> tuple[DjangoUser, bool]:
        (user, created) = User.objects.get_or_create(user=request_user)
        if created and getattr(settings, "USERS_RESTRICTED_BY_DEFAULT", False):
            user.restricted = True
            user.save()
        return (user, created)


@receiver(post_save, sender=DjangoUser)
def add_default_perms(sender: DjangoUser, instance: DjangoUser, created: bool, **kwargs: Any) -> None:
    if created:
        log = logging.getLogger("crashmanager")
        for perm in getattr(settings, "DEFAULT_PERMISSIONS", []):
            model, perm = perm.split(":", 1)
            module, model = model.rsplit(".", 1)
            module = __import__(
                module, globals(), locals(), [model], 0
            )  # from module import model
            content_type = ContentType.objects.get_for_model(getattr(module, model))
            perm = Permission.objects.get(content_type=content_type, codename=perm)
            instance.user_permissions.add(perm)
            log.info("user %s added permission %s:%s", instance.username, model, perm)


class BucketWatch(models.Model):
    user = cast(User, models.ForeignKey(User, on_delete=models.deletion.CASCADE))
    bucket = cast(Bucket, models.ForeignKey(Bucket, on_delete=models.deletion.CASCADE))
    # This is the primary key of last crash marked viewed by the user
    # Store as an integer to prevent problems if the particular crash
    # is deleted later. We only care about its place in the ordering.
    lastCrash = int(str(models.IntegerField(default=0)))<|MERGE_RESOLUTION|>--- conflicted
+++ resolved
@@ -1,21 +1,15 @@
 from __future__ import annotations
 
-from datetime import datetime
 import json
 import logging
 import re
-from typing import Any
-from typing import cast
+from datetime import datetime
+from typing import Any, TypeVar, cast
 
 from django.conf import settings
-<<<<<<< HEAD
 from django.contrib.auth.base_user import AbstractBaseUser
-from django.contrib.auth.models import AnonymousUser
-from django.contrib.auth.models import User as DjangoUser, Permission
-=======
-from django.contrib.auth.models import Permission
+from django.contrib.auth.models import AnonymousUser, Permission
 from django.contrib.auth.models import User as DjangoUser
->>>>>>> d83b48f7
 from django.contrib.contenttypes.models import ContentType
 from django.core.files.storage import FileSystemStorage
 from django.db import models
@@ -25,11 +19,6 @@
 from django.utils import timezone
 from enumfields import Enum, EnumField
 from notifications.signals import notify
-<<<<<<< HEAD
-import six
-from typing import TypeVar
-=======
->>>>>>> d83b48f7
 
 from FTB.ProgramConfiguration import ProgramConfiguration
 from FTB.Signatures.CrashInfo import CrashInfo
@@ -63,21 +52,13 @@
 
 
 class TestCase(models.Model):
-<<<<<<< HEAD
-    test = models.FileField(storage=FileSystemStorage(location=getattr(settings, 'TEST_STORAGE', None)),
-                            upload_to="tests")
+    test = models.FileField(
+        storage=FileSystemStorage(location=getattr(settings, "TEST_STORAGE", None)),
+        upload_to="tests",
+    )
     size = int(str(models.IntegerField(default=0)))
     quality = int(str(models.IntegerField(default=0)))
     isBinary = bool(models.BooleanField(default=False))
-=======
-    test = models.FileField(
-        storage=FileSystemStorage(location=getattr(settings, "TEST_STORAGE", None)),
-        upload_to="tests",
-    )
-    size = models.IntegerField(default=0)
-    quality = models.IntegerField(default=0)
-    isBinary = models.BooleanField(default=False)
->>>>>>> d83b48f7
 
     def __init__(self, *args: Any, **kwargs: Any) -> None:
         # This variable can hold the testcase data temporarily
@@ -89,13 +70,8 @@
 
         super().__init__(*args, **kwargs)
 
-<<<<<<< HEAD
     def loadTest(self) -> None:
-        self.test.open(mode='rb')
-=======
-    def loadTest(self):
         self.test.open(mode="rb")
->>>>>>> d83b48f7
         self.content = self.test.read()
         self.test.close()
 
@@ -133,7 +109,9 @@
 
 class Bug(models.Model):
     externalId = str(models.CharField(max_length=255, blank=True))
-    externalType = cast(BugProvider, models.ForeignKey(BugProvider, on_delete=models.deletion.CASCADE))
+    externalType = cast(
+        BugProvider, models.ForeignKey(BugProvider, on_delete=models.deletion.CASCADE)
+    )
     closed = cast(datetime, models.DateTimeField(blank=True, null=True))
 
     @property
@@ -146,23 +124,17 @@
 
 
 class Bucket(models.Model):
-<<<<<<< HEAD
-    bug: Bug | None = cast(Bug, models.ForeignKey(Bug, blank=True, null=True, on_delete=models.deletion.CASCADE))
+    bug: Bug | None = cast(
+        Bug,
+        models.ForeignKey(
+            Bug, blank=True, null=True, on_delete=models.deletion.CASCADE
+        ),
+    )
     signature = str(models.TextField())
     optimizedSignature: str | None = str(models.TextField(blank=True, null=True))
     shortDescription = str(models.CharField(max_length=1023, blank=True))
     frequent = bool(models.BooleanField(blank=False, default=False))
     permanent = bool(models.BooleanField(blank=False, default=False))
-=======
-    bug = models.ForeignKey(
-        Bug, blank=True, null=True, on_delete=models.deletion.CASCADE
-    )
-    signature = models.TextField()
-    optimizedSignature = models.TextField(blank=True, null=True)
-    shortDescription = models.CharField(max_length=1023, blank=True)
-    frequent = models.BooleanField(blank=False, default=False)
-    permanent = models.BooleanField(blank=False, default=False)
->>>>>>> d83b48f7
 
     @property
     def watchers(self) -> QuerySet[DjangoUser]:
@@ -282,7 +254,9 @@
 
         return inList, outList, inListCount, outListCount
 
-    def optimizeSignature(self, unbucketed_entries: QuerySet[CrashEntry]) -> tuple[CrashSignature | None, list[CrashEntry]]:
+    def optimizeSignature(
+        self, unbucketed_entries: QuerySet[CrashEntry]
+    ) -> tuple[CrashSignature | None, list[CrashEntry]]:
         buckets = Bucket.objects.all()
 
         signature = self.getSignature()
@@ -300,15 +274,10 @@
         firstEntryPerBucketCache = {}
 
         for entry in entries:
-<<<<<<< HEAD
-            entry.crashinfo = entry.getCrashInfo(attachTestcase=signature.matchRequiresTest(),
-                                                 requiredOutputSources=tuple(requiredOutputs))
-=======
             entry.crashinfo = entry.getCrashInfo(
                 attachTestcase=signature.matchRequiresTest(),
-                requiredOutputSources=requiredOutputs,
+                requiredOutputSources=tuple(requiredOutputs),
             )
->>>>>>> d83b48f7
 
             # For optimization, disregard any issues that directly match since those
             # could be incoming new issues and we don't want these to block the
@@ -367,14 +336,10 @@
                     optimizedSignature = None
                 else:
                     for otherEntry in entries:
-<<<<<<< HEAD
-                        otherEntry.crashinfo = otherEntry.getCrashInfo(attachTestcase=False,
-                                                                       requiredOutputSources=tuple(requiredOutputs))
-=======
                         otherEntry.crashinfo = otherEntry.getCrashInfo(
-                            attachTestcase=False, requiredOutputSources=requiredOutputs
+                            attachTestcase=False,
+                            requiredOutputSources=tuple(requiredOutputs),
                         )
->>>>>>> d83b48f7
                         if optimizedSignature.matches(otherEntry.crashinfo):
                             matchingEntries.append(otherEntry)
 
@@ -421,15 +386,28 @@
 
 
 class CrashEntry(models.Model):
-<<<<<<< HEAD
     created = cast(datetime, models.DateTimeField(default=timezone.now))
     tool = cast(Tool, models.ForeignKey(Tool, on_delete=models.deletion.CASCADE))
-    platform = cast(Platform, models.ForeignKey(Platform, on_delete=models.deletion.CASCADE))
-    product = cast(Product, models.ForeignKey(Product, on_delete=models.deletion.CASCADE))
+    platform = cast(
+        Platform, models.ForeignKey(Platform, on_delete=models.deletion.CASCADE)
+    )
+    product = cast(
+        Product, models.ForeignKey(Product, on_delete=models.deletion.CASCADE)
+    )
     os = cast(OS, models.ForeignKey(OS, on_delete=models.deletion.CASCADE))
-    testcase = cast(TestCase, models.ForeignKey(TestCase, blank=True, null=True, on_delete=models.deletion.CASCADE))
+    testcase = cast(
+        TestCase,
+        models.ForeignKey(
+            TestCase, blank=True, null=True, on_delete=models.deletion.CASCADE
+        ),
+    )
     client = cast(Client, models.ForeignKey(Client, on_delete=models.deletion.CASCADE))
-    bucket: Bucket | None = cast(Bucket, models.ForeignKey(Bucket, blank=True, null=True, on_delete=models.deletion.CASCADE))
+    bucket: Bucket | None = cast(
+        Bucket,
+        models.ForeignKey(
+            Bucket, blank=True, null=True, on_delete=models.deletion.CASCADE
+        ),
+    )
     rawStdout = str(models.TextField(blank=True))
     rawStderr = str(models.TextField(blank=True))
     rawCrashData = str(models.TextField(blank=True))
@@ -443,33 +421,6 @@
     triagedOnce = bool(models.BooleanField(blank=False, default=False))
 
     def __init__(self, *args: Any, **kwargs: Any) -> None:
-=======
-    created = models.DateTimeField(default=timezone.now)
-    tool = models.ForeignKey(Tool, on_delete=models.deletion.CASCADE)
-    platform = models.ForeignKey(Platform, on_delete=models.deletion.CASCADE)
-    product = models.ForeignKey(Product, on_delete=models.deletion.CASCADE)
-    os = models.ForeignKey(OS, on_delete=models.deletion.CASCADE)
-    testcase = models.ForeignKey(
-        TestCase, blank=True, null=True, on_delete=models.deletion.CASCADE
-    )
-    client = models.ForeignKey(Client, on_delete=models.deletion.CASCADE)
-    bucket = models.ForeignKey(
-        Bucket, blank=True, null=True, on_delete=models.deletion.CASCADE
-    )
-    rawStdout = models.TextField(blank=True)
-    rawStderr = models.TextField(blank=True)
-    rawCrashData = models.TextField(blank=True)
-    metadata = models.TextField(blank=True)
-    env = models.TextField(blank=True)
-    args = models.TextField(blank=True)
-    crashAddress = models.CharField(max_length=255, blank=True)
-    crashAddressNumeric = models.BigIntegerField(blank=True, null=True)
-    shortSignature = models.CharField(max_length=255, blank=True)
-    cachedCrashInfo = models.TextField(blank=True, null=True)
-    triagedOnce = models.BooleanField(blank=False, default=False)
-
-    def __init__(self, *args, **kwargs):
->>>>>>> d83b48f7
         # These variables can hold temporarily deserialized data
         self.argsList: list[str] | None = None
         self.envList: list[str] | None = None
@@ -491,26 +442,15 @@
         instance._original_bucket = instance.bucket_id
         return instance
 
-<<<<<<< HEAD
     def save(self, *args: Any, **kwargs: Any) -> None:
-        if self.pk is None and not getattr(settings, 'DB_ISUTF8MB4', False):
-=======
-    def save(self, *args, **kwargs):
         if self.pk is None and not getattr(settings, "DB_ISUTF8MB4", False):
->>>>>>> d83b48f7
             # Replace 4-byte UTF-8 characters with U+FFFD if our database
             # doesn't support them. By default, MySQL utf-8 does not support these.
             utf8_4byte_re = re.compile("[^\u0000-\uD7FF\uE000-\uFFFF]", re.UNICODE)
 
-<<<<<<< HEAD
             def sanitize_utf8(s: str) -> str:
-                if not isinstance(s, six.text_type):
-                    s = six.text_type(s, 'utf-8')
-=======
-            def sanitize_utf8(s):
                 if not isinstance(s, str):
                     s = str(s, "utf-8")
->>>>>>> d83b48f7
 
                 return utf8_4byte_re.sub("\uFFFD", s)
 
@@ -562,15 +502,11 @@
             metadataDict = json.loads(self.metadata)
             self.metadataList = [f"{s}={metadataDict[s]}" for s in metadataDict.keys()]
 
-<<<<<<< HEAD
-    def getCrashInfo(self, attachTestcase: bool = False, requiredOutputSources: tuple[str, ...] = ("stdout", "stderr", "crashdata")) -> CrashInfo:
-=======
     def getCrashInfo(
         self,
-        attachTestcase=False,
-        requiredOutputSources=("stdout", "stderr", "crashdata"),
-    ):
->>>>>>> d83b48f7
+        attachTestcase: bool = False,
+        requiredOutputSources: tuple[str, ...] = ("stdout", "stderr", "crashdata"),
+    ) -> CrashInfo:
         # TODO: This should be cached at some level
         # TODO: Need to include environment and program arguments here
         configuration = ProgramConfiguration(
@@ -636,9 +572,9 @@
 
     @staticmethod
     def deferRawFields(
-            queryset: QuerySet[MT],
-            requiredOutputSources: tuple[str, str, str] | list[str] = ("", "", ""),
-        ) -> QuerySet[MT]:
+        queryset: QuerySet[MT],
+        requiredOutputSources: tuple[str, str, str] | list[str] = ("", "", ""),
+    ) -> QuerySet[MT]:
         # This method calls defer() on the given query set for every raw field
         # that is not required as specified in requiredOutputSources.
         if "stdout" not in requiredOutputSources:
@@ -670,13 +606,10 @@
 
 
 @receiver(post_save, sender=CrashEntry)
-<<<<<<< HEAD
-def CrashEntry_save(sender: CrashEntry, instance: CrashEntry, created: bool, **kwargs: Any) -> None:
-    if getattr(settings, 'USE_CELERY', None):
-=======
-def CrashEntry_save(sender, instance, created, **kwargs):
+def CrashEntry_save(
+    sender: CrashEntry, instance: CrashEntry, created: bool, **kwargs: Any
+) -> None:
     if getattr(settings, "USE_CELERY", None):
->>>>>>> d83b48f7
         if created and not instance.triagedOnce:
             triage_new_crash.delay(instance.pk)
 
@@ -753,29 +686,27 @@
             ("view_taskmanager", "Can see TaskManager app"),
         )
 
-    user = cast(DjangoUser, models.OneToOneField(DjangoUser, on_delete=models.deletion.CASCADE))
+    user = cast(
+        DjangoUser, models.OneToOneField(DjangoUser, on_delete=models.deletion.CASCADE)
+    )
     # Explicitly do not store this as a ForeignKey to e.g. BugzillaTemplate
     # because the bug provider has to decide how to interpret this ID.
-<<<<<<< HEAD
     defaultTemplateId = int(str(models.IntegerField(default=0)))
     defaultProviderId = int(str(models.IntegerField(default=1)))
     defaultToolsFilter = cast(QuerySet[Tool], models.ManyToManyField(Tool))
     restricted = bool(models.BooleanField(blank=False, default=False))
-    bucketsWatching = cast(QuerySet[Bucket], models.ManyToManyField(Bucket, through='BucketWatch'))
-=======
-    defaultTemplateId = models.IntegerField(default=0)
-    defaultProviderId = models.IntegerField(default=1)
-    defaultToolsFilter = models.ManyToManyField(Tool)
-    restricted = models.BooleanField(blank=False, default=False)
-    bucketsWatching = models.ManyToManyField(Bucket, through="BucketWatch")
->>>>>>> d83b48f7
+    bucketsWatching = cast(
+        QuerySet[Bucket], models.ManyToManyField(Bucket, through="BucketWatch")
+    )
 
     # Notifications
     inaccessible_bug = bool(models.BooleanField(blank=False, default=False))
     bucket_hit = bool(models.BooleanField(blank=False, default=False))
 
     @staticmethod
-    def get_or_create_restricted(request_user: AbstractBaseUser | AnonymousUser) -> tuple[DjangoUser, bool]:
+    def get_or_create_restricted(
+        request_user: AbstractBaseUser | AnonymousUser,
+    ) -> tuple[DjangoUser, bool]:
         (user, created) = User.objects.get_or_create(user=request_user)
         if created and getattr(settings, "USERS_RESTRICTED_BY_DEFAULT", False):
             user.restricted = True
@@ -784,7 +715,9 @@
 
 
 @receiver(post_save, sender=DjangoUser)
-def add_default_perms(sender: DjangoUser, instance: DjangoUser, created: bool, **kwargs: Any) -> None:
+def add_default_perms(
+    sender: DjangoUser, instance: DjangoUser, created: bool, **kwargs: Any
+) -> None:
     if created:
         log = logging.getLogger("crashmanager")
         for perm in getattr(settings, "DEFAULT_PERMISSIONS", []):
