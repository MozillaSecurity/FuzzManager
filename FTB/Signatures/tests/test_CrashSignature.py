"""
Created on Oct 9, 2014

@author: decoder
<<<<<<< HEAD
'''

from __future__ import annotations

=======
"""
>>>>>>> d83b48f7
import json
from pathlib import Path

from FTB.ProgramConfiguration import ProgramConfiguration
from FTB.Signatures.CrashInfo import CrashInfo
from FTB.Signatures.CrashSignature import CrashSignature
from FTB.Signatures.Matchers import StringMatch
from FTB.Signatures.Symptom import OutputSymptom, StackFramesSymptom

FIXTURE_PATH = Path(__file__).parent / "fixtures"


def test_SignatureCreateTest() -> None:
    config = ProgramConfiguration("test", "x86", "linux")

<<<<<<< HEAD
    crashInfo = CrashInfo.fromRawCrashData([], [], config, auxCrashData=testTrace1.splitlines())
    crashSig1 = crashInfo.createCrashSignature(forceCrashAddress=True, maxFrames=4, minimumSupportedVersion=10)
    crashSig2 = crashInfo.createCrashSignature(forceCrashAddress=False, maxFrames=3, minimumSupportedVersion=10)
    crashSig3 = crashInfo.createCrashSignature(forceCrashInstruction=True, maxFrames=2, minimumSupportedVersion=10)
    assert crashSig1 is not None
    assert crashSig2 is not None
    assert crashSig3 is not None
=======
    crashInfo = CrashInfo.fromRawCrashData(
        [],
        [],
        config,
        auxCrashData=(FIXTURE_PATH / "trace_1.txt").read_text().splitlines(),
    )

    crashSig1 = crashInfo.createCrashSignature(
        forceCrashAddress=True, maxFrames=4, minimumSupportedVersion=10
    )
    crashSig2 = crashInfo.createCrashSignature(
        forceCrashAddress=False, maxFrames=3, minimumSupportedVersion=10
    )
    crashSig3 = crashInfo.createCrashSignature(
        forceCrashInstruction=True, maxFrames=2, minimumSupportedVersion=10
    )
>>>>>>> d83b48f7

    # Check that all generated signatures match their originating crashInfo
    assert crashSig1.matches(crashInfo)
    assert crashSig2.matches(crashInfo)
    assert crashSig3.matches(crashInfo)

    # Check that the generated signatures look as expected
    with (FIXTURE_PATH / "sig_test_1.json").open() as f:
        assert json.loads(str(crashSig1)) == json.load(f)
    with (FIXTURE_PATH / "sig_test_2.json").open() as f:
        assert json.loads(str(crashSig2)) == json.load(f)

    #  The third crashInfo misses 2 frames from the top 4 frames, so it will
    #  also include the crash address, even though we did not request it.
    with (FIXTURE_PATH / "sig_test_3.json").open() as f:
        assert json.loads(str(crashSig3)) == json.load(f)


def test_SignatureTestCaseMatchTest() -> None:
    config = ProgramConfiguration("test", "x86", "linux")

    crashInfo = CrashInfo.fromRawCrashData(
        [],
        [],
        config,
        auxCrashData=(FIXTURE_PATH / "trace_1.txt").read_text().splitlines(),
    )

    testSig3 = CrashSignature((FIXTURE_PATH / "sig_test_3.json").read_text())
    testSig4 = CrashSignature((FIXTURE_PATH / "sig_test_4.json").read_text())
    testSig5 = CrashSignature((FIXTURE_PATH / "sig_test_5.json").read_text())
    testSig6 = CrashSignature((FIXTURE_PATH / "sig_test_6.json").read_text())

    assert not testSig3.matchRequiresTest()
    assert testSig4.matchRequiresTest()
    assert testSig5.matchRequiresTest()

    # Must not match without testcase provided
    assert not testSig4.matches(crashInfo)
    assert not testSig5.matches(crashInfo)
    assert not testSig6.matches(crashInfo)

    # Attach testcase
    crashInfo.testcase = (FIXTURE_PATH / "testcase_1.js").read_text()

    # Must match with testcase provided
    assert testSig4.matches(crashInfo)
    assert testSig5.matches(crashInfo)

    # This one does not match at all
    assert not testSig6.matches(crashInfo)


def test_SignatureStackFramesTest() -> None:
    config = ProgramConfiguration("test", "x86", "linux")

    crashInfo = CrashInfo.fromRawCrashData(
        [],
        [],
        config,
        auxCrashData=(FIXTURE_PATH / "trace_1.txt").read_text().splitlines(),
    )

    testSig1 = CrashSignature(
        (FIXTURE_PATH / "sig_test_stack_frames_1.json").read_text()
    )
    testSig2 = CrashSignature(
        (FIXTURE_PATH / "sig_test_stack_frames_2.json").read_text()
    )
    testSig3 = CrashSignature(
        (FIXTURE_PATH / "sig_test_stack_frames_3.json").read_text()
    )
    testSig4 = CrashSignature(
        (FIXTURE_PATH / "sig_test_stack_frames_4.json").read_text()
    )
    testSig5 = CrashSignature(
        (FIXTURE_PATH / "sig_test_stack_frames_5.json").read_text()
    )

    assert testSig1.matches(crashInfo)
    assert testSig2.matches(crashInfo)
    assert testSig3.matches(crashInfo)
    assert testSig4.matches(crashInfo)
    assert not testSig5.matches(crashInfo)


def test_SignatureStackFramesAlgorithmsTest() -> None:
    # Do some direct matcher tests on edge cases
    assert StackFramesSymptom._match([], [StringMatch("???")])
    assert not StackFramesSymptom._match([], [StringMatch("???"), StringMatch("a")])

    # Test the diff algorithm, test array contains:
    # stack, signature, expected distance, proposed signature
    testArray = [
        (
            ["a", "b", "x", "a", "b", "c"],
            ["a", "b", "???", "a", "b", "x", "c"],
            1,
            ["a", "b", "???", "a", "b", "?", "c"],
        ),
        (
            ["b", "x", "a", "b", "c"],
            ["a", "b", "???", "a", "b", "x", "c"],
            2,
            ["?", "b", "???", "a", "b", "?", "c"],
        ),
        (
            ["b", "x", "a", "d", "x"],
            ["a", "b", "???", "a", "b", "x", "c"],
            3,
            ["?", "b", "???", "a", "?", "x", "?"],
        ),
    ]

    for (stack, rawSig, expectedDepth, expectedSig) in testArray:
        for maxDepth in (expectedDepth, 3):
            (actualDepth, actualSig) = StackFramesSymptom._diff(
                stack, [StringMatch(x) for x in rawSig], 0, 1, maxDepth
            )
            assert expectedDepth == actualDepth
            assert actualSig is not None
            assert expectedSig == [str(x) for x in actualSig]


def test_SignaturePCREShortTest() -> None:
    config = ProgramConfiguration("test", "x86", "linux")

    crashInfo = CrashInfo.fromRawCrashData(
        [],
        [],
        config,
        auxCrashData=(FIXTURE_PATH / "trace_1.txt").read_text().splitlines(),
    )

    testSig1 = CrashSignature((FIXTURE_PATH / "sig_test_pcre_short_1.json").read_text())
    testSig2 = CrashSignature((FIXTURE_PATH / "sig_test_pcre_short_2.json").read_text())

    assert testSig1.matches(crashInfo)
    assert not testSig2.matches(crashInfo)


def test_SignatureStackFramesWildcardTailTest() -> None:
    config = ProgramConfiguration("test", "x86", "linux")

    crashInfo = CrashInfo.fromRawCrashData(
        [],
        [],
        config,
        auxCrashData=(FIXTURE_PATH / "trace_2.txt").read_text().splitlines(),
    )

    testSig = crashInfo.createCrashSignature()
    assert testSig is not None

    # Ensure that the last frame with a symbol is at the right place and there is
    # nothing else, especially no wildcard, following afterwards.
    assert isinstance(testSig.symptoms[0], StackFramesSymptom)
    assert (
        str(testSig.symptoms[0].functionNames[6])
        == "js::jit::CheckOverRecursedWithExtra"
    )
    assert len(testSig.symptoms[0].functionNames) == 7


def test_SignatureStackFramesRegressionTest() -> None:
    config = ProgramConfiguration("test", "x86", "linux")
    crashInfoNeg = CrashInfo.fromRawCrashData(
        [],
        [],
        config,
        auxCrashData=(FIXTURE_PATH / "trace_heap_with_crash_address.txt")
        .read_text()
        .splitlines(),
    )
    crashInfoPos = CrashInfo.fromRawCrashData(
        [],
        [],
        config,
        auxCrashData=(FIXTURE_PATH / "trace_heap_without_crash_address.txt")
        .read_text()
        .splitlines(),
    )

    testSigEmptyCrashAddress = CrashSignature(
        (FIXTURE_PATH / "sig_test_empty_crash_address.json").read_text()
    )

    assert testSigEmptyCrashAddress.matches(crashInfoPos)
    assert not testSigEmptyCrashAddress.matches(crashInfoNeg)


def test_SignatureStackFramesAuxMessagesTest() -> None:
    config = ProgramConfiguration("test", "x86-64", "linux")
    crashInfoPos = CrashInfo.fromRawCrashData(
        [],
        [],
        config,
        auxCrashData=(FIXTURE_PATH / "trace_with_aux_message.txt")
        .read_text()
        .splitlines(),
    )
    crashInfoNeg = CrashInfo.fromRawCrashData(
        [],
        [],
        config,
        auxCrashData=(FIXTURE_PATH / "trace_with_aux_and_abort_message.txt")
        .read_text()
        .splitlines(),
    )

    crashSignaturePos = crashInfoPos.createCrashSignature()
    crashSignatureNeg = crashInfoNeg.createCrashSignature()
    assert crashSignaturePos is not None
    assert crashSignatureNeg is not None

    # Check that the first crash signature has ASan symptoms but
    # the second does not because it has a program abort message
    assert "/ERROR: AddressSanitizer" in str(crashSignaturePos)
    assert "/READ of size" in str(crashSignaturePos)
    assert "/ERROR: AddressSanitizer" not in str(crashSignatureNeg)
    assert "/READ of size" not in str(crashSignatureNeg)

    # Check matches appropriately
    assert crashSignaturePos.matches(crashInfoPos)
    assert crashSignaturePos.matches(crashInfoNeg)
    assert not crashSignatureNeg.matches(crashInfoPos)
    assert crashSignatureNeg.matches(crashInfoNeg)


def test_SignatureStackFramesNegativeSizeParamTest() -> None:
    config = ProgramConfiguration("test", "x86-64", "linux")
    crashInfoPos = CrashInfo.fromRawCrashData(
        [],
        [],
        config,
        auxCrashData=(FIXTURE_PATH / "trace_asan_negative_size_param.txt")
        .read_text()
        .splitlines(),
    )

    testSig = crashInfoPos.createCrashSignature()
    assert testSig is not None

    assert "/ERROR: AddressSanitizer" in str(testSig)
    assert "negative-size-param" in str(testSig)
    assert isinstance(testSig.symptoms[1], StackFramesSymptom)


def test_SignatureAsanStackOverflowTest() -> None:
    config = ProgramConfiguration("test", "x86-64", "linux")
    crashInfoPos = CrashInfo.fromRawCrashData(
        [],
        [],
        config,
        auxCrashData=(FIXTURE_PATH / "trace_asan_stack_overflow.txt")
        .read_text()
        .splitlines(),
    )

    testSig = crashInfoPos.createCrashSignature()
    assert testSig is not None

    # Check matches appropriately
    assert testSig.matches(crashInfoPos)


def test_SignatureAsanAccessViolationTest() -> None:
    config = ProgramConfiguration("test", "x86-64", "windows")
    crashInfoPos = CrashInfo.fromRawCrashData(
        [],
        [],
        config,
        auxCrashData=(FIXTURE_PATH / "trace_asan_access_violation.txt")
        .read_text()
        .splitlines(),
    )

    testSig = crashInfoPos.createCrashSignature()
    assert testSig is not None

    assert "/ERROR: AddressSanitizer" not in str(testSig)
    assert "access-violation" not in str(testSig)
    assert isinstance(testSig.symptoms[0], StackFramesSymptom)


def test_SignatureStackSizeTest() -> None:
    config = ProgramConfiguration("test", "x86-64", "linux")
    crashInfoPos = CrashInfo.fromRawCrashData(
        [],
        [],
        config,
        auxCrashData=(FIXTURE_PATH / "trace_asan_long.txt").read_text().splitlines(),
    )

    # The test signature uses > 15 which was previously interpreted as 0x15
    # while the test crash data has 16 frames.
    testSig = CrashSignature((FIXTURE_PATH / "sig_test_stack_size.json").read_text())
    assert testSig.matches(crashInfoPos)


def test_SignatureAsanFailedAllocTest() -> None:
    config = ProgramConfiguration("test", "x86-64", "linux")
    crashInfoPos = CrashInfo.fromRawCrashData(
        [],
        [],
        config,
        auxCrashData=(FIXTURE_PATH / "trace_asan_failed_alloc.txt")
        .read_text()
        .splitlines(),
    )

    testSig = crashInfoPos.createCrashSignature()
    assert testSig is not None
    assert "/AddressSanitizer failed to allocate" in str(testSig)
    assert testSig.matches(crashInfoPos)
    assert isinstance(testSig.symptoms[1], StackFramesSymptom)


def test_SignatureGenerationTSanLeakTest() -> None:
    config = ProgramConfiguration("test", "x86-64", "linux")
    crashInfo = CrashInfo.fromRawCrashData(
        [],
        [],
        config,
        auxCrashData=(FIXTURE_PATH / "tsan-simple-leak-report.txt")
        .read_text()
        .splitlines(),
    )
    testSignature = crashInfo.createCrashSignature()
    assert testSignature is not None

    assert testSignature.matches(crashInfo)

    found = False
    for symptom in testSignature.symptoms:
        if isinstance(symptom, OutputSymptom):
            assert symptom.src == "crashdata"
            assert symptom.output.value == "WARNING: ThreadSanitizer: thread leak"
            found = True
    assert found, "Expected correct OutputSymptom in signature"


def test_SignatureGenerationTSanRaceTest() -> None:
    config = ProgramConfiguration("test", "x86-64", "linux")
    crashInfo = CrashInfo.fromRawCrashData(
        [],
        [],
        config,
        auxCrashData=(FIXTURE_PATH / "tsan-simple-race-report.txt")
        .read_text()
        .splitlines(),
    )
    testSignature = crashInfo.createCrashSignature()
    assert testSignature is not None

    print(testSignature)

    assert testSignature.matches(crashInfo)

    outputSymptoms = []

    for symptom in testSignature.symptoms:
        if isinstance(symptom, OutputSymptom):
            assert symptom.src == "crashdata"
            outputSymptoms.append(symptom)

    assert len(outputSymptoms) == 3

    for stringMatchVal in [
        "WARNING: ThreadSanitizer: data race",
        (
            "(Previous )?[Ww]rite of size 4 at 0x[0-9a-fA-F]+ by thread "
            "T[0-9]+( .+mutexes: .+)?:"
        ),
        (
            "(Previous )?[Rr]ead of size 4 at 0x[0-9a-fA-F]+ by main "
            "thread( .+mutexes: .+)?:"
        ),
    ]:
        found = False
        for symptom in outputSymptoms:
            if symptom.output.value == stringMatchVal:
                found = True
        assert found, f"Couldn't find OutputSymptom with value '{stringMatchVal}'"


def test_SignatureGenerationTSanRaceTestComplex1() -> None:
    config = ProgramConfiguration("test", "x86-64", "linux")
    crashInfo = CrashInfo.fromRawCrashData(
        [],
        [],
        config,
        auxCrashData=(FIXTURE_PATH / "tsan-report2.txt").read_text().splitlines(),
    )
    testSignature = crashInfo.createCrashSignature()
    assert testSignature is not None

    print(testSignature)

    assert testSignature.matches(crashInfo)

    outputSymptoms = []

    for symptom in testSignature.symptoms:
        if isinstance(symptom, OutputSymptom):
            assert symptom.src == "crashdata"
            outputSymptoms.append(symptom)

    assert len(outputSymptoms) == 3

    for stringMatchVal in [
        "WARNING: ThreadSanitizer: data race",
        (
            "(Previous )?[Ww]rite of size 8 at 0x[0-9a-fA-F]+ by thread "
            "T[0-9]+( .+mutexes: .+)?:"
        ),
        (
            "(Previous )?[Ww]rite of size 8 at 0x[0-9a-fA-F]+ by thread "
            "T[0-9]+( .+mutexes: .+)?:"
        ),
    ]:
        found = False
        for symptom in outputSymptoms:
            if symptom.output.value == stringMatchVal:
                found = True
        assert found, f"Couldn't find OutputSymptom with value '{stringMatchVal}'"


def test_SignatureGenerationTSanRaceTestAtomic() -> None:
    config = ProgramConfiguration("test", "x86-64", "linux")
    for fn in ["tsan-report-atomic.txt", "tsan-report-atomic-swapped.txt"]:
        crashInfo = CrashInfo.fromRawCrashData(
            [], [], config, auxCrashData=(FIXTURE_PATH / fn).read_text().splitlines()
        )

        assert crashInfo.backtrace[0] == "pthread_mutex_destroy"
        assert crashInfo.createShortSignature() == (
            "ThreadSanitizer: data race [@ pthread_mutex_destroy] vs. "
            "[@ pthread_mutex_unlock]"
        )

        testSignature = crashInfo.createCrashSignature()
        assert testSignature is not None

        assert testSignature.matches(crashInfo)

        outputSymptoms = []

        for symptom in testSignature.symptoms:
            if isinstance(symptom, OutputSymptom):
                assert symptom.src == "crashdata"
                outputSymptoms.append(symptom)

        assert len(outputSymptoms) == 3

        for stringMatchVal in [
            "WARNING: ThreadSanitizer: data race",
            (
                "(Previous )?[Aa]tomic [Rr]ead of size 1 at 0x[0-9a-fA-F]+ "
                "by thread T[0-9]+( .+mutexes: .+)?:"
            ),
            (
                "(Previous )?[Ww]rite of size 1 at 0x[0-9a-fA-F]+ "
                "by main thread( .+mutexes: .+)?:"
            ),
        ]:
            found = False
            for symptom in outputSymptoms:
                if symptom.output.value == stringMatchVal:
                    found = True
            assert found, f"Couldn't find OutputSymptom with value '{stringMatchVal}'"


<<<<<<< HEAD
def test_SignatureMatchWithUnicode() -> None:
    config = ProgramConfiguration('test', 'x86-64', 'linux')
    crashInfo = CrashInfo.fromRawCrashData(["(Â«f => (generator.throw(f))Â», Â«undefinedÂ»)"], [], config)
    testSignature = CrashSignature('{"symptoms": [{"src": "stdout", "type": "output", "value": "x"}]}')
    assert not testSignature.matches(crashInfo)


def test_SignatureMatchAssertionSlashes() -> None:
    # test that a forward slash assertion signature matches a backwards slash crash, but only on windows
    cfg_linux = ProgramConfiguration('test', 'x86-64', 'linux')
    cfg_windows = ProgramConfiguration('test', 'x86-64', 'windows')

    fs_lines = testAssertionPathFwSlashes.splitlines()
    bs_lines = testAssertionPathBwSlashes.splitlines()
=======
def test_SignatureMatchWithUnicode():
    config = ProgramConfiguration("test", "x86-64", "linux")
    crashInfo = CrashInfo.fromRawCrashData(
        ["(Â«f => (generator.throw(f))Â», Â«undefinedÂ»)"], [], config
    )
    testSignature = CrashSignature(
        '{"symptoms": [{"src": "stdout", "type": "output", "value": "x"}]}'
    )
    assert not testSignature.matches(crashInfo)


def test_SignatureMatchAssertionSlashes():
    # test that a forward slash assertion signature matches a backwards slash crash, but
    # only on windows
    cfg_linux = ProgramConfiguration("test", "x86-64", "linux")
    cfg_windows = ProgramConfiguration("test", "x86-64", "windows")

    fs_lines = (
        (FIXTURE_PATH / "trace_assertion_path_fwd_slash.txt").read_text().splitlines()
    )
    bs_lines = (
        (FIXTURE_PATH / "trace_assertion_path_bwd_slash.txt").read_text().splitlines()
    )
>>>>>>> d83b48f7

    # native paths on linux use forward slash
    fs_linux = CrashInfo.fromRawCrashData([], [], cfg_linux, auxCrashData=fs_lines)
    # backward slash path on linux -- this is invalid and should never happen
    bs_linux = CrashInfo.fromRawCrashData([], [], cfg_linux, auxCrashData=bs_lines)
    # forward slashes on windows are valid, and this does happen
    fs_windows = CrashInfo.fromRawCrashData([], [], cfg_windows, auxCrashData=fs_lines)
    # native paths on windows use backslash
    bs_windows = CrashInfo.fromRawCrashData([], [], cfg_windows, auxCrashData=bs_lines)

    # test that signature generated from linux assertion matches both
    linux_sig = fs_linux.createCrashSignature()
    assert linux_sig is not None
    assert linux_sig.matches(fs_linux)
    assert not linux_sig.matches(bs_linux)  # this is invalid and should not match
    assert linux_sig.matches(fs_windows)
    assert linux_sig.matches(bs_windows)

    # test that signature generated from windows assertion matches both
    windows_sig = bs_windows.createCrashSignature()
    assert windows_sig is not None
    assert windows_sig.matches(fs_linux)
    assert not windows_sig.matches(bs_linux)  # this is invalid and should not match
    assert windows_sig.matches(fs_windows)
    assert windows_sig.matches(bs_windows)<|MERGE_RESOLUTION|>--- conflicted
+++ resolved
@@ -2,14 +2,10 @@
 Created on Oct 9, 2014
 
 @author: decoder
-<<<<<<< HEAD
-'''
+"""
 
 from __future__ import annotations
 
-=======
-"""
->>>>>>> d83b48f7
 import json
 from pathlib import Path
 
@@ -25,32 +21,25 @@
 def test_SignatureCreateTest() -> None:
     config = ProgramConfiguration("test", "x86", "linux")
 
-<<<<<<< HEAD
-    crashInfo = CrashInfo.fromRawCrashData([], [], config, auxCrashData=testTrace1.splitlines())
-    crashSig1 = crashInfo.createCrashSignature(forceCrashAddress=True, maxFrames=4, minimumSupportedVersion=10)
-    crashSig2 = crashInfo.createCrashSignature(forceCrashAddress=False, maxFrames=3, minimumSupportedVersion=10)
-    crashSig3 = crashInfo.createCrashSignature(forceCrashInstruction=True, maxFrames=2, minimumSupportedVersion=10)
+    crashInfo = CrashInfo.fromRawCrashData(
+        [],
+        [],
+        config,
+        auxCrashData=(FIXTURE_PATH / "trace_1.txt").read_text().splitlines(),
+    )
+
+    crashSig1 = crashInfo.createCrashSignature(
+        forceCrashAddress=True, maxFrames=4, minimumSupportedVersion=10
+    )
+    crashSig2 = crashInfo.createCrashSignature(
+        forceCrashAddress=False, maxFrames=3, minimumSupportedVersion=10
+    )
+    crashSig3 = crashInfo.createCrashSignature(
+        forceCrashInstruction=True, maxFrames=2, minimumSupportedVersion=10
+    )
     assert crashSig1 is not None
     assert crashSig2 is not None
     assert crashSig3 is not None
-=======
-    crashInfo = CrashInfo.fromRawCrashData(
-        [],
-        [],
-        config,
-        auxCrashData=(FIXTURE_PATH / "trace_1.txt").read_text().splitlines(),
-    )
-
-    crashSig1 = crashInfo.createCrashSignature(
-        forceCrashAddress=True, maxFrames=4, minimumSupportedVersion=10
-    )
-    crashSig2 = crashInfo.createCrashSignature(
-        forceCrashAddress=False, maxFrames=3, minimumSupportedVersion=10
-    )
-    crashSig3 = crashInfo.createCrashSignature(
-        forceCrashInstruction=True, maxFrames=2, minimumSupportedVersion=10
-    )
->>>>>>> d83b48f7
 
     # Check that all generated signatures match their originating crashInfo
     assert crashSig1.matches(crashInfo)
@@ -524,23 +513,7 @@
             assert found, f"Couldn't find OutputSymptom with value '{stringMatchVal}'"
 
 
-<<<<<<< HEAD
 def test_SignatureMatchWithUnicode() -> None:
-    config = ProgramConfiguration('test', 'x86-64', 'linux')
-    crashInfo = CrashInfo.fromRawCrashData(["(Â«f => (generator.throw(f))Â», Â«undefinedÂ»)"], [], config)
-    testSignature = CrashSignature('{"symptoms": [{"src": "stdout", "type": "output", "value": "x"}]}')
-    assert not testSignature.matches(crashInfo)
-
-
-def test_SignatureMatchAssertionSlashes() -> None:
-    # test that a forward slash assertion signature matches a backwards slash crash, but only on windows
-    cfg_linux = ProgramConfiguration('test', 'x86-64', 'linux')
-    cfg_windows = ProgramConfiguration('test', 'x86-64', 'windows')
-
-    fs_lines = testAssertionPathFwSlashes.splitlines()
-    bs_lines = testAssertionPathBwSlashes.splitlines()
-=======
-def test_SignatureMatchWithUnicode():
     config = ProgramConfiguration("test", "x86-64", "linux")
     crashInfo = CrashInfo.fromRawCrashData(
         ["(Â«f => (generator.throw(f))Â», Â«undefinedÂ»)"], [], config
@@ -551,7 +524,7 @@
     assert not testSignature.matches(crashInfo)
 
 
-def test_SignatureMatchAssertionSlashes():
+def test_SignatureMatchAssertionSlashes() -> None:
     # test that a forward slash assertion signature matches a backwards slash crash, but
     # only on windows
     cfg_linux = ProgramConfiguration("test", "x86-64", "linux")
@@ -563,7 +536,6 @@
     bs_lines = (
         (FIXTURE_PATH / "trace_assertion_path_bwd_slash.txt").read_text().splitlines()
     )
->>>>>>> d83b48f7
 
     # native paths on linux use forward slash
     fs_linux = CrashInfo.fromRawCrashData([], [], cfg_linux, auxCrashData=fs_lines)
