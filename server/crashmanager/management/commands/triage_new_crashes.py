--- conflicted
+++ resolved
@@ -13,15 +13,10 @@
         "before to assign them into the existing buckets."
     )
 
-<<<<<<< HEAD
     def handle(self, *args: Any, **options: Any) -> None:
-        entries = CrashEntry.objects.filter(triagedOnce=False, bucket=None).values_list('id', flat=True)
-=======
-    def handle(self, *args, **options):
         entries = CrashEntry.objects.filter(triagedOnce=False, bucket=None).values_list(
             "id", flat=True
         )
->>>>>>> d83b48f7
 
         for entry in entries:
             call_command("triage_new_crash", entry)
