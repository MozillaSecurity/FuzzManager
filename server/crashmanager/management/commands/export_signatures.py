from __future__ import annotations

import argparse
import json
from typing import Any
from zipfile import ZipFile

from django.core.management.base import BaseCommand
from django.db.models.aggregates import Count, Min

from crashmanager.models import Bucket, CrashEntry


class Command(BaseCommand):
    help = "Export signatures and their metadata."

<<<<<<< HEAD
    def add_arguments(self, parser: argparse.ArgumentParser) -> None:
        parser.add_argument("filename", help="output filename to write signatures zip to")
=======
    def add_arguments(self, parser):
        parser.add_argument(
            "filename", help="output filename to write signatures zip to"
        )
>>>>>>> d83b48f7

    def handle(self, filename: str, **options: Any) -> None:

        with ZipFile(filename, "w") as zipFile:
            for bucket in Bucket.objects.annotate(
                size=Count("crashentry"), quality=Min("crashentry__testcase__quality")
            ):
                bestEntryQuery = (
                    CrashEntry.objects.filter(bucket_id=bucket.pk)
                    .filter(testcase__quality=bucket.quality)
                    .defer("rawCrashData", "rawStderr", "rawStdout")
                    .order_by("testcase__size", "-id")
                )
                if bestEntryQuery.count():
                    bucket.bestEntry = bestEntryQuery[0]
                else:
                    bucket.bestEntry = None

                metadata = {}
                metadata["size"] = bucket.size
                metadata["shortDescription"] = bucket.shortDescription
                metadata["frequent"] = bucket.frequent
                if bucket.bug is not None:
                    metadata["bug__id"] = bucket.bug.externalId

                if (
                    bucket.bestEntry is not None
                    and bucket.bestEntry.testcase is not None
                ):
                    metadata["testcase__quality"] = bucket.bestEntry.testcase.quality
                    metadata["testcase__size"] = bucket.bestEntry.testcase.size

                sigFileName = "%d.signature" % bucket.pk
                metaFileName = "%d.metadata" % bucket.pk

                zipFile.writestr(sigFileName, bucket.signature)
                zipFile.writestr(metaFileName, json.dumps(metadata, indent=4))<|MERGE_RESOLUTION|>--- conflicted
+++ resolved
@@ -14,15 +14,10 @@
 class Command(BaseCommand):
     help = "Export signatures and their metadata."
 
-<<<<<<< HEAD
     def add_arguments(self, parser: argparse.ArgumentParser) -> None:
-        parser.add_argument("filename", help="output filename to write signatures zip to")
-=======
-    def add_arguments(self, parser):
         parser.add_argument(
             "filename", help="output filename to write signatures zip to"
         )
->>>>>>> d83b48f7
 
     def handle(self, filename: str, **options: Any) -> None:
 
