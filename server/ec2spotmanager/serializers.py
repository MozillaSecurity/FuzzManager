--- conflicted
+++ resolved
@@ -1,10 +1,7 @@
 from __future__ import annotations
 
 import itertools
-<<<<<<< HEAD
 from typing import Any
-=======
->>>>>>> d83b48f7
 
 from django.http.response import Http404  # noqa
 from rest_framework import serializers
@@ -75,15 +72,9 @@
     )
     gce_raw_config_override = serializers.BooleanField(default=False)
 
-<<<<<<< HEAD
     def __init__(self, *args: Any, **kwargs: Any) -> None:
-        self._flatten = kwargs.pop('flatten', False)
-        super(PoolConfigurationSerializer, self).__init__(*args, **kwargs)
-=======
-    def __init__(self, *args, **kwargs):
         self._flatten = kwargs.pop("flatten", False)
         super().__init__(*args, **kwargs)
->>>>>>> d83b48f7
 
     def to_representation(self, obj):
         result = {
@@ -123,13 +114,8 @@
         model = Instance
         fields = ["status_data"]
 
-<<<<<<< HEAD
     def update(self, instance: Instance, attrs: dict[str, str]) -> Instance:
-        '''
-=======
-    def update(self, instance, attrs):
         """
->>>>>>> d83b48f7
         Update the status_data field of a given instance
         """
         # Update status_data only, ignore any other data
