"""Common utilities for tests

@author:     Jesse Schwartzentruber (:truber)

@license:

This Source Code Form is subject to the terms of the Mozilla Public
License, v. 2.0. If a copy of the MPL was not distributed with this
file, You can obtain one at http://mozilla.org/MPL/2.0/.
<<<<<<< HEAD
'''

from __future__ import annotations

from datetime import datetime
from decimal import Decimal
import logging
from typing import cast
=======
"""
import logging

>>>>>>> d83b48f7
from django.core.files.base import ContentFile
from django.core.files.uploadedfile import UploadedFile
from django.http.response import HttpResponse
from django.test import SimpleTestCase as DjangoTestCase
from django.utils import timezone

from ec2spotmanager.models import (
    Instance,
    InstancePool,
    PoolConfiguration,
    PoolStatusEntry,
)

LOG = logging.getLogger("fm.ec2spotmanager.tests")  # pylint: disable=invalid-name


class UncatchableException(BaseException):
    """Exception that does not inherit from Exception, so will not be caught by normal
    exception handling."""


<<<<<<< HEAD
def assert_contains(response: HttpResponse, text: str) -> None:
    """Assert that the response was successful, and contains the given text.
    """

    class _(DjangoTestCase):

        def runTest(self) -> None:
=======
def assert_contains(response, text):
    """Assert that the response was successful, and contains the given text."""

    class _(DjangoTestCase):
        def runTest(self):
>>>>>>> d83b48f7
            pass

    _().assertContains(response, text)


<<<<<<< HEAD
def create_config(name: str, parent: PoolConfiguration | None = None, size: int | None = None, cycle_interval: int | None = None, ec2_key_name: str | None = None, ec2_security_groups: list[str] | str | None = None,
                  ec2_instance_types: list[str] | None = None, ec2_image_name: str | None = None, ec2_userdata_macros: dict[str, str] | None = None, ec2_allowed_regions: list[str] | None = None,
                  max_price: float | str | None = None, instance_tags: dict[str, str] | None = None, ec2_raw_config: dict[str, str] | None = None, ec2_userdata: UploadedFile | str | bytes | None = None, gce_image_name: str | None = None,
                  gce_container_name: str | None = None, gce_disk_size: int | None = None) -> PoolConfiguration:
    result = cast(PoolConfiguration, PoolConfiguration.objects.create(name=name, parent=parent, size=size, cycle_interval=cycle_interval,
                                                                      ec2_key_name=ec2_key_name,
                                                                      ec2_image_name=ec2_image_name,
                                                                      max_price=max_price,
                                                                      gce_image_name=gce_image_name,
                                                                      gce_disk_size=gce_disk_size,
                                                                      gce_container_name=gce_container_name))
=======
def create_config(
    name,
    parent=None,
    size=None,
    cycle_interval=None,
    ec2_key_name=None,
    ec2_security_groups=None,
    ec2_instance_types=None,
    ec2_image_name=None,
    ec2_userdata_macros=None,
    ec2_allowed_regions=None,
    max_price=None,
    instance_tags=None,
    ec2_raw_config=None,
    ec2_userdata=None,
    gce_image_name=None,
    gce_container_name=None,
    gce_disk_size=None,
):
    result = PoolConfiguration.objects.create(
        name=name,
        parent=parent,
        size=size,
        cycle_interval=cycle_interval,
        ec2_key_name=ec2_key_name,
        ec2_image_name=ec2_image_name,
        max_price=max_price,
        gce_image_name=gce_image_name,
        gce_disk_size=gce_disk_size,
        gce_container_name=gce_container_name,
    )
>>>>>>> d83b48f7
    if ec2_security_groups is not None:
        result.ec2_security_groups_list = ec2_security_groups
    if ec2_instance_types is not None:
        result.ec2_instance_types_list = ec2_instance_types
    if ec2_allowed_regions is not None:
        result.ec2_allowed_regions_list = ec2_allowed_regions
    if ec2_userdata_macros is not None:
        result.ec2_userdata_macros_dict = ec2_userdata_macros
    if instance_tags is not None:
        result.instance_tags_dict = instance_tags
    if ec2_raw_config is not None:
        result.ec2_raw_config_dict = ec2_raw_config
    if ec2_userdata is not None:
        assert result.ec2_userdata_file is not None
        if not result.ec2_userdata_file.name:
            result.ec2_userdata_file.save("default.sh", ContentFile(""))
        result.ec2_userdata = ec2_userdata
    result.storeTestAndSave()
    LOG.debug("Created PoolConfiguration pk=%d", result.pk)
    return result


<<<<<<< HEAD
def create_pool(config: PoolConfiguration, enabled: bool = False, last_cycled: datetime | None = None) -> InstancePool:
    result = cast(InstancePool, InstancePool.objects.create(config=config, isEnabled=enabled, last_cycled=last_cycled))
=======
def create_pool(config, enabled=False, last_cycled=None):
    result = InstancePool.objects.create(
        config=config, isEnabled=enabled, last_cycled=last_cycled
    )
>>>>>>> d83b48f7
    LOG.debug("Created InstancePool pk=%d", result.pk)
    return result


def create_poolmsg(pool: InstancePool) -> PoolStatusEntry:
    result = cast(PoolStatusEntry, PoolStatusEntry.objects.create(pool=pool, type=0))
    LOG.debug("Created PoolStatusEntry pk=%d", result.pk)
    return result


<<<<<<< HEAD
def create_instance(hostname: str | None,
                    pool: InstancePool | None = None,
                    status_code: int = 0,
                    status_data: str | None = None,
                    ec2_instance_id: str | int | None = None,
                    ec2_region: str = "",
                    ec2_zone: str = "",
                    size: int = 1,
                    created: datetime | None = None,
                    provider: str = 'EC2Spot') -> Instance:
    if created is None:
        created = timezone.now()
    result = cast(Instance, Instance.objects.create(pool=pool, hostname=hostname, status_code=status_code, status_data=status_data,
                                                    instance_id=ec2_instance_id, region=ec2_region, zone=ec2_zone, size=size,
                                                    created=created, provider=provider))
=======
def create_instance(
    hostname,
    pool=None,
    status_code=0,
    status_data=None,
    ec2_instance_id=None,
    ec2_region="",
    ec2_zone="",
    size=1,
    created=None,
    provider="EC2Spot",
):
    if created is None:
        created = timezone.now()
    result = Instance.objects.create(
        pool=pool,
        hostname=hostname,
        status_code=status_code,
        status_data=status_data,
        instance_id=ec2_instance_id,
        region=ec2_region,
        zone=ec2_zone,
        size=size,
        created=created,
        provider=provider,
    )
>>>>>>> d83b48f7
    LOG.debug("Created Instance pk=%d", result.pk)
    return result<|MERGE_RESOLUTION|>--- conflicted
+++ resolved
@@ -7,20 +7,14 @@
 This Source Code Form is subject to the terms of the Mozilla Public
 License, v. 2.0. If a copy of the MPL was not distributed with this
 file, You can obtain one at http://mozilla.org/MPL/2.0/.
-<<<<<<< HEAD
-'''
+"""
 
 from __future__ import annotations
 
+import logging
 from datetime import datetime
-from decimal import Decimal
-import logging
 from typing import cast
-=======
-"""
-import logging
 
->>>>>>> d83b48f7
 from django.core.files.base import ContentFile
 from django.core.files.uploadedfile import UploadedFile
 from django.http.response import HttpResponse
@@ -42,71 +36,50 @@
     exception handling."""
 
 
-<<<<<<< HEAD
 def assert_contains(response: HttpResponse, text: str) -> None:
-    """Assert that the response was successful, and contains the given text.
-    """
-
-    class _(DjangoTestCase):
-
-        def runTest(self) -> None:
-=======
-def assert_contains(response, text):
     """Assert that the response was successful, and contains the given text."""
 
     class _(DjangoTestCase):
-        def runTest(self):
->>>>>>> d83b48f7
+        def runTest(self) -> None:
             pass
 
     _().assertContains(response, text)
 
 
-<<<<<<< HEAD
-def create_config(name: str, parent: PoolConfiguration | None = None, size: int | None = None, cycle_interval: int | None = None, ec2_key_name: str | None = None, ec2_security_groups: list[str] | str | None = None,
-                  ec2_instance_types: list[str] | None = None, ec2_image_name: str | None = None, ec2_userdata_macros: dict[str, str] | None = None, ec2_allowed_regions: list[str] | None = None,
-                  max_price: float | str | None = None, instance_tags: dict[str, str] | None = None, ec2_raw_config: dict[str, str] | None = None, ec2_userdata: UploadedFile | str | bytes | None = None, gce_image_name: str | None = None,
-                  gce_container_name: str | None = None, gce_disk_size: int | None = None) -> PoolConfiguration:
-    result = cast(PoolConfiguration, PoolConfiguration.objects.create(name=name, parent=parent, size=size, cycle_interval=cycle_interval,
-                                                                      ec2_key_name=ec2_key_name,
-                                                                      ec2_image_name=ec2_image_name,
-                                                                      max_price=max_price,
-                                                                      gce_image_name=gce_image_name,
-                                                                      gce_disk_size=gce_disk_size,
-                                                                      gce_container_name=gce_container_name))
-=======
 def create_config(
-    name,
-    parent=None,
-    size=None,
-    cycle_interval=None,
-    ec2_key_name=None,
-    ec2_security_groups=None,
-    ec2_instance_types=None,
-    ec2_image_name=None,
-    ec2_userdata_macros=None,
-    ec2_allowed_regions=None,
-    max_price=None,
-    instance_tags=None,
-    ec2_raw_config=None,
-    ec2_userdata=None,
-    gce_image_name=None,
-    gce_container_name=None,
-    gce_disk_size=None,
-):
-    result = PoolConfiguration.objects.create(
-        name=name,
-        parent=parent,
-        size=size,
-        cycle_interval=cycle_interval,
-        ec2_key_name=ec2_key_name,
-        ec2_image_name=ec2_image_name,
-        max_price=max_price,
-        gce_image_name=gce_image_name,
-        gce_disk_size=gce_disk_size,
-        gce_container_name=gce_container_name,
+    name: str,
+    parent: PoolConfiguration | None = None,
+    size: int | None = None,
+    cycle_interval: int | None = None,
+    ec2_key_name: str | None = None,
+    ec2_security_groups: list[str] | str | None = None,
+    ec2_instance_types: list[str] | None = None,
+    ec2_image_name: str | None = None,
+    ec2_userdata_macros: dict[str, str] | None = None,
+    ec2_allowed_regions: list[str] | None = None,
+    max_price: float | str | None = None,
+    instance_tags: dict[str, str] | None = None,
+    ec2_raw_config: dict[str, str] | None = None,
+    ec2_userdata: UploadedFile | str | bytes | None = None,
+    gce_image_name: str | None = None,
+    gce_container_name: str | None = None,
+    gce_disk_size: int | None = None,
+) -> PoolConfiguration:
+    result = cast(
+        PoolConfiguration,
+        PoolConfiguration.objects.create(
+            name=name,
+            parent=parent,
+            size=size,
+            cycle_interval=cycle_interval,
+            ec2_key_name=ec2_key_name,
+            ec2_image_name=ec2_image_name,
+            max_price=max_price,
+            gce_image_name=gce_image_name,
+            gce_disk_size=gce_disk_size,
+            gce_container_name=gce_container_name,
+        ),
     )
->>>>>>> d83b48f7
     if ec2_security_groups is not None:
         result.ec2_security_groups_list = ec2_security_groups
     if ec2_instance_types is not None:
@@ -129,15 +102,17 @@
     return result
 
 
-<<<<<<< HEAD
-def create_pool(config: PoolConfiguration, enabled: bool = False, last_cycled: datetime | None = None) -> InstancePool:
-    result = cast(InstancePool, InstancePool.objects.create(config=config, isEnabled=enabled, last_cycled=last_cycled))
-=======
-def create_pool(config, enabled=False, last_cycled=None):
-    result = InstancePool.objects.create(
-        config=config, isEnabled=enabled, last_cycled=last_cycled
+def create_pool(
+    config: PoolConfiguration,
+    enabled: bool = False,
+    last_cycled: datetime | None = None,
+) -> InstancePool:
+    result = cast(
+        InstancePool,
+        InstancePool.objects.create(
+            config=config, isEnabled=enabled, last_cycled=last_cycled
+        ),
     )
->>>>>>> d83b48f7
     LOG.debug("Created InstancePool pk=%d", result.pk)
     return result
 
@@ -148,49 +123,34 @@
     return result
 
 
-<<<<<<< HEAD
-def create_instance(hostname: str | None,
-                    pool: InstancePool | None = None,
-                    status_code: int = 0,
-                    status_data: str | None = None,
-                    ec2_instance_id: str | int | None = None,
-                    ec2_region: str = "",
-                    ec2_zone: str = "",
-                    size: int = 1,
-                    created: datetime | None = None,
-                    provider: str = 'EC2Spot') -> Instance:
+def create_instance(
+    hostname: str | None,
+    pool: InstancePool | None = None,
+    status_code: int = 0,
+    status_data: str | None = None,
+    ec2_instance_id: str | int | None = None,
+    ec2_region: str = "",
+    ec2_zone: str = "",
+    size: int = 1,
+    created: datetime | None = None,
+    provider: str = "EC2Spot",
+) -> Instance:
     if created is None:
         created = timezone.now()
-    result = cast(Instance, Instance.objects.create(pool=pool, hostname=hostname, status_code=status_code, status_data=status_data,
-                                                    instance_id=ec2_instance_id, region=ec2_region, zone=ec2_zone, size=size,
-                                                    created=created, provider=provider))
-=======
-def create_instance(
-    hostname,
-    pool=None,
-    status_code=0,
-    status_data=None,
-    ec2_instance_id=None,
-    ec2_region="",
-    ec2_zone="",
-    size=1,
-    created=None,
-    provider="EC2Spot",
-):
-    if created is None:
-        created = timezone.now()
-    result = Instance.objects.create(
-        pool=pool,
-        hostname=hostname,
-        status_code=status_code,
-        status_data=status_data,
-        instance_id=ec2_instance_id,
-        region=ec2_region,
-        zone=ec2_zone,
-        size=size,
-        created=created,
-        provider=provider,
+    result = cast(
+        Instance,
+        Instance.objects.create(
+            pool=pool,
+            hostname=hostname,
+            status_code=status_code,
+            status_data=status_data,
+            instance_id=ec2_instance_id,
+            region=ec2_region,
+            zone=ec2_zone,
+            size=size,
+            created=created,
+            provider=provider,
+        ),
     )
->>>>>>> d83b48f7
     LOG.debug("Created Instance pk=%d", result.pk)
     return result