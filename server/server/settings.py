--- conflicted
+++ resolved
@@ -12,14 +12,9 @@
 
 # Build paths inside the project like this: os.path.join(BASE_DIR, ...)
 import os
-<<<<<<< HEAD
-from django.conf import global_settings
-from django.http.request import HttpRequest  # noqa
+
+from django.http.request import HttpRequest
 from typing_extensions import TypedDict
-=======
->>>>>>> d83b48f7
-
-from django.conf import global_settings  # noqa
 
 BASE_DIR = os.path.dirname(os.path.dirname(__file__))
 
