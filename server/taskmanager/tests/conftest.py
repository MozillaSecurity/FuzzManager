"""
Common utilities for tests

@author:     Jesse Schwartzentruber (:truber)

@license:

This Source Code Form is subject to the terms of the Mozilla Public
License, v. 2.0. If a copy of the MPL was not distributed with this
file, You can obtain one at http://mozilla.org/MPL/2.0/.
"""

from __future__ import annotations

from typing import cast

import pytest
from django.contrib.auth.models import Permission, User
from django.contrib.contenttypes.models import ContentType

from crashmanager.models import User as cmUser


def _create_user(
<<<<<<< HEAD
    username: str,
    email: str = "test@mozilla.com",
    password: str = "test",
    has_permission: bool = True,
) -> User:
    user = cast(User, User.objects.create_user(username, email, password))
=======
    username,
    email="test@mozilla.com",
    password="test",
    has_permission=True,
    subscribed=True,
):
    user = User.objects.create_user(username, email, password)
>>>>>>> 05559c1d
    user.user_permissions.clear()
    if has_permission:
        content_type = ContentType.objects.get_for_model(cmUser)
        perm = Permission.objects.get(
            content_type=content_type, codename="view_taskmanager"
        )
        user.user_permissions.add(perm)
    (user, _) = cmUser.get_or_create_restricted(user)
    if subscribed:
        user.tasks_failed = True
    user.save()
    return user


@pytest.fixture
def taskmanager_test(db: None) -> None:  # pylint: disable=invalid-name,unused-argument
    """Common testcase class for all taskmanager unittests"""
    # Create one unrestricted and one restricted test user
    _create_user("test", subscribed=False)
    _create_user("test-noperm", has_permission=False, subscribed=False)
    _create_user("test-sub")
    _create_user("test-sub-noperm", has_permission=False)<|MERGE_RESOLUTION|>--- conflicted
+++ resolved
@@ -22,22 +22,13 @@
 
 
 def _create_user(
-<<<<<<< HEAD
     username: str,
     email: str = "test@mozilla.com",
     password: str = "test",
     has_permission: bool = True,
+    subscribed: bool = True,
 ) -> User:
     user = cast(User, User.objects.create_user(username, email, password))
-=======
-    username,
-    email="test@mozilla.com",
-    password="test",
-    has_permission=True,
-    subscribed=True,
-):
-    user = User.objects.create_user(username, email, password)
->>>>>>> 05559c1d
     user.user_permissions.clear()
     if has_permission:
         content_type = ContentType.objects.get_for_model(cmUser)
