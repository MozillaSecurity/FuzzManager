"""
Reporter -- Abstract base class for all reporters that use FuzzManager's config file

@author:     Christian Holler (:decoder)

@license:

This Source Code Form is subject to the terms of the Mozilla Public
License, v. 2.0. If a copy of the MPL was not distributed with this
file, You can obtain one at http://mozilla.org/MPL/2.0/.

@contact:    choller@mozilla.com
<<<<<<< HEAD
'''

from __future__ import annotations

from abc import ABC
from collections.abc import Callable
=======
"""
>>>>>>> d83b48f7
import functools
import logging
import os
import platform
import time
<<<<<<< HEAD
from typing import Any
from typing import TypeVar
=======
from abc import ABC
>>>>>>> d83b48f7

import requests
import requests.exceptions

from FTB.ConfigurationFiles import ConfigurationFiles

LOG = logging.getLogger(__name__)
RetType = TypeVar("RetType")


<<<<<<< HEAD
def remote_checks(wrapped: Callable[..., RetType]) -> Callable[..., RetType]:
    '''Decorator to perform error checks before using remote features'''
=======
def remote_checks(wrapped):
    """Decorator to perform error checks before using remote features"""

>>>>>>> d83b48f7
    @functools.wraps(wrapped)
    def decorator(self: Reporter, *args: str, **kwargs: str) -> RetType:
        if not self.serverHost:
            raise RuntimeError(
                "Must specify serverHost (configuration property: serverhost) to use "
                "remote features."
            )
        if not self.serverAuthToken:
            raise RuntimeError(
                "Must specify serverAuthToken (configuration property: serverauthtoken)"
                " to use remote features."
            )
        if not self.tool:
            raise RuntimeError(
                "Must specify tool (configuration property: tool) to use remote "
                "features."
            )
        return wrapped(self, *args, **kwargs)

    return decorator


<<<<<<< HEAD
def signature_checks(wrapped: Callable[..., RetType]) -> Callable[..., RetType]:
    '''Decorator to perform error checks before using signature features'''
=======
def signature_checks(wrapped):
    """Decorator to perform error checks before using signature features"""

>>>>>>> d83b48f7
    @functools.wraps(wrapped)
    def decorator(self: Reporter, *args: str, **kwargs: str) -> RetType:
        if not self.sigCacheDir:
            raise RuntimeError(
                "Must specify sigCacheDir (configuration property: sigdir) to use "
                "signatures."
            )
        return wrapped(self, *args, **kwargs)

    return decorator


<<<<<<< HEAD
def requests_retry(wrapped: Callable[..., Any]) -> Callable[..., Any]:
    '''Wrapper around requests methods that retries up to 2 minutes if it's likely that the response codes indicate a
    temporary error'''
=======
def requests_retry(wrapped):
    """Wrapper around requests methods that retries up to 2 minutes if it's likely that
    the response codes indicate a temporary error"""

>>>>>>> d83b48f7
    @functools.wraps(wrapped)
    def wrapper(*args: str, **kwds: Any) -> Any:
        success = kwds.pop("expected")
        current_timeout = 2
        while True:
            try:
                response = wrapped(*args, **kwds)
            except requests.exceptions.ConnectionError as exc:
                if current_timeout <= 64:
                    LOG.warning("in %s, %s, retrying...", wrapped.__name__, exc)
                    time.sleep(current_timeout)
                    current_timeout *= 2
                    continue
                raise

            if response.status_code != success:
                # Allow for a total sleep time of up to 2 minutes if it's
                # likely that the response codes indicate a temporary error
                retry_codes = [500, 502, 503, 504]
                if response.status_code in retry_codes and current_timeout <= 64:
                    LOG.warning(
                        "in %s, server returned %s, retrying...",
                        wrapped.__name__,
                        response.status_code,
                    )
                    time.sleep(current_timeout)
                    current_timeout *= 2
                    continue
                raise Reporter.serverError(response)
            return response

    return wrapper


class Reporter(ABC):
    def __init__(
        self,
<<<<<<< HEAD
        sigCacheDir: str | None = None,
        serverHost: str | None = None,
        serverPort: int | None = None,
        serverProtocol: str | None = None,
        serverAuthToken: str | None = None,
        clientId: str | None = None,
        tool: str | None = None,
    ):
        '''
=======
        sigCacheDir=None,
        serverHost=None,
        serverPort=None,
        serverProtocol=None,
        serverAuthToken=None,
        clientId=None,
        tool=None,
    ):
        """
>>>>>>> d83b48f7
        Initialize the Reporter. This constructor will also attempt to read
        a configuration file to populate any missing properties that have not
        been passed to this constructor.

        @param sigCacheDir: Directory to be used for caching signatures
        @param serverHost: Server host to contact for refreshing signatures
        @param serverPort: Server port to use when contacting server
        @param serverAuthToken: Token for server authentication
        @param clientId: Client ID stored in the server when submitting issues
        @param tool: Name of the tool that found this issue
        """
        self.sigCacheDir = sigCacheDir
        self.serverHost = serverHost
        self.serverPort = serverPort
        self.serverProtocol = serverProtocol
        self.serverAuthToken = serverAuthToken
        self.clientId = clientId
        self.tool = tool
        self._session = requests.Session()

        # Now search for the global configuration file. If it exists, read its contents
        # and set all Collector settings that haven't been explicitely set by the user.
        globalConfigFile = os.getenv(
            "FM_CONFIG_PATH",
            os.path.join(os.path.expanduser("~"), ".fuzzmanagerconf"),
        )
        if os.path.exists(globalConfigFile):
            configInstance = ConfigurationFiles([globalConfigFile])
            globalConfig = configInstance.mainConfig

            if self.sigCacheDir is None and "sigdir" in globalConfig:
                self.sigCacheDir = globalConfig["sigdir"]

            if self.serverHost is None and "serverhost" in globalConfig:
                self.serverHost = globalConfig["serverhost"]

            if self.serverPort is None and "serverport" in globalConfig:
                self.serverPort = int(globalConfig["serverport"])

            if self.serverProtocol is None and "serverproto" in globalConfig:
                self.serverProtocol = globalConfig["serverproto"]

            if self.serverAuthToken is None:
                if "serverauthtoken" in globalConfig:
                    self.serverAuthToken = globalConfig["serverauthtoken"]
                elif "serverauthtokenfile" in globalConfig:
                    with open(globalConfig["serverauthtokenfile"]) as f:
                        self.serverAuthToken = f.read().rstrip()

            if self.clientId is None and "clientid" in globalConfig:
                self.clientId = globalConfig["clientid"]

            if self.tool is None and "tool" in globalConfig:
                self.tool = globalConfig["tool"]

        # Set some defaults that we can't set through default arguments, otherwise
        # they would overwrite configuration file settings
        if self.serverProtocol is None:
            self.serverProtocol = "https"

        # Try to be somewhat intelligent about the default port, depending on protocol
        if self.serverPort is None:
            if self.serverProtocol == "https":
                self.serverPort = 433
            else:
                self.serverPort = 80

        if self.serverHost is not None and self.clientId is None:
            self.clientId = platform.node()

<<<<<<< HEAD
    def get(self, *args: Any, **kwds: Any) -> Any:
        """requests.get, with added support for FuzzManager authentication and retry on 5xx errors.
=======
    def get(self, *args, **kwds):
        """requests.get, with added support for FuzzManager authentication and retry on
        5xx errors.
>>>>>>> d83b48f7

        @type expected: int
        @param expected: HTTP status code for successful response
                         (default: requests.codes["ok"])
        """
        kwds.setdefault("expected", requests.codes["ok"])
        kwds.setdefault("headers", {}).update(
            {"Authorization": f"Token {self.serverAuthToken}"}
        )
        return requests_retry(self._session.get)(*args, **kwds)

<<<<<<< HEAD
    def post(self, *args: Any, **kwds: Any) -> Any:
        """requests.post, with added support for FuzzManager authentication and retry on 5xx errors.
=======
    def post(self, *args, **kwds):
        """requests.post, with added support for FuzzManager authentication and retry on
        5xx errors.
>>>>>>> d83b48f7

        @type expected: int
        @param expected: HTTP status code for successful response
                         (default: requests.codes["created"])
        """
        kwds.setdefault("expected", requests.codes["created"])
        kwds.setdefault("headers", {}).update(
            {"Authorization": f"Token {self.serverAuthToken}"}
        )
        return requests_retry(self._session.post)(*args, **kwds)

<<<<<<< HEAD
    def patch(self, *args: Any, **kwds: Any) -> Any:
        """requests.patch, with added support for FuzzManager authentication and retry on 5xx errors.
=======
    def patch(self, *args, **kwds):
        """requests.patch, with added support for FuzzManager authentication and retry
        on 5xx errors.
>>>>>>> d83b48f7

        @type expected: int
        @param expected: HTTP status code for successful response
                         (default: requests.codes["created"])
        """
        kwds.setdefault("expected", requests.codes["ok"])
        kwds.setdefault("headers", {}).update(
            {"Authorization": f"Token {self.serverAuthToken}"}
        )
        return requests_retry(self._session.patch)(*args, **kwds)

    @staticmethod
<<<<<<< HEAD
    def serverError(response: requests.Response) -> RuntimeError:
        return RuntimeError("Server unexpectedly responded with status code %s: %s" %
                            (response.status_code, response.text))
=======
    def serverError(response):
        return RuntimeError(
            "Server unexpectedly responded with status code %s: %s"
            % (response.status_code, response.text)
        )
>>>>>>> d83b48f7
<|MERGE_RESOLUTION|>--- conflicted
+++ resolved
@@ -10,27 +10,18 @@
 file, You can obtain one at http://mozilla.org/MPL/2.0/.
 
 @contact:    choller@mozilla.com
-<<<<<<< HEAD
-'''
+"""
 
 from __future__ import annotations
 
-from abc import ABC
-from collections.abc import Callable
-=======
-"""
->>>>>>> d83b48f7
 import functools
 import logging
 import os
 import platform
 import time
-<<<<<<< HEAD
-from typing import Any
-from typing import TypeVar
-=======
 from abc import ABC
->>>>>>> d83b48f7
+from collections.abc import Callable
+from typing import Any, TypeVar
 
 import requests
 import requests.exceptions
@@ -41,14 +32,9 @@
 RetType = TypeVar("RetType")
 
 
-<<<<<<< HEAD
 def remote_checks(wrapped: Callable[..., RetType]) -> Callable[..., RetType]:
-    '''Decorator to perform error checks before using remote features'''
-=======
-def remote_checks(wrapped):
     """Decorator to perform error checks before using remote features"""
 
->>>>>>> d83b48f7
     @functools.wraps(wrapped)
     def decorator(self: Reporter, *args: str, **kwargs: str) -> RetType:
         if not self.serverHost:
@@ -71,14 +57,9 @@
     return decorator
 
 
-<<<<<<< HEAD
 def signature_checks(wrapped: Callable[..., RetType]) -> Callable[..., RetType]:
-    '''Decorator to perform error checks before using signature features'''
-=======
-def signature_checks(wrapped):
     """Decorator to perform error checks before using signature features"""
 
->>>>>>> d83b48f7
     @functools.wraps(wrapped)
     def decorator(self: Reporter, *args: str, **kwargs: str) -> RetType:
         if not self.sigCacheDir:
@@ -91,16 +72,10 @@
     return decorator
 
 
-<<<<<<< HEAD
 def requests_retry(wrapped: Callable[..., Any]) -> Callable[..., Any]:
-    '''Wrapper around requests methods that retries up to 2 minutes if it's likely that the response codes indicate a
-    temporary error'''
-=======
-def requests_retry(wrapped):
     """Wrapper around requests methods that retries up to 2 minutes if it's likely that
     the response codes indicate a temporary error"""
 
->>>>>>> d83b48f7
     @functools.wraps(wrapped)
     def wrapper(*args: str, **kwds: Any) -> Any:
         success = kwds.pop("expected")
@@ -138,7 +113,6 @@
 class Reporter(ABC):
     def __init__(
         self,
-<<<<<<< HEAD
         sigCacheDir: str | None = None,
         serverHost: str | None = None,
         serverPort: int | None = None,
@@ -147,18 +121,7 @@
         clientId: str | None = None,
         tool: str | None = None,
     ):
-        '''
-=======
-        sigCacheDir=None,
-        serverHost=None,
-        serverPort=None,
-        serverProtocol=None,
-        serverAuthToken=None,
-        clientId=None,
-        tool=None,
-    ):
-        """
->>>>>>> d83b48f7
+        """
         Initialize the Reporter. This constructor will also attempt to read
         a configuration file to populate any missing properties that have not
         been passed to this constructor.
@@ -229,14 +192,9 @@
         if self.serverHost is not None and self.clientId is None:
             self.clientId = platform.node()
 
-<<<<<<< HEAD
     def get(self, *args: Any, **kwds: Any) -> Any:
-        """requests.get, with added support for FuzzManager authentication and retry on 5xx errors.
-=======
-    def get(self, *args, **kwds):
         """requests.get, with added support for FuzzManager authentication and retry on
         5xx errors.
->>>>>>> d83b48f7
 
         @type expected: int
         @param expected: HTTP status code for successful response
@@ -248,14 +206,9 @@
         )
         return requests_retry(self._session.get)(*args, **kwds)
 
-<<<<<<< HEAD
     def post(self, *args: Any, **kwds: Any) -> Any:
-        """requests.post, with added support for FuzzManager authentication and retry on 5xx errors.
-=======
-    def post(self, *args, **kwds):
         """requests.post, with added support for FuzzManager authentication and retry on
         5xx errors.
->>>>>>> d83b48f7
 
         @type expected: int
         @param expected: HTTP status code for successful response
@@ -267,14 +220,9 @@
         )
         return requests_retry(self._session.post)(*args, **kwds)
 
-<<<<<<< HEAD
     def patch(self, *args: Any, **kwds: Any) -> Any:
-        """requests.patch, with added support for FuzzManager authentication and retry on 5xx errors.
-=======
-    def patch(self, *args, **kwds):
         """requests.patch, with added support for FuzzManager authentication and retry
         on 5xx errors.
->>>>>>> d83b48f7
 
         @type expected: int
         @param expected: HTTP status code for successful response
@@ -287,14 +235,8 @@
         return requests_retry(self._session.patch)(*args, **kwds)
 
     @staticmethod
-<<<<<<< HEAD
     def serverError(response: requests.Response) -> RuntimeError:
-        return RuntimeError("Server unexpectedly responded with status code %s: %s" %
-                            (response.status_code, response.text))
-=======
-    def serverError(response):
         return RuntimeError(
             "Server unexpectedly responded with status code %s: %s"
             % (response.status_code, response.text)
-        )
->>>>>>> d83b48f7
+        )