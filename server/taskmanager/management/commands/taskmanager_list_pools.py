<<<<<<< HEAD
# -*- coding: utf-8 -*-

from __future__ import annotations

from typing import Any

from django.core.management import BaseCommand  # noqa
=======
from django.core.management import BaseCommand
>>>>>>> d83b48f7

from ...models import Pool


class Command(BaseCommand):
    help = "List Taskmanager pools"

    def handle(self, *args: Any, **options: Any) -> None:
        for pool in Pool.objects.all():
            if pool.pool_id != f"pool{pool.id}":
                print(f"!=: {pool.id} ({pool.pool_id})")
            else:
                print(f"ok: {pool.id} ({pool.pool_id})")<|MERGE_RESOLUTION|>--- conflicted
+++ resolved
@@ -1,14 +1,8 @@
-<<<<<<< HEAD
-# -*- coding: utf-8 -*-
-
 from __future__ import annotations
 
 from typing import Any
 
-from django.core.management import BaseCommand  # noqa
-=======
 from django.core.management import BaseCommand
->>>>>>> d83b48f7
 
 from ...models import Pool
 
