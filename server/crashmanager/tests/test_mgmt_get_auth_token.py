"""Tests for CrashManager get_auth_token management command

@author:     Jesse Schwartzentruber (:truber)

@license:

This Source Code Form is subject to the terms of the Mozilla Public
License, v. 2.0. If a copy of the MPL was not distributed with this
file, You can obtain one at http://mozilla.org/MPL/2.0/.
<<<<<<< HEAD
'''

from __future__ import annotations

=======
"""
>>>>>>> d83b48f7
import re

import pytest
from django.contrib.auth.models import User
from django.core.management import CommandError, call_command
from rest_framework.authtoken.models import Token

pytestmark = pytest.mark.django_db()  # pylint: disable=invalid-name


def test_args() -> None:
    with pytest.raises(CommandError, match=r"Error: Enter at least one label."):
        call_command("get_auth_token")


def test_no_such_user() -> None:
    with pytest.raises(User.DoesNotExist):
        call_command("get_auth_token", "user")


def test_one_user(capsys: pytest.CaptureFixture[str]) -> None:
    user = User.objects.create_user("test", "test@example.com", "test")
    call_command("get_auth_token", "test")
    out, _ = capsys.readouterr()
    key = out.strip()
    tkn = Token.objects.get(user=user)
    assert tkn.key == key
    assert re.match(r"^[A-Fa-f0-9]+$", key) is not None
    assert len(key) > 32  # just check that it's reasonably long


<<<<<<< HEAD
def test_two_users(capsys: pytest.CaptureFixture[str]) -> None:
    users = (User.objects.create_user("test", "test@example.com", "test"),
             User.objects.create_user("test2", "test2@example.com", "test2"))
=======
def test_two_users(capsys):
    users = (
        User.objects.create_user("test", "test@example.com", "test"),
        User.objects.create_user("test2", "test2@example.com", "test2"),
    )
>>>>>>> d83b48f7
    call_command("get_auth_token", "test", "test2")
    out, _ = capsys.readouterr()
    keys = set(out.strip().split())
    assert len(keys) == len(users)
    tkns = {tkn.key for tkn in Token.objects.all()}
    assert tkns == keys
    for key in keys:
        assert re.match(r"^[A-Fa-f0-9]+$", key) is not None
        assert len(key) > 32  # just check that it's reasonably long<|MERGE_RESOLUTION|>--- conflicted
+++ resolved
@@ -7,14 +7,10 @@
 This Source Code Form is subject to the terms of the Mozilla Public
 License, v. 2.0. If a copy of the MPL was not distributed with this
 file, You can obtain one at http://mozilla.org/MPL/2.0/.
-<<<<<<< HEAD
-'''
+"""
 
 from __future__ import annotations
 
-=======
-"""
->>>>>>> d83b48f7
 import re
 
 import pytest
@@ -46,17 +42,11 @@
     assert len(key) > 32  # just check that it's reasonably long
 
 
-<<<<<<< HEAD
 def test_two_users(capsys: pytest.CaptureFixture[str]) -> None:
-    users = (User.objects.create_user("test", "test@example.com", "test"),
-             User.objects.create_user("test2", "test2@example.com", "test2"))
-=======
-def test_two_users(capsys):
     users = (
         User.objects.create_user("test", "test@example.com", "test"),
         User.objects.create_user("test2", "test2@example.com", "test2"),
     )
->>>>>>> d83b48f7
     call_command("get_auth_token", "test", "test2")
     out, _ = capsys.readouterr()
     keys = set(out.strip().split())
