--- conflicted
+++ resolved
@@ -6,9 +6,9 @@
 import unicodedata
 
 from django.conf import settings
+from rest_framework import permissions
 from rest_framework.request import Request
 from rest_framework.views import APIView
-from rest_framework import permissions
 
 if getattr(settings, "USE_OIDC", False):
     from mozilla_django_oidc.auth import OIDCAuthenticationBackend
@@ -20,13 +20,8 @@
         return unicodedata.normalize("NFKC", email)[:150]
 
     class FMOIDCAB(OIDCAuthenticationBackend):
-<<<<<<< HEAD
         def verify_claims(self, claims: dict[str, str]) -> bool:
-            verified = super(FMOIDCAB, self).verify_claims(claims)
-=======
-        def verify_claims(self, claims):
             verified = super().verify_claims(claims)
->>>>>>> d83b48f7
 
             if not verified:
                 return False
