--- conflicted
+++ resolved
@@ -14,33 +14,18 @@
 
 
 @app.task(ignore_result=True)
-<<<<<<< HEAD
 def bug_update_status() -> None:
-    call_command('bug_update_status')
+    call_command("bug_update_status")
 
 
 @app.task(ignore_result=True)
 def cleanup_old_crashes() -> None:
-    call_command('cleanup_old_crashes')
+    call_command("cleanup_old_crashes")
 
 
 @app.task(ignore_result=True)
 def triage_new_crashes() -> None:
-    call_command('triage_new_crashes')
-=======
-def bug_update_status():
-    call_command("bug_update_status")
-
-
-@app.task(ignore_result=True)
-def cleanup_old_crashes():
-    call_command("cleanup_old_crashes")
-
-
-@app.task(ignore_result=True)
-def triage_new_crashes():
     call_command("triage_new_crashes")
->>>>>>> d83b48f7
 
 
 @app.task(ignore_result=True)
@@ -56,10 +41,5 @@
 
 
 @app.task(ignore_result=True)
-<<<<<<< HEAD
 def notify_by_email() -> None:
-    call_command('notify_by_email')
-=======
-def notify_by_email():
-    call_command("notify_by_email")
->>>>>>> d83b48f7
+    call_command("notify_by_email")