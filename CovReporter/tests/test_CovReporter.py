--- conflicted
+++ resolved
@@ -10,14 +10,10 @@
 file, You can obtain one at http://mozilla.org/MPL/2.0/.
 
 @contact:    choller@mozilla.com
-<<<<<<< HEAD
-'''
+"""
 
 from __future__ import annotations
 
-=======
-"""
->>>>>>> d83b48f7
 import json
 import os
 import tempfile
@@ -28,26 +24,16 @@
 FIXTURE_PATH = Path(__file__).parent / "fixtures"
 
 
-<<<<<<< HEAD
 def test_CovReporterCoverallsVersionData() -> None:
-    ret = CovReporter.version_info_from_coverage_data(coverallsData)
-=======
-def test_CovReporterCoverallsVersionData():
     coveralls_data = json.loads((FIXTURE_PATH / "coveralls_data.json").read_text())
     ret = CovReporter.version_info_from_coverage_data(coveralls_data)
->>>>>>> d83b48f7
     assert ret["revision"] == "1a0d9545b9805f50a70de703a3c04fc0d22e3839"
     assert ret["branch"] == "master"
 
 
-<<<<<<< HEAD
 def test_CovReporterPreprocessData() -> None:
-    result = CovReporter.preprocess_coverage_data(coverallsData)
-=======
-def test_CovReporterPreprocessData():
     coveralls_data = json.loads((FIXTURE_PATH / "coveralls_data.json").read_text())
     result = CovReporter.preprocess_coverage_data(coveralls_data)
->>>>>>> d83b48f7
 
     children = "children"
     coverage = "coverage"
@@ -146,15 +132,7 @@
     )
 
 
-<<<<<<< HEAD
 def test_CovReporterMergeData() -> None:
-    #result = CovReporter.preprocess_coverage_data(coverallsData)
-    #result2 = CovReporter.preprocess_coverage_data(coverallsAddData)
-
-    (cov_file1_fd, cov_file1) = tempfile.mkstemp(suffix='.cov', prefix='tmpTestCovReporter')
-    (cov_file2_fd, cov_file2) = tempfile.mkstemp(suffix='.cov', prefix='tmpTestCovReporter')
-=======
-def test_CovReporterMergeData():
     # result = CovReporter.preprocess_coverage_data(coverallsData)
     # result2 = CovReporter.preprocess_coverage_data(coverallsAddData)
 
@@ -168,7 +146,6 @@
     coveralls_add_data = json.loads(
         (FIXTURE_PATH / "coveralls_add_data.json").read_text()
     )
->>>>>>> d83b48f7
 
     try:
         with os.fdopen(cov_file1_fd, "w") as f:
@@ -184,14 +161,9 @@
         os.remove(cov_file1)
         os.remove(cov_file2)
 
-<<<<<<< HEAD
     assert isinstance(version, dict)
-    assert version['revision'] == "1a0d9545b9805f50a70de703a3c04fc0d22e3839"
-    assert version['branch'] == "master"
-=======
     assert version["revision"] == "1a0d9545b9805f50a70de703a3c04fc0d22e3839"
     assert version["branch"] == "master"
->>>>>>> d83b48f7
 
     children = "children"
     coverage = "coverage"
