"""
Tests for Configuration views.

@author:     Jesse Schwartzentruber (:truber)

@license:

This Source Code Form is subject to the terms of the Mozilla Public
License, v. 2.0. If a copy of the MPL was not distributed with this
file, You can obtain one at http://mozilla.org/MPL/2.0/.
<<<<<<< HEAD
'''

from __future__ import annotations

=======
"""
>>>>>>> d83b48f7
import decimal
import json
import logging

import pytest
import requests
from django.test.client import Client
from django.urls import reverse

from ec2spotmanager.models import PoolConfiguration

from . import assert_contains, create_config

LOG = logging.getLogger("fm.ec2spotmanager.tests.configs")
pytestmark = pytest.mark.usefixtures("ec2spotmanager_test")


<<<<<<< HEAD
@pytest.mark.parametrize(("name", "kwargs"),
                         [("ec2spotmanager:configs", None),
                          ("ec2spotmanager:configcreate", None),
                          ("ec2spotmanager:configview", {'configid': 0}),
                          ("ec2spotmanager:configedit", {'configid': 0}),
                          ("ec2spotmanager:configdel", {'configid': 0})])
def test_configs_no_login(client: Client, name: str, kwargs: dict[str, object]) -> None:
=======
@pytest.mark.parametrize(
    ("name", "kwargs"),
    [
        ("ec2spotmanager:configs", None),
        ("ec2spotmanager:configcreate", None),
        ("ec2spotmanager:configview", {"configid": 0}),
        ("ec2spotmanager:configedit", {"configid": 0}),
        ("ec2spotmanager:configdel", {"configid": 0}),
    ],
)
def test_configs_no_login(client, name, kwargs):
>>>>>>> d83b48f7
    """Request without login hits the login redirect"""
    path = reverse(name, kwargs=kwargs)
    response = client.get(path)
    LOG.debug(response)
    assert response.status_code == requests.codes["found"]
    assert response.url == "/login/?next=" + path


def test_configs_view_no_configs(client: Client) -> None:
    """If no configs in db, an appropriate message is shown."""
    client.login(username="test", password="test")
    response = client.get(reverse("ec2spotmanager:configs"))
    LOG.debug(response)
    assert response.status_code == requests.codes["ok"]
    configtree = response.context["roots"]
    assert len(configtree) == 0  # 0 configs


def test_configs_view_config(client: Client) -> None:
    """Create config and see that it is shown."""
    client.login(username="test", password="test")
    config = create_config("config #1")
    response = client.get(reverse("ec2spotmanager:configs"))
    LOG.debug(response)
    assert response.status_code == requests.codes["ok"]
    configtree = response.context["roots"]
    assert len(configtree) == 1  # 1 config
    assert set(configtree) == {config}  # same config
    assert len(configtree[0].children) == 0
    assert_contains(response, "config #1")


def test_configs_view_configs(client: Client) -> None:
    """Create configs and see that they are shown."""
    client.login(username="test", password="test")
    configs = (create_config("config #1"), create_config("config #2"))
    response = client.get(reverse("ec2spotmanager:configs"))
    LOG.debug(response)
    assert response.status_code == requests.codes["ok"]
    configtree = response.context["roots"]
    assert len(configtree) == 2  # 2 configs
    assert set(configtree) == set(configs)  # same configs
    assert len(configtree[0].children) == 0
    assert len(configtree[1].children) == 0
    assert_contains(response, "config #1")
    assert_contains(response, "config #2")


def test_configs_view_config_tree(client: Client) -> None:
    """Create nested configs and see that they are shown."""
    client.login(username="test", password="test")
    config1 = create_config("config #1")
    config2 = create_config("config #2", parent=config1)
    config3 = create_config("config #3")
    response = client.get(reverse("ec2spotmanager:configs"))
    LOG.debug(response)
    assert response.status_code == requests.codes["ok"]
    configtree = response.context["roots"]
    assert len(configtree) == 2  # 2 top-level configs
    assert set(configtree), {config1 == config3}
    seen1 = seen3 = False
    for cfg in configtree:
        if cfg == config1:
            assert not seen1
            seen1 = True
            assert len(cfg.children) == 1
            assert set(cfg.children) == {config2}
        elif cfg == config3:
            assert not seen3
            seen3 = True
            assert len(cfg.children) == 0
        else:
            raise Exception(f"unexpected configuration: {cfg.name}")
    assert seen1
    assert seen3
    assert_contains(response, "config #1")
    assert_contains(response, "config #2")
    assert_contains(response, "config #3")


def test_create_config_view_create_form(client: Client) -> None:
    """Config creation form should be shown"""
    client.login(username="test", password="test")
    response = client.get(reverse("ec2spotmanager:configcreate"))
    LOG.debug(response)
    assert response.status_code == requests.codes["ok"]
    assert_contains(response, "Create Configuration")
    assert_contains(response, 'name="name"')
    assert_contains(response, 'name="size"')
    assert_contains(response, 'name="cycle_interval"')


def test_create_config_view_create(client: Client) -> None:
    """Config created via form should be added to db"""
    client.login(username="test", password="test")
    response = client.post(
        reverse("ec2spotmanager:configcreate"),
        {
            "parent": "-1",
            "name": "config #1",
            "size": "1",
            "cycle_interval": "1",  # activate tsmith mode
            "ec2_key_name": "key #1",
            "ec2_security_groups": "group #1",
            "ec2_instance_types": "machine #1",
            "ec2_image_name": "ami #1",
            "ec2_userdata": "lorem ipsum",
            "ec2_userdata_macros": "yup=123,nope=456",
            "ec2_allowed_regions": "nowhere",
            "max_price": "0.01",
            "instance_tags": "good=true, bad=false",
            "ec2_raw_config": "hello=world",
            "gce_machine_types": "machine #2",
            "gce_image_name": "cos #1",
            "gce_container_name": "alpine:latest",
            "gce_disk_size": "12",
            "gce_env": "tag1=value1,tag2=value2",
            "gce_cmd": "cat",
            "gce_args": "foo,bar",
            "gce_raw_config": "tag3=value3,tag4=value4",
        },
    )
    LOG.debug(response)
    cfg = PoolConfiguration.objects.get(name="config #1")
    assert cfg.parent is None
    assert cfg.size == 1
    assert cfg.cycle_interval == 1

    assert cfg.ec2_key_name == "key #1"
    assert json.loads(cfg.ec2_security_groups) == ["group #1"]
    assert json.loads(cfg.ec2_instance_types) == ["machine #1"]
    assert cfg.ec2_image_name == "ami #1"
    assert cfg.ec2_userdata_file.read() == b"lorem ipsum"
    assert json.loads(cfg.ec2_userdata_macros) == {"yup": "123", "nope": "456"}
    assert json.loads(cfg.ec2_allowed_regions) == ["nowhere"]
    assert cfg.max_price == decimal.Decimal("0.01")
    assert json.loads(cfg.instance_tags) == {"good": "true", "bad": "false"}
    assert json.loads(cfg.ec2_raw_config) == {"hello": "world"}
    assert json.loads(cfg.gce_machine_types) == ["machine #2"]
    assert cfg.gce_image_name == "cos #1"
    assert cfg.gce_container_name == "alpine:latest"
    assert cfg.gce_disk_size == 12
    assert json.loads(cfg.gce_env) == {"tag1": "value1", "tag2": "value2"}
    assert response.status_code == requests.codes["found"]
    assert response.url == reverse(
        "ec2spotmanager:configview", kwargs={"configid": cfg.pk}
    )
    assert json.loads(cfg.gce_cmd) == ["cat"]
    assert json.loads(cfg.gce_args) == ["foo", "bar"]
    assert json.loads(cfg.gce_raw_config) == {"tag3": "value3", "tag4": "value4"}


def test_create_config_view_clone(client: Client) -> None:
    """Creation form should contain source data"""
    client.login(username="test", password="test")
    cfg = create_config(
        name="config #1",
        size=1234567,
        cycle_interval=7654321,
        ec2_key_name="key #1",
        ec2_security_groups=["group #1"],
        ec2_instance_types=["machine #1"],
        ec2_image_name="ami #1",
        ec2_userdata_macros={"yup": "123", "nope": "456"},
        ec2_allowed_regions=["nowhere"],
        max_price="0.01",
        instance_tags={"good": "true", "bad": "false"},
        ec2_raw_config={"hello": "world"},
    )
    response = client.get(reverse("ec2spotmanager:configcreate"), {"clone": cfg.pk})
    LOG.debug(response)
    assert response.status_code == requests.codes["ok"]
    assert_contains(response, "Clone Configuration")
    assert_contains(response, "config #1 (Cloned)")
    assert_contains(response, "1234567")
    assert_contains(response, "7654321")
    assert_contains(response, "key #1")
    assert_contains(response, "group #1")
    assert_contains(response, "machine #1")
    assert_contains(response, "ami #1")
    assert_contains(response, "yup=123")
    assert_contains(response, "nope=456")
    assert_contains(response, "nowhere")
    assert_contains(response, "0.01")
    assert_contains(response, "bad=false")
    assert_contains(response, "good=true")
    assert_contains(response, "hello=world")


def test_view_config_view(client: Client) -> None:
    """Create a config and view it"""
    cfg = create_config(
        name="config #1",
        size=1234567,
        cycle_interval=7654321,
        ec2_key_name="key #1",
        ec2_security_groups=["group #1"],
        ec2_instance_types=["machine #1"],
        ec2_image_name="ami #1",
        ec2_userdata_macros={"yup": "123", "nope": "456"},
        ec2_allowed_regions=["nowhere"],
        max_price="0.01",
        instance_tags={"good": "true", "bad": "false"},
        ec2_raw_config={"hello": "world"},
    )
    client.login(username="test", password="test")
    response = client.get(
        reverse("ec2spotmanager:configview", kwargs={"configid": cfg.pk})
    )
    LOG.debug(response)
    assert response.status_code == requests.codes["ok"]
    assert_contains(response, "config #1")
    assert_contains(response, "1234567")
    assert_contains(response, "7654321")
    assert_contains(response, "key #1")
    assert_contains(response, "group #1")
    assert_contains(response, "machine #1")
    assert_contains(response, "ami #1")
    assert_contains(response, "yup=123")
    assert_contains(response, "nope=456")
    assert_contains(response, "nowhere")
    assert_contains(response, "0.01")
    assert_contains(response, "bad=false")
    assert_contains(response, "good=true")
    assert_contains(response, "hello=world")


def test_edit_config_view(client: Client) -> None:
    """Edit an existing config"""
    cfg = create_config(
        name="config #1",
        size=1234567,
        cycle_interval=7654321,
        ec2_key_name="key #1",
        ec2_security_groups=["group #1"],
        ec2_instance_types=["machine #1"],
        ec2_image_name="ami #1",
        ec2_userdata_macros={"yup": "123", "nope": "456"},
        ec2_allowed_regions=["nowhere"],
        max_price="0.01",
        instance_tags={"good": "true", "bad": "false"},
        ec2_raw_config={"hello": "world"},
    )
    client.login(username="test", password="test")
    response = client.get(
        reverse("ec2spotmanager:configedit", kwargs={"configid": cfg.pk})
    )
    LOG.debug(response)
    assert response.status_code == requests.codes["ok"]
    assert_contains(response, "Edit Configuration")
    assert_contains(response, "config #1")
    assert_contains(response, "1234567")
    assert_contains(response, "7654321")
    assert_contains(response, "key #1")
    assert_contains(response, "group #1")
    assert_contains(response, "machine #1")
    assert_contains(response, "ami #1")
    assert_contains(response, "yup=123")
    assert_contains(response, "nope=456")
    assert_contains(response, "nowhere")
    assert_contains(response, "0.01")
    assert_contains(response, "bad=false")
    assert_contains(response, "good=true")
    assert_contains(response, "hello=world")


def test_del_config_view_delete(client: Client) -> None:
    """Delete an existing config"""
    cfg = create_config(name="config #1")
    client.login(username="test", password="test")
    response = client.post(
        reverse("ec2spotmanager:configdel", kwargs={"configid": cfg.pk})
    )
    LOG.debug(response)
    assert response.status_code == requests.codes["found"]
    assert response.url == reverse("ec2spotmanager:configs")
    assert PoolConfiguration.objects.count() == 0


def test_del_config_view_simple_get(client: Client) -> None:
    """No errors are thrown in template"""
    cfg = create_config(name="config #1")
    client.login(username="test", password="test")
    response = client.get(
        reverse("ec2spotmanager:configdel", kwargs={"configid": cfg.pk})
    )
    LOG.debug(response)
    assert response.status_code == requests.codes["ok"]<|MERGE_RESOLUTION|>--- conflicted
+++ resolved
@@ -8,14 +8,10 @@
 This Source Code Form is subject to the terms of the Mozilla Public
 License, v. 2.0. If a copy of the MPL was not distributed with this
 file, You can obtain one at http://mozilla.org/MPL/2.0/.
-<<<<<<< HEAD
-'''
+"""
 
 from __future__ import annotations
 
-=======
-"""
->>>>>>> d83b48f7
 import decimal
 import json
 import logging
@@ -33,15 +29,6 @@
 pytestmark = pytest.mark.usefixtures("ec2spotmanager_test")
 
 
-<<<<<<< HEAD
-@pytest.mark.parametrize(("name", "kwargs"),
-                         [("ec2spotmanager:configs", None),
-                          ("ec2spotmanager:configcreate", None),
-                          ("ec2spotmanager:configview", {'configid': 0}),
-                          ("ec2spotmanager:configedit", {'configid': 0}),
-                          ("ec2spotmanager:configdel", {'configid': 0})])
-def test_configs_no_login(client: Client, name: str, kwargs: dict[str, object]) -> None:
-=======
 @pytest.mark.parametrize(
     ("name", "kwargs"),
     [
@@ -52,8 +39,7 @@
         ("ec2spotmanager:configdel", {"configid": 0}),
     ],
 )
-def test_configs_no_login(client, name, kwargs):
->>>>>>> d83b48f7
+def test_configs_no_login(client: Client, name: str, kwargs: dict[str, object]) -> None:
     """Request without login hits the login redirect"""
     path = reverse(name, kwargs=kwargs)
     response = client.get(path)
