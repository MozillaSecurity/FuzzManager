--- conflicted
+++ resolved
@@ -7,14 +7,10 @@
 This Source Code Form is subject to the terms of the Mozilla Public
 License, v. 2.0. If a copy of the MPL was not distributed with this
 file, You can obtain one at http://mozilla.org/MPL/2.0/.
-<<<<<<< HEAD
-'''
+"""
 
 from __future__ import annotations
 
-=======
-"""
->>>>>>> d83b48f7
 import json
 
 import pytest
@@ -47,26 +43,7 @@
     call_command("triage_new_crashes")
 
 
-<<<<<<< HEAD
 def test_some() -> None:
-    buckets = [Bucket.objects.create(signature=json.dumps({"symptoms": [
-               {'src': 'stderr',
-                'type': 'output',
-                'value': '/foo/'}]})),
-               Bucket.objects.create(signature=json.dumps({"symptoms": [
-                   {'src': 'stderr',
-                    'type': 'output',
-                    'value': '/match/'}]}))]
-    defaults = {"client": Client.objects.create(),
-                "os": OS.objects.create(),
-                "platform": Platform.objects.create(),
-                "product": Product.objects.create(),
-                "tool": Tool.objects.create()}
-    crashes = [CrashEntry.objects.create(bucket=buckets[0], rawStderr="match", **defaults),
-               CrashEntry.objects.create(rawStderr="match", **defaults),
-               CrashEntry.objects.create(rawStderr="blah", **defaults)]
-=======
-def test_some():
     buckets = [
         Bucket.objects.create(
             signature=json.dumps(
@@ -91,7 +68,6 @@
         CrashEntry.objects.create(rawStderr="match", **defaults),
         CrashEntry.objects.create(rawStderr="blah", **defaults),
     ]
->>>>>>> d83b48f7
     for c in crashes:
         assert not c.triagedOnce
 
@@ -107,26 +83,7 @@
     assert crashes[2].bucket is None
 
 
-<<<<<<< HEAD
 def test_some_with_notification() -> None:
-    buckets = [Bucket.objects.create(signature=json.dumps({"symptoms": [
-               {'src': 'stderr',
-                'type': 'output',
-                'value': '/foo/'}]})),
-               Bucket.objects.create(signature=json.dumps({"symptoms": [
-                   {'src': 'stderr',
-                    'type': 'output',
-                    'value': '/match/'}]}))]
-    defaults = {"client": Client.objects.create(),
-                "os": OS.objects.create(),
-                "platform": Platform.objects.create(),
-                "product": Product.objects.create(),
-                "tool": Tool.objects.create()}
-    crashes = [CrashEntry.objects.create(bucket=buckets[0], rawStderr="match", **defaults),
-               CrashEntry.objects.create(rawStderr="match", **defaults),
-               CrashEntry.objects.create(rawStderr="blah", **defaults)]
-=======
-def test_some_with_notification():
     buckets = [
         Bucket.objects.create(
             signature=json.dumps(
@@ -151,7 +108,6 @@
         CrashEntry.objects.create(rawStderr="match", **defaults),
         CrashEntry.objects.create(rawStderr="blah", **defaults),
     ]
->>>>>>> d83b48f7
     for c in crashes:
         assert not c.triagedOnce
     user, _ = cmUser.objects.get_or_create(user=User.objects.get(username="test"))
