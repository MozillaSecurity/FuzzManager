"""
WaitpidMonitor -- Thread that runs (blocking) waitpid on a process.
                  Can be used to simulate waitpid with timeout.

@author:     Christian Holler (:decoder)

@license:

This Source Code Form is subject to the terms of the Mozilla Public
License, v. 2.0. If a copy of the MPL was not distributed with this
file, You can obtain one at http://mozilla.org/MPL/2.0/.

@contact:    choller@mozilla.com
<<<<<<< HEAD
'''

from __future__ import annotations

=======
"""
>>>>>>> d83b48f7
import os
import threading


class WaitpidMonitor(threading.Thread):
    def __init__(self, pid: int, options: int) -> None:
        threading.Thread.__init__(self)

        self.pid: int = pid
        self.options: int = options

        self.childPid: int | None = None
        self.childExit: int | None = None

    def run(self) -> None:
        while not self.childPid:
            (self.childPid, self.childExit) = os.waitpid(self.pid, self.options)<|MERGE_RESOLUTION|>--- conflicted
+++ resolved
@@ -11,14 +11,10 @@
 file, You can obtain one at http://mozilla.org/MPL/2.0/.
 
 @contact:    choller@mozilla.com
-<<<<<<< HEAD
-'''
+"""
 
 from __future__ import annotations
 
-=======
-"""
->>>>>>> d83b48f7
 import os
 import threading
 
