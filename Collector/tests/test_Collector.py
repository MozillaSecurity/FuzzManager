--- conflicted
+++ resolved
@@ -10,53 +10,29 @@
 file, You can obtain one at http://mozilla.org/MPL/2.0/.
 
 @contact:    choller@mozilla.com
-<<<<<<< HEAD
-'''
+"""
 
 from __future__ import annotations
 
-=======
-"""
->>>>>>> d83b48f7
 import json
 import os
-from pathlib import Path
 import platform
-from unittest.mock import Mock, patch
 import zipfile
 from pathlib import Path
 from unittest.mock import Mock, patch
 from urllib.parse import urlsplit
 
+import pytest
+import requests
 from django.contrib.auth.models import User
-import pytest
 from pytest_django.live_server_helper import LiveServer
-import requests
 
 from Collector.Collector import Collector, main
 from crashmanager.models import CrashEntry
 from FTB.ProgramConfiguration import ProgramConfiguration
 from FTB.Signatures.CrashInfo import CrashInfo
 
-<<<<<<< HEAD
-
-asanTraceCrash = '''ASAN:SIGSEGV
-=================================================================
-==5854==ERROR: AddressSanitizer: SEGV on unknown address 0x00000014 (pc 0x0810845f sp 0xffc57860 bp 0xffc57f18 T0)
-    #0 0x810845e in js::AbstractFramePtr::asRematerializedFrame() const /srv/repos/mozilla-central/js/src/shell/../jit/RematerializedFrame.h:114
-    #1 0x810845e in js::AbstractFramePtr::script() const /srv/repos/mozilla-central/js/src/shell/../vm/Stack-inl.h:572
-    #2 0x810845e in EvalInFrame(JSContext*, unsigned int, JS::Value*) /srv/repos/mozilla-central/js/src/shell/js.cpp:2655
-    #3 0x93f5b92 in js::CallJSNative(JSContext*, bool (*)(JSContext*, unsigned int, JS::Value*), JS::CallArgs const&) /srv/repos/mozilla-central/js/src/jscntxtinlines.h:231
-    #4 0x93f5b92 in js::Invoke(JSContext*, JS::CallArgs, js::MaybeConstruct) /srv/repos/mozilla-central/js/src/vm/Interpreter.cpp:484
-    #5 0x9346ba7 in js::Invoke(JSContext*, JS::Value const&, JS::Value const&, unsigned int, JS::Value const*, JS::MutableHandle<JS::Value>) /srv/repos/mozilla-central/js/src/vm/Interpreter.cpp:540
-    #6 0x8702baa in js::jit::DoCallFallback(JSContext*, js::jit::BaselineFrame*, js::jit::ICCall_Fallback*, unsigned int, JS::Value*, JS::MutableHandle<JS::Value>) /srv/repos/mozilla-central/js/src/jit/BaselineIC.cpp:8638
-
-AddressSanitizer can not provide additional info.
-SUMMARY: AddressSanitizer: SEGV /srv/repos/mozilla-central/js/src/shell/../jit/RematerializedFrame.h:114 js::AbstractFramePtr::asRematerializedFrame() const
-==5854==ABORTING'''  # noqa
-=======
 FIXTURE_PATH = Path(__file__).parent / "fixtures"
->>>>>>> d83b48f7
 
 exampleTestCase = b"""function init() {
     while ( {}, this) !(Object === "Infinity");
@@ -67,34 +43,23 @@
 pytest_plugins = ("server.tests",)
 
 
-<<<<<<< HEAD
 def test_collector_help(capsys: pytest.CaptureFixture[str]) -> None:
-    '''Test that help prints without throwing'''
-=======
-def test_collector_help(capsys):
     """Test that help prints without throwing"""
->>>>>>> d83b48f7
     with pytest.raises(SystemExit):
         main()
     _, err = capsys.readouterr()
     assert err.startswith("usage: ")
 
 
-<<<<<<< HEAD
-@patch('os.path.expanduser')
-@patch('time.sleep', new=Mock())
-def test_collector_submit(mock_expanduser: Mock, live_server: LiveServer, tmp_path: Path, fm_user: User) -> None:
-    '''Test crash submission'''
-    mock_expanduser.side_effect = lambda path: str(tmp_path)  # ensure fuzzmanager config is not used
-=======
 @patch("os.path.expanduser")
 @patch("time.sleep", new=Mock())
-def test_collector_submit(mock_expanduser, live_server, tmp_path, fm_user):
+def test_collector_submit(
+    mock_expanduser: Mock, live_server: LiveServer, tmp_path: Path, fm_user: User
+) -> None:
     """Test crash submission"""
     mock_expanduser.side_effect = lambda path: str(
         tmp_path
     )  # ensure fuzzmanager config is not used
->>>>>>> d83b48f7
 
     # create a collector
     url = urlsplit(live_server.url)
@@ -151,42 +116,6 @@
         fp.write(f"serverauthtoken = {fm_user.token}\n")
 
     # try a binary testcase via cmd line
-<<<<<<< HEAD
-    testcase_path = tmp_path / 'testcase.bin'
-    with testcase_path.open('wb') as testcase_fp:
-        testcase_fp.write(b'\0')
-    stdout_path = tmp_path / 'stdout.txt'
-    with stdout_path.open('w') as fp:
-        fp.write('stdout data')
-    stderr_path = tmp_path / 'stderr.txt'
-    with stderr_path.open('w') as fp:
-        fp.write('stderr data')
-    crashdata_path = tmp_path / 'crashdata.txt'
-    with crashdata_path.open('w') as fp:
-        fp.write(asanTraceCrash)
-    result_return_code = main([
-        '--submit',
-        '--tool', 'tool2',
-        '--product', 'mozilla-inbound',
-        '--productversion', '12345',
-        '--os', 'minix',
-        '--platform', 'pdp11',
-        '--env', 'PATH=/home/ken', 'LD_PRELOAD=hack.so',
-        '--metadata', 'var1=val1', 'var2=val2',
-        '--args', './myprog',
-        '--testcase', str(testcase_path),
-        '--testcasequality', '5',
-        '--stdout', str(stdout_path),
-        '--stderr', str(stderr_path),
-        '--crashdata', str(crashdata_path),
-    ])
-    assert result_return_code == 0
-    entry = CrashEntry.objects.get(pk__gt=entry.id)  # newer than the last result, will fail if the test db is active
-    assert entry.rawStdout == 'stdout data'
-    assert entry.rawStderr == 'stderr data'
-    assert entry.rawCrashData == asanTraceCrash
-    assert entry.tool.name == 'tool2'
-=======
     testcase_path = tmp_path / "testcase.bin"
     with testcase_path.open("wb") as testcase_fp:
         testcase_fp.write(b"\0")
@@ -199,7 +128,7 @@
     crashdata_path = tmp_path / "crashdata.txt"
     with crashdata_path.open("w") as fp:
         fp.write(asan_trace_crash)
-    result = main(
+    result_return_code = main(
         [
             "--submit",
             "--tool",
@@ -232,7 +161,7 @@
             str(crashdata_path),
         ]
     )
-    assert result == 0
+    assert result_return_code == 0
     entry = CrashEntry.objects.get(
         pk__gt=entry.id
     )  # newer than the last result, will fail if the test db is active
@@ -240,7 +169,6 @@
     assert entry.rawStderr == "stderr data"
     assert entry.rawCrashData == asan_trace_crash.rstrip()
     assert entry.tool.name == "tool2"
->>>>>>> d83b48f7
     assert entry.client.name == platform.node()
     assert entry.product.name == "mozilla-inbound"
     assert entry.product.version == "12345"
@@ -265,13 +193,8 @@
         collector.submit(crashInfo, str(testcase_path))
 
 
-<<<<<<< HEAD
 def test_collector_refresh(capsys: pytest.CaptureFixture[str], tmp_path: Path) -> None:
-    '''Test signature downloads'''
-=======
-def test_collector_refresh(capsys, tmp_path):
     """Test signature downloads"""
->>>>>>> d83b48f7
     # create a test signature zip
     test2_path = tmp_path / "test2.signature"
     with test2_path.open("w") as fp:
@@ -287,28 +210,19 @@
     (sigs_path / "other.txt").touch()
     assert {f.name for f in sigs_path.iterdir()} == {"test1.signature", "other.txt"}
 
-    with outzip_path.open("rb") as fp:
-
-<<<<<<< HEAD
-    with outzip_path.open('rb') as fp2:
-        class response_t(object):
-=======
+    with outzip_path.open("rb") as fp2:
+
         class response_t:
->>>>>>> d83b48f7
             status_code = requests.codes["ok"]
             text = "OK"
             raw = fp2
 
-<<<<<<< HEAD
-        # this asserts the expected arguments and returns the open handle to out.zip as 'raw' which is read by refresh()
-        def myget(url: str, stream: bool | None = None, headers: dict[str, str] | None = None) -> response_t:
-            assert url == 'gopher://aol.com:70/crashmanager/rest/signatures/download/'
-=======
         # this asserts the expected arguments and returns the open handle to out.zip as
         # 'raw' which is read by refresh()
-        def myget(url, stream=None, headers=None):
+        def myget(
+            url: str, stream: bool | None = None, headers: dict[str, str] | None = None
+        ) -> response_t:
             assert url == "gopher://aol.com:70/crashmanager/rest/signatures/download/"
->>>>>>> d83b48f7
             assert stream is True
             assert headers == {"Authorization": "Token token"}
             return response_t()
@@ -359,42 +273,25 @@
         with pytest.raises(zipfile.BadZipfile, match="not a zip file"):
             collector.refresh()
 
-<<<<<<< HEAD
-    with outzip_path.open('r+b') as fp_2:
+    with outzip_path.open("r+b") as fp_2:
         # corrupt the CRC field for the signature file in the zip
         fp_2.seek(0x42)
-        fp_2.write(b'\xFF')
-    with outzip_path.open('rb') as fp_3:
-        class response_t(object):  # noqa
+        fp_2.write(b"\xFF")
+    with outzip_path.open("rb") as fp_3:
+
+        class response_t:  # noqa
             status_code = requests.codes["ok"]
             text = "OK"
             raw = fp_3
-=======
-    with outzip_path.open("r+b") as fp:
-        # corrupt the CRC field for the signature file in the zip
-        fp.seek(0x42)
-        fp.write(b"\xFF")
-    with outzip_path.open("rb") as fp:
-
-        class response_t:  # noqa
-            status_code = requests.codes["ok"]
-            text = "OK"
-            raw = fp
-
->>>>>>> d83b48f7
+
         collector._session.get = lambda *_, **__: response_t()
 
         with pytest.raises(RuntimeError, match="Bad CRC"):
             collector.refresh()
 
 
-<<<<<<< HEAD
 def test_collector_generate_search(tmp_path: Path) -> None:
-    '''Test sigcache generation and search'''
-=======
-def test_collector_generate_search(tmp_path):
     """Test sigcache generation and search"""
->>>>>>> d83b48f7
     # create a cache dir
     cache_dir = tmp_path / "sigcache"
     cache_dir.mkdir()
@@ -436,13 +333,8 @@
     assert result is None
 
 
-<<<<<<< HEAD
 def test_collector_download(tmp_path: Path, monkeypatch: pytest.MonkeyPatch) -> None:
-    '''Test testcase downloads'''
-=======
-def test_collector_download(tmp_path, monkeypatch):
     """Test testcase downloads"""
->>>>>>> d83b48f7
     # create Collector
     collector = Collector(
         serverHost="aol.com",
@@ -456,13 +348,8 @@
         status_code = requests.codes["ok"]
         text = "OK"
 
-<<<<<<< HEAD
         def json(self) -> dict[str, object]:
-            return {'id': 123, 'testcase': 'path/to/testcase.txt'}
-=======
-        def json(self):
             return {"id": 123, "testcase": "path/to/testcase.txt"}
->>>>>>> d83b48f7
 
     class response2_t:
         status_code = requests.codes["ok"]
@@ -471,30 +358,18 @@
         content = b"testcase\xFF"
 
     # myget1 mocks requests.get to return the rest response to the crashentry get
-<<<<<<< HEAD
     def myget1(url: str, headers: dict[str, str] | None = None) -> response1_t:
-        assert url == 'gopher://aol.com:70/crashmanager/rest/crashes/123/'
-        assert headers == {'Authorization': 'Token token'}
-=======
-    def myget1(url, headers=None):
         assert url == "gopher://aol.com:70/crashmanager/rest/crashes/123/"
         assert headers == {"Authorization": "Token token"}
->>>>>>> d83b48f7
 
         monkeypatch.chdir(str(tmp_path))  # download writes to cwd, so make that tmp
         collector._session.get = myget2
         return response1_t()
 
     # myget2 mocks requests.get to return the testcase data specified in myget1
-<<<<<<< HEAD
     def myget2(url: str, headers: dict[str, str] | None = None) -> response2_t:
-        assert url == 'gopher://aol.com:70/crashmanager/rest/crashes/123/download/'
-        assert headers == {'Authorization': 'Token token'}
-=======
-    def myget2(url, headers=None):
         assert url == "gopher://aol.com:70/crashmanager/rest/crashes/123/download/"
         assert headers == {"Authorization": "Token token"}
->>>>>>> d83b48f7
         return response2_t()
 
     collector._session.get = myget1
@@ -521,14 +396,9 @@
         status_code = requests.codes["ok"]
         text = "OK"
 
-<<<<<<< HEAD
         def json(self) -> dict[str, str]:
-            return {'testcase': ''}
-=======
-        def json(self):
             return {"testcase": ""}
 
->>>>>>> d83b48f7
     collector._session.get = myget1
     result = collector.download(123)
     assert result is None
