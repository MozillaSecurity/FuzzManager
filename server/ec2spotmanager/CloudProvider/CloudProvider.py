--- conflicted
+++ resolved
@@ -10,41 +10,20 @@
 file, You can obtain one at http://mozilla.org/MPL/2.0/.
 
 @contact:    truber@mozilla.com
-<<<<<<< HEAD
-'''
+"""
 
 from __future__ import annotations
 
-from decimal import Decimal
-=======
-"""
->>>>>>> d83b48f7
 import functools
 import logging
 import ssl
 import traceback
 from abc import ABCMeta, abstractmethod
-from typing import Any
-from typing import Callable
-from typing import TypeVar
-
-<<<<<<< HEAD
-import six
+from decimal import Decimal
+from typing import Any, Callable, TypeVar
 
 from ec2spotmanager.models import PoolConfiguration
 
-INSTANCE_STATE_CODE = {-1: "requested", 0: "pending", 16: "running", 32: "shutting-down",
-                       48: "terminated", 64: "stopping", 80: "stopped"}
-INSTANCE_STATE = dict((val, key) for key, val in INSTANCE_STATE_CODE.items())
-
-# List of currently supported providers. This and what is returned by get_name() must match
-PROVIDERS = ['EC2Spot', 'GCE']
-RetType = TypeVar("RetType")
-
-
-class CloudProviderError(Exception):
-    TYPE: str = 'unclassified'
-=======
 INSTANCE_STATE_CODE = {
     -1: "requested",
     0: "pending",
@@ -59,38 +38,25 @@
 # List of currently supported providers. This and what is returned by get_name() must
 # match
 PROVIDERS = ["EC2Spot", "GCE"]
+RetType = TypeVar("RetType")
 
 
 class CloudProviderError(Exception):
-    TYPE = "unclassified"
->>>>>>> d83b48f7
+    TYPE: str = "unclassified"
 
     def __init__(self, message: str) -> None:
         self.message = message
 
-<<<<<<< HEAD
     def __str__(self) -> str:
-        return '%s: %s (%s)' % (type(self).__name__, self.message, self.TYPE)
+        return f"{type(self).__name__}: {self.message} ({self.TYPE})"
 
 
 class CloudProviderTemporaryFailure(CloudProviderError):
-    TYPE: str = 'temporary-failure'
+    TYPE: str = "temporary-failure"
 
 
 class CloudProviderInstanceCountError(CloudProviderError):
-    TYPE: str = 'max-spot-instance-count-exceeded'
-=======
-    def __str__(self):
-        return f"{type(self).__name__}: {self.message} ({self.TYPE})"
-
-
-class CloudProviderTemporaryFailure(CloudProviderError):
-    TYPE = "temporary-failure"
-
-
-class CloudProviderInstanceCountError(CloudProviderError):
-    TYPE = "max-spot-instance-count-exceeded"
->>>>>>> d83b48f7
+    TYPE: str = "max-spot-instance-count-exceeded"
 
 
 def wrap_provider_errors(wrapped: Callable[..., RetType]) -> Callable[..., RetType]:
@@ -119,34 +85,17 @@
     """
 
     @abstractmethod
-<<<<<<< HEAD
     def terminate_instances(self, instances_ids_by_region: dict[str, int]) -> None:
-        '''
-=======
-    def terminate_instances(self, instances_ids_by_region):
-        """
->>>>>>> d83b48f7
+        """
         Take a list of running instances and stop them in the cloud provider.
 
         @param instances_ids_by_region: keys are regions and values are instances.
-<<<<<<< HEAD
-        '''
+        """
         return
 
     @abstractmethod
     def cancel_requests(self, requested_instances_by_region: dict[str, int]) -> None:
-        '''
-=======
-
-        @rtype: none
-        @return: none
-        """
-        return
-
-    @abstractmethod
-    def cancel_requests(self, requested_instances_by_region):
-        """
->>>>>>> d83b48f7
+        """
         Cancel requests that have not become running instances.
 
         @param requested_instances_region: keys are regions and values are request ids.
@@ -154,25 +103,22 @@
         return
 
     @abstractmethod
-<<<<<<< HEAD
-    def start_instances(self, config: PoolConfiguration, region: str, zone: str, userdata, image: str, instance_type: str, count: int, tags: dict[str, str]) -> None:
-        '''
+    def start_instances(
+        self,
+        config: PoolConfiguration,
+        region: str,
+        zone: str,
+        userdata,
+        image: str,
+        instance_type: str,
+        count: int,
+        tags: dict[str, str],
+    ) -> None:
+        """
         Start instances using specified configuration.
 
-        @param config: flattened config. We use this for any cloud provider specific fields needed to create an instance
-=======
-    def start_instances(
-        self, config, region, zone, userdata, image, instance_type, count, tags
-    ):
-        """
-        Start instances using specified configuration.
-
-        @ptype config: FlatObject
         @param config: flattened config. We use this for any cloud provider specific
                        fields needed to create an instance
-
-        @ptype region: string
->>>>>>> d83b48f7
         @param region: region where instances are to be started
         @param zone: zone the instances will be started in
 
@@ -182,18 +128,6 @@
         @param instance_type: type of instance
         @param count: number of instances to start
         @param tags: instance tags.
-<<<<<<< HEAD
-        @return: Request IDs given to us by the cloud provider. This can be the instance ID if the provider
-                 does not use different IDs for instances and requests.
-        '''
-        return
-
-    @abstractmethod
-    def check_instances_requests(self, region: str, instances: list[str], tags: dict[str, str]) -> tuple[dict[str, str], dict[str, str]]:
-        '''
-=======
-
-        @rtype: list
         @return: Request IDs given to us by the cloud provider. This can be the instance
                  ID if the provider does not use different IDs for instances and
                  requests.
@@ -201,9 +135,10 @@
         return
 
     @abstractmethod
-    def check_instances_requests(self, region, instances, tags):
-        """
->>>>>>> d83b48f7
+    def check_instances_requests(
+        self, region: str, instances: list[str], tags: dict[str, str]
+    ) -> tuple[dict[str, str], dict[str, str]]:
+        """
         Take a list of requested instances and determines the state of each instance.
         Since this is the first point we see an actual running instance
         we set the tags on the instances here as well.
@@ -218,53 +153,27 @@
         @param region: the region the instances are in
         @param instances: instance request IDs
         @param tags: instance tags.
-<<<<<<< HEAD
-        @return: tuple containing 2 dicts: successful request IDs and failed request IDs.
-        '''
+        @return: tuple containing 2 dicts: successful request IDs and failed request IDs
+        """
         return
 
     @abstractmethod
     def check_instances_state(self, pool_id: int, region: str) -> None:
-        '''
-        Takes a pool ID, searches the cloud provider for instances in that pool (using the tag)
-        and returns a dictionary of instances with their state as value.
-=======
-
-        @rtype: tuple
-        @return: tuple containing 2 dicts: successful request IDs and failed request IDs
-        """
-        return
-
-    @abstractmethod
-    def check_instances_state(self, pool_id, region):
         """
         Takes a pool ID, searches the cloud provider for instances in that pool (using
         the tag) and returns a dictionary of instances with their state as value.
->>>>>>> d83b48f7
 
         @param list of pool instances are located in. We search for
         instances using the poolID tag
         @param region: region where instances are located
-<<<<<<< HEAD
-        @return: running instances and their states. State must comply with INSTANCE_STATE defined in CloudProvider
-        '''
-        return
-
-    @abstractmethod
-    def get_image(self, region: str, config: PoolConfiguration) -> str | None:
-        '''
-=======
-
-        @rtype: dictionary
         @return: running instances and their states. State must comply with
                  INSTANCE_STATE defined in CloudProvider
         """
         return
 
     @abstractmethod
-    def get_image(self, region, config):
-        """
->>>>>>> d83b48f7
+    def get_image(self, region: str, config: PoolConfiguration) -> str | None:
+        """
         Takes a configuration and returns a provider specific image name.
 
         @param region: region
@@ -275,13 +184,8 @@
 
     @staticmethod
     @abstractmethod
-<<<<<<< HEAD
     def get_cores_per_instance() -> dict[str, float]:
-        '''
-=======
-    def get_cores_per_instance():
-        """
->>>>>>> d83b48f7
+        """
         returns dictionary of instance types and their number of cores
 
         @return: instance types and how many cores per instance type
@@ -290,13 +194,8 @@
 
     @staticmethod
     @abstractmethod
-<<<<<<< HEAD
     def get_allowed_regions(config: PoolConfiguration) -> list[str]:
-        '''
-=======
-    def get_allowed_regions(config):
-        """
->>>>>>> d83b48f7
+        """
         Takes a configuration and returns cloud provider specific regions.
 
         @param config: pulling regions from config
@@ -306,13 +205,8 @@
 
     @staticmethod
     @abstractmethod
-<<<<<<< HEAD
     def get_image_name(config: PoolConfiguration) -> str | None:
-        '''
-=======
-    def get_image_name(config):
-        """
->>>>>>> d83b48f7
+        """
         Takes a configuration and returns cloud provider specific image name.
 
         @param config: pulling image name from config
@@ -322,16 +216,10 @@
 
     @staticmethod
     @abstractmethod
-<<<<<<< HEAD
     def get_instance_types(config: PoolConfiguration) -> str:
-        '''
-        Takes a configuration and returns a list of cloud provider specific instance_types.
-=======
-    def get_instance_types(config):
         """
         Takes a configuration and returns a list of cloud provider specific
         instance_types.
->>>>>>> d83b48f7
 
         @param config: pulling instance types from config
         @return: list of cloud specific instance_types from config
@@ -340,13 +228,8 @@
 
     @staticmethod
     @abstractmethod
-<<<<<<< HEAD
     def get_max_price(config: PoolConfiguration) -> Decimal:
-        '''
-=======
-    def get_max_price(config):
-        """
->>>>>>> d83b48f7
+        """
         Takes a configuration and returns the cloud provider specific max_price.
 
         @param config: pulling max_price from config
@@ -356,13 +239,8 @@
 
     @staticmethod
     @abstractmethod
-<<<<<<< HEAD
     def get_tags(config: PoolConfiguration) -> str:
-        '''
-=======
-    def get_tags(config):
-        """
->>>>>>> d83b48f7
+        """
         Takes a configuration and returns a dictionary of cloud provider specific tags.
 
         @param config: pulling tags field
@@ -372,13 +250,8 @@
 
     @staticmethod
     @abstractmethod
-<<<<<<< HEAD
     def get_name() -> str:
-        '''
-=======
-    def get_name():
-        """
->>>>>>> d83b48f7
+        """
         used to return name of cloud provider
 
         @return: string representation of the cloud provider
@@ -387,13 +260,8 @@
 
     @staticmethod
     @abstractmethod
-<<<<<<< HEAD
     def config_supported(config: PoolConfiguration) -> bool:
-        '''Compares the fields provided in the config with those required by the cloud
-=======
-    def config_supported(config):
         """Compares the fields provided in the config with those required by the cloud
->>>>>>> d83b48f7
         provider. If any field is missing, return False.
 
         @param config: Flattened config
@@ -402,13 +270,10 @@
         return
 
     @abstractmethod
-<<<<<<< HEAD
-    def get_prices_per_region(self, region_name: str, instance_types: list[str] | None) -> dict[str, dict[str, dict[str, float]]]:
-        '''
-=======
-    def get_prices_per_region(self, region_name, instance_types):
-        """
->>>>>>> d83b48f7
+    def get_prices_per_region(
+        self, region_name: str, instance_types: list[str] | None
+    ) -> dict[str, dict[str, dict[str, float]]]:
+        """
         takes region and instance_types and returns a dictionary of prices
         prices are stored with keys like 'provider:price:{instance-type}'
         and values {region: {zone (if used): [price value, ...]}}
@@ -420,13 +285,8 @@
         return
 
     @staticmethod
-<<<<<<< HEAD
     def get_instance(provider: str):
-        '''
-=======
-    def get_instance(provider):
-        """
->>>>>>> d83b48f7
+        """
         This is a method that is used to instantiate the provider class.
         """
         classname = provider + "CloudProvider"
