"""
Bug Provider Interface

@author:     Christian Holler (:decoder)

@license:

This Source Code Form is subject to the terms of the Mozilla Public
License, v. 2.0. If a copy of the MPL was not distributed with this
file, You can obtain one at http://mozilla.org/MPL/2.0/.

@contact:    choller@mozilla.com
<<<<<<< HEAD
'''

from __future__ import annotations

from abc import ABCMeta, abstractmethod

from django.db.models.query import QuerySet
import six

from ..models import BugzillaTemplate


@six.add_metaclass(ABCMeta)
class Provider():
    '''
    Abstract base
    class that defines what interfaces Bug Providers must implement
    '''
    def __init__(self, pk: int, hostname: str) -> None:
=======
"""
from abc import ABCMeta, abstractmethod


class Provider(metaclass=ABCMeta):
    """
    Abstract base
    class that defines what interfaces Bug Providers must implement
    """

    def __init__(self, pk, hostname):
>>>>>>> d83b48f7
        self.pk = pk
        self.hostname = hostname

    @abstractmethod
    def getTemplateList(self) -> QuerySet[BugzillaTemplate]:
        return

    @abstractmethod
    def getBugData(self, bugId: str, username: str | None = None, password: str | None = None) -> str | None:
        return

    @abstractmethod
    def getBugStatus(self, bugIds: list[str], username: str | None = None, password: str | None = None) -> None:
        return<|MERGE_RESOLUTION|>--- conflicted
+++ resolved
@@ -10,29 +10,15 @@
 file, You can obtain one at http://mozilla.org/MPL/2.0/.
 
 @contact:    choller@mozilla.com
-<<<<<<< HEAD
-'''
+"""
 
 from __future__ import annotations
 
 from abc import ABCMeta, abstractmethod
 
 from django.db.models.query import QuerySet
-import six
 
 from ..models import BugzillaTemplate
-
-
-@six.add_metaclass(ABCMeta)
-class Provider():
-    '''
-    Abstract base
-    class that defines what interfaces Bug Providers must implement
-    '''
-    def __init__(self, pk: int, hostname: str) -> None:
-=======
-"""
-from abc import ABCMeta, abstractmethod
 
 
 class Provider(metaclass=ABCMeta):
@@ -41,8 +27,7 @@
     class that defines what interfaces Bug Providers must implement
     """
 
-    def __init__(self, pk, hostname):
->>>>>>> d83b48f7
+    def __init__(self, pk: int, hostname: str) -> None:
         self.pk = pk
         self.hostname = hostname
 
@@ -51,9 +36,16 @@
         return
 
     @abstractmethod
-    def getBugData(self, bugId: str, username: str | None = None, password: str | None = None) -> str | None:
+    def getBugData(
+        self, bugId: str, username: str | None = None, password: str | None = None
+    ) -> str | None:
         return
 
     @abstractmethod
-    def getBugStatus(self, bugIds: list[str], username: str | None = None, password: str | None = None) -> None:
+    def getBugStatus(
+        self,
+        bugIds: list[str],
+        username: str | None = None,
+        password: str | None = None,
+    ) -> None:
         return